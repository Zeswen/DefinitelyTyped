// Type definitions for React Daterange Picker 1.1
// Project: https://github.com/onefinestay/react-daterange-picker
// Definitions by: UNCOVER TRUTH Inc. <https://github.com/uncovertruth/>
//                 MartynasZilinskas <https://github.com/MartynasZilinskas>
// Definitions: https://github.com/borisyankov/DefinitelyTyped
// TypeScript Version: 2.3

import * as React from "react";
import * as moment from "moment";
import * as momentRange from "moment-range";

<<<<<<< HEAD
export default class DateRangePicker extends React.Component<Props> {}
=======
export default class DateRangePicker extends React.Component<Props, {}> { }
>>>>>>> 1b9efa13
export as namespace ReactDateRangePicker;

export interface Props extends React.Props<{}> {
    bemBlock?: string;
    bemNamespace?: string;
    dateStates?: DateState[];
    defaultState?: string;
    disableNavigation?: boolean;
    // Use Number Literal Types after TypeScript 2.0 GA released.
    firstOfWeek?: number; // React.PropTypes.oneOf([0, 1, 2, 3, 4, 5, 6])
    helpMessage?: string;
    initialFromValue?: boolean;
    initialDate?: Date;
    initialMonth?: number;
    initialYear?: number;
    initialRange?: {};
    maximumDate?: Date;
    minimumDate?: Date;
    numberOfCalendars?: number;
    onHighlightDate?(date: Date): void;
    onHighlightRange?(date: Date): void;
    onSelect?(value: Props): void;
    onSelectStart?(value: momentRange.MomentRangeExtends): void;
    paginationArrowComponent?: PaginationArrow;
    selectedLabel?: string;
    selectionType?: 'single' | 'range';
    singleDateRange?: boolean;
    showLegend?: boolean;
    stateDefinitions?: StateDefinitions;
    value?: momentRange.MomentRangeExtends | momentRange.DateRange;
}

export interface DateState {
    state: string;
    range: momentRange.DateRange;
}

export interface StateDefinitions {
    [key: string]: StateDefinition;
}

export interface StateDefinition {
    color: string;
    label: string;
    selectable?: boolean;
}

export interface PaginationArrowProps extends React.Props<{}> {
    disabled?: boolean;
    onTrigger?(): void;
    direction?: 'next' | 'previous';
}

<<<<<<< HEAD
declare class PaginationArrow extends React.Component<PaginationArrowProps> {
}
=======
export class PaginationArrow extends React.Component<PaginationArrowProps, {}> { }
>>>>>>> 1b9efa13
<|MERGE_RESOLUTION|>--- conflicted
+++ resolved
@@ -9,11 +9,7 @@
 import * as moment from "moment";
 import * as momentRange from "moment-range";
 
-<<<<<<< HEAD
-export default class DateRangePicker extends React.Component<Props> {}
-=======
-export default class DateRangePicker extends React.Component<Props, {}> { }
->>>>>>> 1b9efa13
+export default class DateRangePicker extends React.Component<Props> { }
 export as namespace ReactDateRangePicker;
 
 export interface Props extends React.Props<{}> {
@@ -67,9 +63,4 @@
     direction?: 'next' | 'previous';
 }
 
-<<<<<<< HEAD
-declare class PaginationArrow extends React.Component<PaginationArrowProps> {
-}
-=======
-export class PaginationArrow extends React.Component<PaginationArrowProps, {}> { }
->>>>>>> 1b9efa13
+export class PaginationArrow extends React.Component<PaginationArrowProps> { }