--- conflicted
+++ resolved
@@ -38,16 +38,10 @@
 export function mkdirsSync(dir: string): void;
 export function mkdirpSync(dir: string): void;
 
-<<<<<<< HEAD
-export function outputFile(file: string, data: any): Promise<void>;
+export function outputFile(file: string, data: any, options?: WriteFileOptions | string): Promise<void>;
 export function outputFile(file: string, data: any, callback: (err: Error) => void): void;
-export function outputFileSync(file: string, data: any): void;
-=======
-export function outputFile(file: string, data: any, options?: WriteFileOptions | string): Promise<void>;
-export function outputFile(file: string, data: any, callback: (err: Error | null) => void): void;
-export function outputFile(file: string, data: any, options: WriteFileOptions | string, callback: (err: Error | null) => void): void;
+export function outputFile(file: string, data: any, options: WriteFileOptions | string, callback: (err: Error) => void): void;
 export function outputFileSync(file: string, data: any, options?: WriteFileOptions | string): void;
->>>>>>> 68cd19ff
 
 export function readJson(file: string, options?: ReadOptions): Promise<any>;
 export function readJson(file: string, callback: (err: Error, jsonObject: any) => void): void;
@@ -239,15 +233,9 @@
 export function write(fd: number, buffer: Buffer, offset: number, length: number, position?: number | null): Promise<WriteResult>;
 export function write(fd: number, data: any, offset: number, encoding?: string): Promise<WriteResult>;
 
-<<<<<<< HEAD
 export function writeFile(file: string | Buffer | number, data: any, callback: (err: NodeJS.ErrnoException) => void): void;
-export function writeFile(file: string | Buffer | number, data: any, options?: { encoding?: string; mode?: number; flag?: string; }): Promise<void>;
-export function writeFile(file: string | Buffer | number, data: any, options: { encoding?: string; mode?: number; flag?: string; }, callback: (err: NodeJS.ErrnoException) => void): void;
-=======
-export function writeFile(file: string | Buffer | number, data: any, callback: (err: NodeJS.ErrnoException | null) => void): void;
 export function writeFile(file: string | Buffer | number, data: any, options?: WriteFileOptions | string): Promise<void>;
-export function writeFile(file: string | Buffer | number, data: any, options: WriteFileOptions | string, callback: (err: NodeJS.ErrnoException | null) => void): void;
->>>>>>> 68cd19ff
+export function writeFile(file: string | Buffer | number, data: any, options: WriteFileOptions | string, callback: (err: NodeJS.ErrnoException) => void): void;
 
 /**
  * Asynchronous mkdtemp - Creates a unique temporary directory. Generates six random characters to be appended behind a required prefix to create a unique temporary directory.
