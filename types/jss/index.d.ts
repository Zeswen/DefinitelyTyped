// Type definitions for jss 9.5
// Project: https://github.com/cssinjs/jss#readme
// Definitions by: Brenton Simpson <https://github.com/appsforartists>
//                 Oleg Slobodskoi <https://github.com/kof>
//                 Thomas Crockett <https://github.com/pelotom>
// Definitions: https://github.com/DefinitelyTyped/DefinitelyTyped
// TypeScript Version: 2.3

import { Style } from './css';

export type Styles<Name extends string = any> = Record<Name, Style>;
export type Classes<Name extends string = any> = Record<Name, string>;

export interface ToCssOptions {
	indent?: number;
}

export interface Rule {
	className: string;
	selector: string;
	applyTo(element: HTMLElement): void;
	prop(key: string): string;
	prop(key: string, value: any): this;
	toJSON(): string;
}

export interface StyleSheet<RuleName extends string = any> {
	// Gives auto-completion on the rules declared in `createStyleSheet` without
	// causing errors for rules added dynamically after creation.
	classes: Classes<RuleName>;
	options: RuleOptions;
	linked: boolean;
	attached: boolean;
	/**
	 * Attach renderable to the render tree.
	 */
	attach(): this;
	/**
	 * Remove renderable from render tree.
	 */
	detach(): this;
	/**
	 * Add a rule to the current stylesheet.
	 * Will insert a rule also after the stylesheet has been rendered first time.
	 */
	addRule(style: Style, options?: Partial<RuleOptions>): Rule;
	addRule(name: RuleName, style: Style, options?: Partial<RuleOptions>): Rule;
	/**
	 * Create and add rules.
	 * Will render also after Style Sheet was rendered the first time.
	 */
	addRules(styles: Partial<Styles<RuleName>>, options?: Partial<RuleOptions>): Rule[];
	/**
	 * Get a rule by name.
	 */
	getRule(name: RuleName): Rule;
	/**
	 * Delete a rule by name.
	 * Returns `true`: if rule has been deleted from the DOM.
	 */
	deleteRule(name: RuleName): boolean;
	/**
	 * Get index of a rule.
	 */
	indexOf(rule: Rule): number;
	/**
	 * Update the function values with a new data.
	 */
	update(data?: {}): this;
	update(name: RuleName, data: {}): this;
	/**
	 * Convert rules to a CSS string.
	 */
	toString(options?: ToCssOptions): string;
}
export type GenerateClassName<Name extends string = any> = (rule: Rule, sheet?: StyleSheet<Name>) => string;

export interface JSSPlugin {
	[key: string]: () => Partial<{
		onCreateRule(name: string, style: Style, options: RuleOptions): Rule;
		onProcessRule(rule: Rule, sheet: StyleSheet): void;
		onProcessStyle(style: Style, rule: Rule, sheet: StyleSheet): Style;
		onProcessSheet(sheet: StyleSheet): void;
		onChangeValue(value: any, prop: string, rule: Rule): any;
		onUpdate(data: {}, rule: Rule, sheet: StyleSheet): void;
	}>;
}
export interface JSSOptions {
	createGenerateClassName(): GenerateClassName;
	plugins: ReadonlyArray<JSSPlugin>;
	virtual: boolean;
	insertionPoint: string | HTMLElement;
}
export interface RuleFactoryOptions<Name extends string = any> {
	selector: string;
	classes: Classes<Name>;
	sheet: StyleSheet<Name>;
	index: number;
	jss: JSS;
	generateClassName: GenerateClassName<Name>;
}
export interface RuleOptions {
	index: number;
	className: string;
}
export declare class SheetsRegistry {
    constructor();
    registry: ReadonlyArray<StyleSheet>;
    readonly index: number;
    add(sheet: StyleSheet): void;
    reset(): void;
    remove(sheet: StyleSheet): void;
    toString(options?: ToCssOptions): string;
}
declare class JSS {
	constructor(options?: Partial<JSSOptions>);
	createStyleSheet<Name extends string>(
		styles: Partial<Styles<Name>>,
		options?: Partial<{
			media: string;
			meta: string;
			link: boolean;
			element: HTMLStyleElement;
			index: number;
			generateClassName: GenerateClassName<Name>;
			classNamePrefix: string;
		}>,
	): StyleSheet<Name>;
	removeStyleSheet(sheet: StyleSheet): this;
	setup(options?: Partial<JSSOptions>): this;
<<<<<<< HEAD
	use(plugin: JSSPlugin): this;
	createRule(style: Style, options?: RuleFactoryOptions): Rule;
	createRule<Name extends string>(name: Name, style: Style, options?: RuleFactoryOptions<Name>): Rule;
=======
	use(...plugins: JSSPlugin[]): this;
	createRule(style: Style, options?: Partial<RuleFactoryOptions>): Rule;
	createRule(name: string, style: Style, options?: Partial<RuleFactoryOptions>): Rule;
>>>>>>> 34b0946e
}
/**
 * Creates a new instance of JSS.
 */
export function create(options?: Partial<JSSOptions>): JSS;
declare const sharedInstance: JSS;
/**
 * A global JSS instance.
 */
export default sharedInstance;<|MERGE_RESOLUTION|>--- conflicted
+++ resolved
@@ -128,15 +128,9 @@
 	): StyleSheet<Name>;
 	removeStyleSheet(sheet: StyleSheet): this;
 	setup(options?: Partial<JSSOptions>): this;
-<<<<<<< HEAD
-	use(plugin: JSSPlugin): this;
+	use(...plugins: JSSPlugin[]): this;
 	createRule(style: Style, options?: RuleFactoryOptions): Rule;
 	createRule<Name extends string>(name: Name, style: Style, options?: RuleFactoryOptions<Name>): Rule;
-=======
-	use(...plugins: JSSPlugin[]): this;
-	createRule(style: Style, options?: Partial<RuleFactoryOptions>): Rule;
-	createRule(name: string, style: Style, options?: Partial<RuleFactoryOptions>): Rule;
->>>>>>> 34b0946e
 }
 /**
  * Creates a new instance of JSS.
