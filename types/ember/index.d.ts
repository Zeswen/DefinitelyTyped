--- conflicted
+++ resolved
@@ -683,45 +683,7 @@
              */
             willUpdate(): void;
         }
-<<<<<<< HEAD
-        /**
-         * A computed property transforms an objects function into a property.
-         * By default the function backing the computed property will only be called once and the result
-         * will be cached. You can specify various properties that your computed property is dependent on.
-         * This will force the cached result to be recomputed if the dependencies are modified.
-         */
-        class ComputedProperty<Get, Set = Get> {
-            // Necessary in order to avoid losing type information
-            //    see: https://github.com/typed-ember/ember-cli-typescript/issues/246#issuecomment-414812013
-            private ______getType: Get;
-            private ______setType: Set;
-            /**
-             * Call on a computed property to set it into non-cached mode. When in this
-             * mode the computed property will not automatically cache the return value.
-             */
-            volatile(): this;
-            /**
-             * Call on a computed property to set it into read-only mode. When in this
-             * mode the computed property will throw an error when set.
-             */
-            readOnly(): this;
-            /**
-             * Sets the dependent keys on this computed property. Pass any number of
-             * arguments containing key paths that this computed property depends on.
-             */
-            property(...path: string[]): this;
-            /**
-             * In some cases, you may want to annotate computed properties with additional
-             * metadata about how they function or what values they operate on. For example,
-             * computed property functions may close over variables that are then no longer
-             * available for introspection.
-             */
-            meta(meta: {}): this;
-            meta(): {};
-        }
-=======
         export class ComputedProperty<Get, Set = Get> extends EmberObjectComputedNs.default<Get, Set> {}
->>>>>>> 888e5581
         /**
          * A container used to instantiate and cache objects.
          */
@@ -775,235 +737,10 @@
              */
             frozenCopy(): Copyable;
         }
-<<<<<<< HEAD
-        const Copyable: Ember.Mixin<Copyable>;
-        class CoreObject {
-            /**
-             * As of Ember 3.1, CoreObject constructor takes initial object properties as an argument.
-             * See: https://github.com/emberjs/ember.js/commit/4709935854d4c29b0d2c054614d53fa2c55309b1
-             */
-            constructor(properties?: object);
-
-            _super(...args: any[]): any;
-
-            /**
-             * An overridable method called when objects are instantiated. By default,
-             * does nothing unless it is overridden during class definition.
-             */
-            init(): void;
-
-            /**
-             * Defines the properties that will be concatenated from the superclass (instead of overridden).
-             * @default null
-             */
-            concatenatedProperties: any[];
-
-            /**
-             * Destroyed object property flag. If this property is true the observers and bindings were
-             * already removed by the effect of calling the destroy() method.
-             * @default false
-             */
-            isDestroyed: boolean;
-            /**
-             * Destruction scheduled flag. The destroy() method has been called. The object stays intact
-             * until the end of the run loop at which point the isDestroyed flag is set.
-             * @default false
-             */
-            isDestroying: boolean;
-
-            /**
-             * Destroys an object by setting the `isDestroyed` flag and removing its
-             * metadata, which effectively destroys observers and bindings.
-             * If you try to set a property on a destroyed object, an exception will be
-             * raised.
-             * Note that destruction is scheduled for the end of the run loop and does not
-             * happen immediately.  It will set an isDestroying flag immediately.
-             * @return receiver
-             */
-            destroy(): CoreObject;
-
-            /**
-             * Override to implement teardown.
-             */
-            willDestroy(): void;
-
-            /**
-             * Returns a string representation which attempts to provide more information than Javascript's toString
-             * typically does, in a generic way for all Ember objects (e.g., "<App.Person:ember1024>").
-             * @return string representation
-             */
-            toString(): string;
-
-            static create<Class extends typeof Ember.CoreObject>(this: Class): InstanceType<Class>;
-
-            static create<Class extends typeof Ember.CoreObject,
-                T1 extends EmberInstanceArguments<UnwrapComputedPropertySetters<InstanceType<Class>>>
-            >(this: Class,
-                arg1: T1 & ThisType<T1 & InstanceType<Class>>
-            ): InstanceType<Class> & T1;
-
-            static create<Class extends typeof Ember.CoreObject,
-                T1 extends EmberInstanceArguments<UnwrapComputedPropertySetters<InstanceType<Class>>>,
-                T2 extends EmberInstanceArguments<UnwrapComputedPropertySetters<InstanceType<Class>>>
-            >(this: Class,
-                arg1: T1 & ThisType<T1 & InstanceType<Class>>,
-                arg2: T2 & ThisType<T2 & InstanceType<Class>>
-            ): InstanceType<Class> & T1 & T2;
-
-            static create<Class extends typeof Ember.CoreObject,
-                T1 extends EmberInstanceArguments<UnwrapComputedPropertySetters<InstanceType<Class>>>,
-                T2 extends EmberInstanceArguments<UnwrapComputedPropertySetters<InstanceType<Class>>>,
-                T3 extends EmberInstanceArguments<UnwrapComputedPropertySetters<InstanceType<Class>>>
-            >(this: Class,
-                arg1: T1 & ThisType<T1 & InstanceType<Class>>,
-                arg2: T2 & ThisType<T2 & InstanceType<Class>>,
-                arg3: T3 & ThisType<T3 & InstanceType<Class>>
-            ): InstanceType<Class> & T1 & T2 & T3;
-
-            static extend<Statics, Instance>(
-                this: Statics & EmberClassConstructor<Instance>
-            ): Objectify<Statics> & EmberClassConstructor<Instance>;
-
-            static extend<Statics, Instance extends B1, T1 extends EmberClassArguments, B1>(
-                this: Statics & EmberClassConstructor<Instance>,
-                arg1: MixinOrLiteral<T1, B1> & ThisType<Fix<Instance & T1>>
-            ): Objectify<Statics> & EmberClassConstructor<T1 & Instance>;
-
-            static extend<
-                Statics,
-                Instance extends B1 & B2,
-                T1 extends EmberClassArguments,
-                B1,
-                T2 extends EmberClassArguments,
-                B2
-            >(
-                this: Statics & EmberClassConstructor<Instance>,
-                arg1: MixinOrLiteral<T1, B1> & ThisType<Fix<Instance & T1>>,
-                arg2: MixinOrLiteral<T2, B2> & ThisType<Fix<Instance & T1 & T2>>
-            ): Objectify<Statics> & EmberClassConstructor<T1 & T2 & Instance>;
-
-            static extend<
-                Statics,
-                Instance extends B1 & B2 & B3,
-                T1 extends EmberClassArguments,
-                B1,
-                T2 extends EmberClassArguments,
-                B2,
-                T3 extends EmberClassArguments,
-                B3
-            >(
-                this: Statics & EmberClassConstructor<Instance>,
-                arg1: MixinOrLiteral<T1, B1> & ThisType<Fix<Instance & T1>>,
-                arg2: MixinOrLiteral<T2, B2> & ThisType<Fix<Instance & T1 & T2>>,
-                arg3: MixinOrLiteral<T3, B3> & ThisType<Fix<Instance & T1 & T2 & T3>>
-            ): Objectify<Statics> & EmberClassConstructor<T1 & T2 & T3 & Instance>;
-
-            static extend<
-                Statics,
-                Instance extends B1 & B2 & B3 & B4,
-                T1 extends EmberClassArguments,
-                B1,
-                T2 extends EmberClassArguments,
-                B2,
-                T3 extends EmberClassArguments,
-                B3,
-                T4 extends EmberClassArguments,
-                B4
-            >(
-                this: Statics & EmberClassConstructor<Instance>,
-                arg1: MixinOrLiteral<T1, B1> & ThisType<Fix<Instance & T1>>,
-                arg2: MixinOrLiteral<T2, B2> & ThisType<Fix<Instance & T1 & T2>>,
-                arg3: MixinOrLiteral<T3, B3> & ThisType<Fix<Instance & T1 & T2 & T3>>,
-                arg4: MixinOrLiteral<T4, B4> & ThisType<Fix<Instance & T1 & T2 & T3 & T4>>
-            ): Objectify<Statics> & EmberClassConstructor<T1 & T2 & T3 & T4 & Instance>;
-
-            static reopen<Statics, Instance>(
-                this: Statics & EmberClassConstructor<Instance>
-            ): Objectify<Statics> & EmberClassConstructor<Instance>;
-
-            static reopen<Statics, Instance extends B1, T1 extends EmberClassArguments, B1>(
-                this: Statics & EmberClassConstructor<Instance>,
-                arg1: MixinOrLiteral<T1, B1> & ThisType<Fix<Instance & T1>>
-            ): Objectify<Statics> & EmberClassConstructor<Instance & T1>;
-
-            static reopen<
-                Statics,
-                Instance extends B1 & B2,
-                T1 extends EmberClassArguments,
-                B1,
-                T2 extends EmberClassArguments,
-                B2
-            >(
-                this: Statics & EmberClassConstructor<Instance>,
-                arg1: MixinOrLiteral<T1, B1> & ThisType<Fix<Instance & T1>>,
-                arg2: MixinOrLiteral<T2, B2> & ThisType<Fix<Instance & T1 & T2>>
-            ): Objectify<Statics> & EmberClassConstructor<Instance & T1 & T2>;
-
-            static reopen<
-                Statics,
-                Instance extends B1 & B2 & B3,
-                T1 extends EmberClassArguments,
-                B1,
-                T2 extends EmberClassArguments,
-                B2,
-                T3 extends EmberClassArguments,
-                B3
-            >(
-                this: Statics & EmberClassConstructor<Instance>,
-                arg1: MixinOrLiteral<T1, B1> & ThisType<Fix<Instance & T1>>,
-                arg2: MixinOrLiteral<T2, B2> & ThisType<Fix<Instance & T1 & T2>>,
-                arg3: MixinOrLiteral<T3, B3> & ThisType<Fix<Instance & T1 & T2 & T3>>
-            ): Objectify<Statics> & EmberClassConstructor<Instance & T1 & T2 & T3>;
-
-            static reopenClass<Statics>(this: Statics): Statics;
-
-            static reopenClass<Statics, T1 extends EmberClassArguments>(
-                this: Statics,
-                arg1: T1
-            ): Statics & T1;
-
-            static reopenClass<
-                Statics,
-                T1 extends EmberClassArguments,
-                T2 extends EmberClassArguments
-            >(this: Statics, arg1: T1, arg2: T2): Statics & T1 & T2;
-
-            static reopenClass<
-                Statics,
-                T1 extends EmberClassArguments,
-                T2 extends EmberClassArguments,
-                T3 extends EmberClassArguments
-            >(this: Statics, arg1: T1, arg2: T2, arg3: T3): Statics & T1 & T2 & T3;
-
-            static detect<Statics, Instance>(
-                this: Statics & EmberClassConstructor<Instance>,
-                obj: any
-            ): obj is Objectify<Statics> & EmberClassConstructor<Instance>;
-
-            static detectInstance<Instance>(
-                this: EmberClassConstructor<Instance>,
-                obj: any
-            ): obj is Instance;
-
-            /**
-             * Iterate over each computed property for the class, passing its name and any
-             * associated metadata (see metaForProperty) to the callback.
-             */
-            static eachComputedProperty(callback: (...args: any[]) => any, binding: {}): void;
-            /**
-             * Returns the original hash that was passed to meta().
-             * @param key property name
-             */
-            static metaForProperty(key: string): {};
-            static isClass: boolean;
-            static isMethod: boolean;
-        }
-=======
         const Copyable: EmberMixin<Copyable>;
         // TODO: replace with a proper ES6 reexport once we remove declare module 'ember' {}
         class Object extends EmberObjectNs.default {}
         class CoreObject extends EmberCoreObject {}
->>>>>>> 888e5581
         /**
          * The `DataAdapter` helps a data persistence library
          * interface with tools that debug Ember such as Chrome and Firefox.
@@ -1607,118 +1344,6 @@
          */
         class NoneLocation extends Object {}
         /**
-<<<<<<< HEAD
-         * `Ember.Object` is the main base class for all Ember objects. It is a subclass
-         * of `Ember.CoreObject` with the `Ember.Observable` mixin applied. For details,
-         * see the documentation for each of these.
-         */
-        class Object extends CoreObject.extend(Observable) {}
-        /**
-         * `Ember.ObjectProxy` forwards all properties not defined by the proxy itself
-         * to a proxied `content` object.
-         */
-        class ObjectProxy extends Object {
-            /**
-             * The object whose properties will be forwarded.
-             */
-            content: object;
-        }
-        /**
-         * This mixin provides properties and property observing functionality, core features of the Ember object model.
-         */
-        interface Observable {
-            /**
-             * Retrieves the value of a property from the object.
-             */
-            get<K extends keyof this>(key: K): UnwrapComputedPropertyGetter<this[K]>;
-            /**
-             * To get the values of multiple properties at once, call `getProperties`
-             * with a list of strings or an array:
-             */
-            getProperties<K extends keyof this>(list: K[]): Pick< UnwrapComputedPropertyGetters<this>, K>;
-            getProperties<K extends keyof this>(
-                ...list: K[]
-            ): Pick< UnwrapComputedPropertyGetters<this>, K>;
-            /**
-             * Sets the provided key or path to the value.
-             */
-            set<K extends keyof this>(key: K, value: this[K]): this[K];
-            set<T>(key: keyof this, value: T): T;
-            /**
-             * Sets a list of properties at once. These properties are set inside
-             * a single `beginPropertyChanges` and `endPropertyChanges` batch, so
-             * observers will be buffered.
-             */
-            setProperties<K extends keyof this>(
-                hash: Pick<this, K>
-            ): Pick< UnwrapComputedPropertySetters<this>, K>;
-            setProperties<K extends keyof this>(
-                hash: {[KK in K]: any}
-            ): Pick< UnwrapComputedPropertySetters<this>, K>;
-            /**
-             * Convenience method to call `propertyWillChange` and `propertyDidChange` in
-             * succession.
-             */
-            notifyPropertyChange(keyName: string): this;
-            /**
-             * Adds an observer on a property.
-             */
-            addObserver<Target>(
-                key: keyof this,
-                target: Target,
-                method: ObserverMethod<Target, this>
-            ): this;
-            addObserver(
-                key: keyof this,
-                method: ObserverMethod<this, this>
-            ): this;
-            /**
-             * Remove an observer you have previously registered on this object. Pass
-             * the same key, target, and method you passed to `addObserver()` and your
-             * target will no longer receive notifications.
-             */
-            removeObserver<Target>(
-                key: keyof this,
-                target: Target,
-                method: ObserverMethod<Target, this>
-            ): this;
-            removeObserver(
-                key: keyof this,
-                method: ObserverMethod<this, this>
-            ): this;
-            /**
-             * Retrieves the value of a property, or a default value in the case that the
-             * property returns `undefined`.
-             */
-            getWithDefault<K extends keyof this>(
-                key: K,
-                defaultValue: UnwrapComputedPropertyGetter<this[K]>
-            ): UnwrapComputedPropertyGetter<this[K]>;
-            /**
-             * Set the value of a property to the current value plus some amount.
-             */
-            incrementProperty(keyName: keyof this, increment?: number): number;
-            /**
-             * Set the value of a property to the current value minus some amount.
-             */
-            decrementProperty(keyName: keyof this, decrement?: number): number;
-            /**
-             * Set the value of a boolean property to the opposite of its
-             * current value.
-             */
-            toggleProperty(keyName: keyof this): boolean;
-            /**
-             * Returns the cached value of a computed property, if it exists.
-             * This allows you to inspect the value of a computed property
-             * without accidentally invoking it if it is intended to be
-             * generated lazily.
-             */
-            cacheFor<K extends keyof this>(key: K): UnwrapComputedPropertyGetter<this[K]> | undefined;
-        }
-        const Observable: Mixin<Observable, Ember.CoreObject>;
-        /**
-=======
->>>>>>> 888e5581
          * This class is used internally by Ember and Ember Data.
          * Please do not use it at this time. We plan to clean it up
          * and add many tests soon.
