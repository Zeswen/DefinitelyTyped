{
    "compilerOptions": {
        "module": "commonjs",
        "target": "es5",
        "lib": [
            "es6",
            "dom"
        ],
        "noImplicitAny": true,
        "noImplicitThis": true,
        "strictNullChecks": true,
        "strictFunctionTypes": false,
        "baseUrl": "../",
        "typeRoots": [
            "../"
        ],
        "paths": {
            "@ember/string": ["ember__string"],
            "@ember/engine": ["ember__engine"],
            "@ember/engine/*": ["ember__engine/*"],
            "@ember/utils": ["ember__utils"],
            "@ember/utils/*": ["ember__utils/*"],
            "@ember/array": ["ember__array"],
            "@ember/array/*": ["ember__array/*"],
            "@ember/debug": ["ember__debug"],
            "@ember/debug/*": ["ember__debug/*"],
<<<<<<< HEAD
            "@ember/runloop": ["ember__runloop"],
            "@ember/runloop/*": ["ember__runloop/*"],
=======
            "@ember/routing": ["ember__routing"],
            "@ember/routing/*": ["ember__routing/*"],
            "@ember/test": ["ember__test"],
            "@ember/test/*": ["ember__test/*"],
>>>>>>> 4464babc
            "@ember/object": ["ember__object"],
            "@ember/object/*": ["ember__object/*"],
            "@ember/component": ["ember__component"],
            "@ember/component/*": ["ember__component/*"],
            "@ember/application": ["ember__application"],
            "@ember/application/*": ["ember__application/*"],
            "@ember/controller": ["ember__controller"],
            "@ember/polyfills": ["ember__polyfills"]
        },
        "types": [],
        "noEmit": true,
        "forceConsistentCasingInFileNames": true
    },
    "files": [
        "index.d.ts",
        "test/lib/assert.ts",
        "test/private/computed-tests.ts",
        "test/private/observable-tests.ts",
        "test/techniques/properties-from-this.ts",
        "test/access-modifier.ts",
        "test/application-instance.ts",
        "test/application.ts",
        "test/array-ext.ts",
        "test/array-proxy.ts",
        "test/array.ts",
        "test/component.ts",
        "test/computed.ts",
        "test/controller.ts",
        "test/core-object.ts",
        "test/create-negative.ts",
        "test/create.ts",
        "test/data-adapter.ts",
        "test/debug.ts",
        "test/detect-instance.ts",
        "test/detect.ts",
        "test/ember-module-tests.ts",
        "test/ember-tests.ts",
        "test/engine-instance.ts",
        "test/engine.ts",
        "test/error.ts",
        "test/event.ts",
        "test/extend.ts",
        "test/function-ext.ts",
        "test/helper.ts",
        "test/inject.ts",
        "test/mixin.ts",
        "test/object.ts",
        "test/observable.ts",
        "test/reopen.ts",
        "test/route.ts",
        "test/router.ts",
        "test/run.ts",
        "test/string-ext.ts",
        "test/string.ts",
        "test/test.ts",
        "test/transition.ts",
        "test/utils.ts",
        "test/view-utils.ts"
    ]
}<|MERGE_RESOLUTION|>--- conflicted
+++ resolved
@@ -24,15 +24,12 @@
             "@ember/array/*": ["ember__array/*"],
             "@ember/debug": ["ember__debug"],
             "@ember/debug/*": ["ember__debug/*"],
-<<<<<<< HEAD
             "@ember/runloop": ["ember__runloop"],
             "@ember/runloop/*": ["ember__runloop/*"],
-=======
             "@ember/routing": ["ember__routing"],
             "@ember/routing/*": ["ember__routing/*"],
             "@ember/test": ["ember__test"],
             "@ember/test/*": ["ember__test/*"],
->>>>>>> 4464babc
             "@ember/object": ["ember__object"],
             "@ember/object/*": ["ember__object/*"],
             "@ember/component": ["ember__component"],
