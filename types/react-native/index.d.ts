--- conflicted
+++ resolved
@@ -4743,82 +4743,6 @@
     wrapperStyle?: any
 }
 
-<<<<<<< HEAD
-=======
-
-/**
- * @see https://facebook.github.io/react-native/docs/navigator.html#content
- */
-export interface NavigatorProperties {
-    /**
-     * Optional function that allows configuration about scene animations and gestures.
-     * Will be invoked with `route` and `routeStack` parameters, where `route`
-     * corresponds to the current scene being rendered by the `Navigator` and
-     * `routeStack` is the set of currently mounted routes that the navigator
-     *  could transition to. The function should return a scene configuration object.
-     */
-    configureScene?: (route: Route, routeStack: Route[]) => SceneConfig
-    /**
-     * Specify a route to start on.
-     * A route is an object that the navigator will use to identify each scene to render.
-     * initialRoute must be a route in the initialRouteStack if both props are provided.
-     * The initialRoute will default to the last item in the initialRouteStack.
-     */
-    initialRoute?: Route
-    /**
-     * Provide a set of routes to initially mount.
-     * Required if no initialRoute is provided.
-     * Otherwise, it will default to an array containing only the initialRoute
-     */
-    initialRouteStack?: Route[]
-
-    /**
-     * Optionally provide a navigation bar that persists across scene transitions
-     */
-    navigationBar?: React.ReactElement<NavigatorStatic.NavigationBarProperties>
-
-    /**
-     * Optionally provide the navigator object from a parent Navigator
-     */
-    navigator?: Navigator
-
-    /**
-     * @deprecated Use navigationContext.addListener('willfocus', callback) instead.
-     */
-    onDidFocus?: () => any
-
-    /**
-     * @deprecated Use navigationContext.addListener('willfocus', callback) instead.
-     */
-    onWillFocus?: () => any
-
-    /**
-     * Required function which renders the scene for a given route.
-     * Will be invoked with the route and the navigator object
-     */
-    renderScene: ( route: Route, navigator: Navigator ) => React.ReactElement<ViewProperties>
-
-    /**
-     * Styles to apply to the container of each scene
-     */
-    sceneStyle?: StyleProp<ViewStyle>
-
-}
-
-/**
- * Class that contains the info and methods for app navigation.
- */
-export interface NavigationContext {
-    parent: NavigationContext;
-    top: NavigationContext;
-    currentRoute: any;
-    appendChild(childContext: NavigationContext): void;
-    addListener(eventType: string, listener: () => void, useCapture?: boolean): NativeEventSubscription;
-    emit(eventType: string, data: any, didEmitCallback?: () => void): void;
-    dispose(): void;
-}
-
->>>>>>> 1840c35c
 interface InteractionMixin {
     createInteractionHandle(): number
     clearInteractionHandle(clearHandle: number): void
@@ -4845,213 +4769,6 @@
      */
     addListenerOn( eventEmitter: any, eventType: string, listener: () => any, context: any ): void
 }
-
-<<<<<<< HEAD
-=======
-/**
- * Use Navigator to transition between different scenes in your app.
- * To accomplish this, provide route objects to the navigator to identify each scene,
- * and also a renderScene function that the navigator can use to render the scene for a given route.
- *
- * To change the animation or gesture properties of the scene, provide a configureScene prop to get the config object for a given route.
- * See Navigator.SceneConfigs for default animations and more info on scene config options.
- * @see https://facebook.github.io/react-native/docs/navigator.html
- */
-export interface NavigatorStatic extends TimerMixin, InteractionMixin, SubscribableMixin, React.ComponentClass<NavigatorProperties> {
-    SceneConfigs: SceneConfigs;
-    NavigationBar: NavigatorStatic.NavigationBarStatic;
-    BreadcrumbNavigationBar: NavigatorStatic.BreadcrumbNavigationBarStatic;
-
-    navigationContext: NavigationContext;
-
-    /**
-     * returns the current list of routes
-     */
-    getCurrentRoutes(): Route[];
-
-    /**
-     * Jump backward without unmounting the current scen
-     */
-    jumpBack(): void;
-
-    /**
-     * Jump forward to the next scene in the route stack
-     */
-    jumpForward(): void;
-
-    /**
-     * Transition to an existing scene without unmounting
-     */
-    jumpTo(route: Route): void;
-
-    /**
-     * Navigate forward to a new scene, squashing any scenes that you could jumpForward to
-     */
-    push(route: Route): void;
-
-    /**
-     * Transition back and unmount the current scene
-     */
-    pop(): void;
-
-    /**
-     * Go back N scenes at once. When N=1, behavior matches `pop()`.
-     * When N is invalid(negative or bigger than current routes count), do nothing.
-     * @param n The number of scenes to pop. Should be an integer.
-     */
-    popN(n: number): void
-
-    /**
-     * Replace the current scene with a new route
-     */
-    replace(route: Route): void;
-
-    /**
-     * Replace a scene as specified by an index
-     */
-    replaceAtIndex(route: Route, index: number): void;
-
-    /**
-     *  Replace the previous scene
-     */
-    replacePrevious(route: Route): void;
-
-    /**
-     * Reset every scene with an array of routes
-     */
-    immediatelyResetRouteStack(routes: Route[]): void;
-
-    /**
-     * Pop to a particular scene, as specified by its route. All scenes after it will be unmounted
-     */
-    popToRoute(route: Route): void;
-
-    /**
-     * Pop to the first scene in the stack, unmounting every other scene
-     */
-    popToTop(): void;
-
-    /**
-     *  Replace the previous scene and pop to it.
-     */
-    replacePreviousAndPop( route: Route ): void;
-
-    /**
-     * Navigate to a new scene and reset route stack.
-     */
-    resetTo( route: Route ): void;
-
-}
-
-export namespace NavigatorStatic {
-
-
-    export interface NavState {
-        routeStack: Route[]
-        presentedIndex: number
-    }
-
-    // @see NavigationBarStyle.ios.js
-    export interface NavigationBarStyle {
-        General: {
-            NavBarHeight: number
-            StatusBarHeight: number
-            TotalNavHeight: number
-        },
-        Interpolators: {
-            // Animating *into* the center stage from the right
-            RightToCenter: () => boolean
-            // Animating out of the center stage, to the left
-            CenterToLeft: () => boolean
-            // Both stages (animating *past* the center stage)
-            RightToLeft: () => boolean
-        },
-        Stages: {
-            Left: {
-                Title: FlexStyle
-                LeftButton: FlexStyle
-                RightButton: FlexStyle
-            },
-            Center: {
-                Title: FlexStyle
-                LeftButton: FlexStyle
-                RightButton: FlexStyle
-            },
-            Right: {
-                Title: FlexStyle
-                LeftButton: FlexStyle
-                RightButton: FlexStyle
-            },
-        }
-    }
-
-
-    export interface NavigationBarRouteMapper {
-        Title: (route: Route, nav: Navigator, index: number, navState: NavState) => JSX.Element | null;
-        LeftButton: (route: Route, nav: Navigator, index: number, navState: NavState) => JSX.Element | null;
-        RightButton: (route: Route, nav: Navigator, index: number, navState: NavState) => JSX.Element | null;
-    }
-
-    /**
-     * @see NavigatorNavigationBar.js
-     */
-    export interface NavigationBarProperties {
-        navigator?: Navigator
-        routeMapper?: NavigationBarRouteMapper
-        navState?: NavState
-        navigationStyles?: NavigationBarStyle
-        style?: StyleProp<ViewStyle>
-    }
-
-    export interface NavigationBarStatic extends React.ComponentClass<NavigationBarProperties> {
-        Styles: NavigationBarStyle
-        StylesAndroid: NavigationBarStyle;
-        StylesIOS: NavigationBarStyle;
-
-        /**
-         * Stop transtion, immediately resets the cached state and re-render the
-         * whole view.
-         */
-        immediatelyRefresh(): void;
-    }
-
-    export type NavigationBar = NavigationBarStatic
-    export var NavigationBar: NavigationBarStatic
-
-
-    export interface BreadcrumbNavigationBarStyle {
-        //TODO &see NavigatorBreadcrumbNavigationBar.js
-    }
-
-    export interface BreadcrumbNavigationBarRouteMapper {
-        rightContentForRoute: (route: Route, navigator: Navigator) => React.ReactElement<any>
-        titleContentForRoute: (route: Route, navigator: Navigator) => React.ReactElement<any>
-        iconForRoute: (route: Route, navigator: Navigator) => React.ReactElement<any>
-        //in samples...
-        separatorForRoute: (route: Route, navigator: Navigator) => React.ReactElement<any>
-    }
-
-    /**
-     * @see NavigatorNavigationBar.js
-     */
-    export interface BreadcrumbNavigationBarProperties {
-        navigator?: Navigator
-        routeMapper?: BreadcrumbNavigationBarRouteMapper
-        navState?: NavState
-        style?: StyleProp<ViewStyle>
-    }
-
-    export interface BreadcrumbNavigationBarStatic extends React.ComponentClass<BreadcrumbNavigationBarProperties> {
-        Styles: BreadcrumbNavigationBarStyle
-
-        immediatelyRefresh(): void
-    }
-
-    export type BreadcrumbNavigationBar = BreadcrumbNavigationBarStatic
-    var BreadcrumbNavigationBar: BreadcrumbNavigationBarStatic
-
-}
->>>>>>> 1840c35c
 
 // @see https://github.com/facebook/react-native/blob/0.34-stable\Libraries\StyleSheet\StyleSheetTypes.js
 export namespace StyleSheet {
