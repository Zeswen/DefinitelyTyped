--- conflicted
+++ resolved
@@ -235,15 +235,12 @@
     }
 
     type EmptyFunction = () => void;
-<<<<<<< HEAD
     type ArgsType<T> = T extends (...args: infer A) => any ? A : never;
     type RejectedValue<T> = T extends PromiseLike<any> ? any : never;
     type ResolvedValue<T> = T extends PromiseLike<infer U> ? U | T : never;
-=======
     // see https://github.com/Microsoft/TypeScript/issues/25215
     type NonFunctionPropertyNames<T> = { [K in keyof T]: T[K] extends (...args: any[]) => any ? never : K }[keyof T] & string;
     type FunctionPropertyNames<T> = { [K in keyof T]: T[K] extends (...args: any[]) => any ? K : never }[keyof T] & string;
->>>>>>> 347d7490
 
     interface DoneCallback {
         (...args: any[]): any;
