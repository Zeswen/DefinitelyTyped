--- conflicted
+++ resolved
@@ -7,26 +7,12 @@
 const compiler = webpack(config);
 
 // Using the middleware
-<<<<<<< HEAD
-
-koaWebpack({
-    compiler,
-    config,
-    devMiddleware: {
-        lazy: true,
-        watchOptions: {
-            aggregateTimeout: 300,
-            poll: true,
-        },
-        publicPath: '/assets/',
-=======
 koaWebpack({
     compiler,
     config,
     // Reference: https://github.com/webpack/webpack-dev-middleware#options
     devMiddleware: {
         headers: { 'X-Custom-Header': 'yes' },
->>>>>>> 97c122f2
         index: 'index.html',
         lazy: false,
         logger: undefined,
@@ -40,29 +26,6 @@
         watchOptions: { aggregateTimeout: 200 },
         // writeToDisk: false
     },
-<<<<<<< HEAD
-    hotClient: {
-        log: console.log.bind(console),
-        path: '/__what',
-        heartbeat: 2000
-    }
-}).then((middleware) => {
-    app.use(middleware);
-
-    // Accessing the underlying middleware
-
-    middleware.devMiddleware.close();
-    middleware.devMiddleware.invalidate();
-    middleware.devMiddleware.waitUntilValid();
-    middleware.hotClient.publish(null);
-
-    return middleware;
-}).then((middleware) => {
-    // close the middleware
-
-    middleware.close();
-});
-=======
     // Reference: https://github.com/webpack-contrib/webpack-hot-client#api
     hotClient: {
         allEntries: false,
@@ -90,5 +53,10 @@
         middleware.hotClient.close();
         middleware.hotClient.options;
         middleware.hotClient.server;
-    });
->>>>>>> 97c122f2
+
+
+        // close the middleware
+        middleware.close(() => {
+            console.log('closed');
+        });
+    });