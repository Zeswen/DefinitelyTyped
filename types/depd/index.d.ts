// Type definitions for depd 1.1
// Project: https://github.com/dougwilson/nodejs-depd
<<<<<<< HEAD
// Definitions by: Zhiyuan Wang <https://github.com/danny8002/>
//                 BendingBender <https://github.com/BendingBender>
=======
// Definitions by: Zhiyuan Wang <https://github.com/danny8002>
>>>>>>> 924fafff
// Definitions: https://github.com/DefinitelyTyped/DefinitelyTyped
// TypeScript Version: 2.2

/// <reference types="node" />

export = depd;

declare function depd(namespace: string): depd.Deprecate;

declare namespace depd {
    interface Deprecate {
        (message: string): void;
        // tslint:disable-next-line ban-types
        function<T extends Function>(fn: T, message?: string): T;
        property<T extends object>(obj: T, prop: keyof T, message: string): void;
    }

    interface DeprecationError extends Error {
        readonly name: 'DeprecationError';
        namespace: string;
        stack: string;
    }
}

declare global {
    namespace NodeJS {
        interface Process {
            addListener(event: 'deprecation', listener: (deprecationError: depd.DeprecationError) => void): this;
            emit(event: 'deprecation', code: depd.DeprecationError): boolean;
            on(event: 'deprecation', listener: (deprecationError: depd.DeprecationError) => void): this;
            once(event: 'deprecation', listener: (deprecationError: depd.DeprecationError) => void): this;
            prependListener(event: 'deprecation', listener: (deprecationError: depd.DeprecationError) => void): this;
            prependOnceListener(event: 'deprecation', listener: (deprecationError: depd.DeprecationError) => void): this;
            listeners(event: 'deprecation'): depd.DeprecationError[];
        }
    }
}<|MERGE_RESOLUTION|>--- conflicted
+++ resolved
@@ -1,11 +1,7 @@
 // Type definitions for depd 1.1
 // Project: https://github.com/dougwilson/nodejs-depd
-<<<<<<< HEAD
-// Definitions by: Zhiyuan Wang <https://github.com/danny8002/>
+// Definitions by: Zhiyuan Wang <https://github.com/danny8002>
 //                 BendingBender <https://github.com/BendingBender>
-=======
-// Definitions by: Zhiyuan Wang <https://github.com/danny8002>
->>>>>>> 924fafff
 // Definitions: https://github.com/DefinitelyTyped/DefinitelyTyped
 // TypeScript Version: 2.2
 
