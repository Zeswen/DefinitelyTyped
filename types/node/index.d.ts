// Type definitions for Node.js 10.12
// Project: http://nodejs.org/
// Definitions by: Microsoft TypeScript <https://github.com/Microsoft>
//                 DefinitelyTyped <https://github.com/DefinitelyTyped>
//                 Alberto Schiabel <https://github.com/jkomyno>
//                 Alexander T. <https://github.com/a-tarasyuk>
//                 Alvis HT Tang <https://github.com/alvis>
//                 Andrew Makarov <https://github.com/r3nya>
//                 Bruno Scheufler <https://github.com/brunoscheufler>
//                 Chigozirim C. <https://github.com/smac89>
//                 Christian Vaagland Tellnes <https://github.com/tellnes>
//                 Deividas Bakanas <https://github.com/DeividasBakanas>
//                 Eugene Y. Q. Shen <https://github.com/eyqs>
//                 Flarna <https://github.com/Flarna>
//                 Hannes Magnusson <https://github.com/Hannes-Magnusson-CK>
//                 Hoàng Văn Khải <https://github.com/KSXGitHub>
//                 Huw <https://github.com/hoo29>
//                 Kelvin Jin <https://github.com/kjin>
//                 Klaus Meinhardt <https://github.com/ajafff>
//                 Lishude <https://github.com/islishude>
//                 Mariusz Wiktorczyk <https://github.com/mwiktorczyk>
//                 Matthieu Sieben <https://github.com/matthieusieben>
//                 Mohsen Azimi <https://github.com/mohsen1>
//                 Nicolas Even <https://github.com/n-e>
//                 Nicolas Voigt <https://github.com/octo-sniffle>
//                 Parambir Singh <https://github.com/parambirs>
//                 Sebastian Silbermann <https://github.com/eps1lon>
//                 Simon Schick <https://github.com/SimonSchick>
//                 Thomas den Hollander <https://github.com/ThomasdenH>
//                 Wilco Bakker <https://github.com/WilcoBakker>
//                 wwwy3y3 <https://github.com/wwwy3y3>
//                 Zane Hannan AU <https://github.com/ZaneHannanAU>
//                 Jeremie Rodriguez <https://github.com/jeremiergz>
//                 Samuel Ainsworth <https://github.com/samuela>
//                 Kyle Uehlein <https://github.com/kuehlein>
// Definitions: https://github.com/DefinitelyTyped/DefinitelyTyped

<<<<<<< HEAD
/// <reference path="globals.d.ts" />
/// <reference path="assert.d.ts" />
/// <reference path="async_hooks.d.ts" />
/// <reference path="buffer.d.ts" />
/// <reference path="child_process.d.ts" />
/// <reference path="cluster.d.ts" />
/// <reference path="console.d.ts" />
/// <reference path="constants.d.ts" />
/// <reference path="crypto.d.ts" />
/// <reference path="dgram.d.ts" />
/// <reference path="dns.d.ts" />
/// <reference path="domain.d.ts" />
/// <reference path="events.d.ts" />
/// <reference path="fs.d.ts" />
/// <reference path="http.d.ts" />
/// <reference path="http2.d.ts" />
/// <reference path="https.d.ts" />
/// <reference path="inspector.d.ts" />
/// <reference path="module.d.ts" />
/// <reference path="net.d.ts" />
/// <reference path="os.d.ts" />
/// <reference path="path.d.ts" />
/// <reference path="perf_hooks.d.ts" />
/// <reference path="process.d.ts" />
/// <reference path="punycode.d.ts" />
/// <reference path="querystring.d.ts" />
/// <reference path="readline.d.ts" />
/// <reference path="repl.d.ts" />
/// <reference path="stream.d.ts" />
/// <reference path="string_decoder.d.ts" />
/// <reference path="timers.d.ts" />
/// <reference path="tls.d.ts" />
/// <reference path="trace_events.d.ts" />
/// <reference path="tty.d.ts" />
/// <reference path="url.d.ts" />
/// <reference path="util.d.ts" />
/// <reference path="v8.d.ts" />
/// <reference path="vm.d.ts" />
/// <reference path="worker_threads.d.ts" />
/// <reference path="zlib.d.ts" />
=======
/** inspector module types */
/// <reference path="./inspector.d.ts" />

// This needs to be global to avoid TS2403 in case lib.dom.d.ts is present in the same build
interface Console {
    Console: NodeJS.ConsoleConstructor;
    /**
     * A simple assertion test that verifies whether `value` is truthy.
     * If it is not, an `AssertionError` is thrown.
     * If provided, the error `message` is formatted using `util.format()` and used as the error message.
     */
    assert(value: any, message?: string, ...optionalParams: any[]): void;
    /**
     * When `stdout` is a TTY, calling `console.clear()` will attempt to clear the TTY.
     * When `stdout` is not a TTY, this method does nothing.
     */
    clear(): void;
    /**
     * Maintains an internal counter specific to `label` and outputs to `stdout` the number of times `console.count()` has been called with the given `label`.
     */
    count(label?: string): void;
    /**
     * Resets the internal counter specific to `label`.
     */
    countReset(label?: string): void;
    /**
     * The `console.debug()` function is an alias for {@link console.log()}.
     */
    debug(message?: any, ...optionalParams: any[]): void;
    /**
     * Uses {@link util.inspect()} on `obj` and prints the resulting string to `stdout`.
     * This function bypasses any custom `inspect()` function defined on `obj`.
     */
    dir(obj: any, options?: NodeJS.InspectOptions): void;
    /**
     * This method calls {@link console.log()} passing it the arguments received. Please note that this method does not produce any XML formatting
     */
    dirxml(...data: any[]): void;
    /**
     * Prints to `stderr` with newline.
     */
    error(message?: any, ...optionalParams: any[]): void;
    /**
     * Increases indentation of subsequent lines by two spaces.
     * If one or more `label`s are provided, those are printed first without the additional indentation.
     */
    group(...label: any[]): void;
    /**
     * The `console.groupCollapsed()` function is an alias for {@link console.group()}.
     */
    groupCollapsed(): void;
    /**
     * Decreases indentation of subsequent lines by two spaces.
     */
    groupEnd(): void;
    /**
     * The {@link console.info()} function is an alias for {@link console.log()}.
     */
    info(message?: any, ...optionalParams: any[]): void;
    /**
     * Prints to `stdout` with newline.
     */
    log(message?: any, ...optionalParams: any[]): void;
    /**
     * This method does not display anything unless used in the inspector.
     *  Prints to `stdout` the array `array` formatted as a table.
     */
    table(tabularData: any, properties?: string[]): void;
    /**
     * Starts a timer that can be used to compute the duration of an operation. Timers are identified by a unique `label`.
     */
    time(label?: string): void;
    /**
     * Stops a timer that was previously started by calling {@link console.time()} and prints the result to `stdout`.
     */
    timeEnd(label?: string): void;
    /**
     * For a timer that was previously started by calling {@link console.time()}, prints the elapsed time and other `data` arguments to `stdout`.
     */
    timeLog(label?: string, ...data: any[]): void;
    /**
     * Prints to `stderr` the string 'Trace :', followed by the {@link util.format()} formatted message and stack trace to the current position in the code.
     */
    trace(message?: any, ...optionalParams: any[]): void;
    /**
     * The {@link console.warn()} function is an alias for {@link console.error()}.
     */
    warn(message?: any, ...optionalParams: any[]): void;

    // --- Inspector mode only ---
    /**
     * This method does not display anything unless used in the inspector.
     *  The console.markTimeline() method is the deprecated form of console.timeStamp().
     *
     * @deprecated Use console.timeStamp() instead.
     */
    markTimeline(label?: string): void;
    /**
     * This method does not display anything unless used in the inspector.
     *  Starts a JavaScript CPU profile with an optional label.
     */
    profile(label?: string): void;
    /**
     * This method does not display anything unless used in the inspector.
     *  Stops the current JavaScript CPU profiling session if one has been started and prints the report to the Profiles panel of the inspector.
     */
    profileEnd(label?: string): void;
    /**
     * This method does not display anything unless used in the inspector.
     *  Adds an event with the label `label` to the Timeline panel of the inspector.
     */
    timeStamp(label?: string): void;
    /**
     * This method does not display anything unless used in the inspector.
     *  The console.timeline() method is the deprecated form of console.time().
     *
     * @deprecated Use console.time() instead.
     */
    timeline(label?: string): void;
    /**
     * This method does not display anything unless used in the inspector.
     *  The console.timelineEnd() method is the deprecated form of console.timeEnd().
     *
     * @deprecated Use console.timeEnd() instead.
     */
    timelineEnd(label?: string): void;
}

interface Error {
    stack?: string;
}

// Declare "static" methods in Error
interface ErrorConstructor {
    /** Create .stack property on a target object */
    captureStackTrace(targetObject: Object, constructorOpt?: Function): void;

    /**
     * Optional override for formatting stack traces
     *
     * @see https://github.com/v8/v8/wiki/Stack%20Trace%20API#customizing-stack-traces
     */
    prepareStackTrace?: (err: Error, stackTraces: NodeJS.CallSite[]) => any;

    stackTraceLimit: number;
}

// compat for TypeScript 1.8 and default es5 target
// if you use with --target es3 or --target es5 and use below definitions,
// use the lib.es6.d.ts that is bundled with TypeScript 1.8.
interface MapConstructor { }
interface WeakMapConstructor { }
interface SetConstructor { }
interface WeakSetConstructor { }

interface Set<T> {}
interface ReadonlySet<T> {}

// Forward-declare needed types from lib.es2015.d.ts (in case users are using `--lib es5`)
interface Iterable<T> { }
interface Iterator<T> {
    next(value?: any): IteratorResult<T>;
}
interface IteratorResult<T> { }
interface AsyncIterableIterator<T> {}
interface SymbolConstructor {
    readonly observable: symbol;
    readonly iterator: symbol;
    readonly asyncIterator: symbol;
}
declare var Symbol: SymbolConstructor;
interface SharedArrayBuffer {
    readonly byteLength: number;
    slice(begin?: number, end?: number): SharedArrayBuffer;
}

// Node.js ESNEXT support
interface String {
    /** Removes whitespace from the left end of a string. */
    trimLeft(): string;
    /** Removes whitespace from the right end of a string. */
    trimRight(): string;
}

/*-----------------------------------------------*
 *                                               *
 *                   GLOBAL                      *
 *                                               *
 ------------------------------------------------*/
declare var process: NodeJS.Process;
declare var global: NodeJS.Global;
declare var console: Console;

declare var __filename: string;
declare var __dirname: string;

declare function setTimeout(callback: (...args: any[]) => void, ms: number, ...args: any[]): NodeJS.Timeout;
declare namespace setTimeout {
    function __promisify__(ms: number): Promise<void>;
    function __promisify__<T>(ms: number, value: T): Promise<T>;
}
declare function clearTimeout(timeoutId: NodeJS.Timeout): void;
declare function setInterval(callback: (...args: any[]) => void, ms: number, ...args: any[]): NodeJS.Timeout;
declare function clearInterval(intervalId: NodeJS.Timeout): void;
declare function setImmediate(callback: (...args: any[]) => void, ...args: any[]): NodeJS.Immediate;
declare namespace setImmediate {
    function __promisify__(): Promise<void>;
    function __promisify__<T>(value: T): Promise<T>;
}
declare function clearImmediate(immediateId: NodeJS.Immediate): void;

// TODO: change to `type NodeRequireFunction = (id: string) => any;` in next mayor version.
interface NodeRequireFunction {
    /* tslint:disable-next-line:callable-types */
    (id: string): any;
}

interface NodeRequire extends NodeRequireFunction {
    resolve: RequireResolve;
    cache: any;
    extensions: NodeExtensions;
    main: NodeModule | undefined;
}

interface RequireResolve {
    (id: string, options?: { paths?: string[]; }): string;
    paths(request: string): string[] | null;
}

interface NodeExtensions {
    '.js': (m: NodeModule, filename: string) => any;
    '.json': (m: NodeModule, filename: string) => any;
    '.node': (m: NodeModule, filename: string) => any;
    [ext: string]: (m: NodeModule, filename: string) => any;
}

declare var require: NodeRequire;

interface NodeModule {
    exports: any;
    require: NodeRequireFunction;
    id: string;
    filename: string;
    loaded: boolean;
    parent: NodeModule | null;
    children: NodeModule[];
    paths: string[];
}

declare var module: NodeModule;

// Same as module.exports
declare var exports: any;
declare const SlowBuffer: {
    new(str: string, encoding?: string): Buffer;
    new(size: number): Buffer;
    new(size: Uint8Array): Buffer;
    new(array: any[]): Buffer;
    prototype: Buffer;
    isBuffer(obj: any): boolean;
    byteLength(string: string, encoding?: string): number;
    concat(list: Buffer[], totalLength?: number): Buffer;
};

// Buffer class
type BufferEncoding = "ascii" | "utf8" | "utf16le" | "ucs2" | "base64" | "latin1" | "binary" | "hex";
interface Buffer extends Uint8Array {
    constructor: typeof Buffer;
    write(string: string, offset?: number, length?: number, encoding?: string): number;
    toString(encoding?: string, start?: number, end?: number): string;
    toJSON(): { type: 'Buffer', data: any[] };
    equals(otherBuffer: Uint8Array): boolean;
    compare(otherBuffer: Uint8Array, targetStart?: number, targetEnd?: number, sourceStart?: number, sourceEnd?: number): number;
    copy(targetBuffer: Uint8Array, targetStart?: number, sourceStart?: number, sourceEnd?: number): number;
    slice(start?: number, end?: number): Buffer;
    writeUIntLE(value: number, offset: number, byteLength: number, noAssert?: boolean): number;
    writeUIntBE(value: number, offset: number, byteLength: number, noAssert?: boolean): number;
    writeIntLE(value: number, offset: number, byteLength: number, noAssert?: boolean): number;
    writeIntBE(value: number, offset: number, byteLength: number, noAssert?: boolean): number;
    readUIntLE(offset: number, byteLength: number, noAssert?: boolean): number;
    readUIntBE(offset: number, byteLength: number, noAssert?: boolean): number;
    readIntLE(offset: number, byteLength: number, noAssert?: boolean): number;
    readIntBE(offset: number, byteLength: number, noAssert?: boolean): number;
    readUInt8(offset: number, noAssert?: boolean): number;
    readUInt16LE(offset: number, noAssert?: boolean): number;
    readUInt16BE(offset: number, noAssert?: boolean): number;
    readUInt32LE(offset: number, noAssert?: boolean): number;
    readUInt32BE(offset: number, noAssert?: boolean): number;
    readInt8(offset: number, noAssert?: boolean): number;
    readInt16LE(offset: number, noAssert?: boolean): number;
    readInt16BE(offset: number, noAssert?: boolean): number;
    readInt32LE(offset: number, noAssert?: boolean): number;
    readInt32BE(offset: number, noAssert?: boolean): number;
    readFloatLE(offset: number, noAssert?: boolean): number;
    readFloatBE(offset: number, noAssert?: boolean): number;
    readDoubleLE(offset: number, noAssert?: boolean): number;
    readDoubleBE(offset: number, noAssert?: boolean): number;
    swap16(): Buffer;
    swap32(): Buffer;
    swap64(): Buffer;
    writeUInt8(value: number, offset: number, noAssert?: boolean): number;
    writeUInt16LE(value: number, offset: number, noAssert?: boolean): number;
    writeUInt16BE(value: number, offset: number, noAssert?: boolean): number;
    writeUInt32LE(value: number, offset: number, noAssert?: boolean): number;
    writeUInt32BE(value: number, offset: number, noAssert?: boolean): number;
    writeInt8(value: number, offset: number, noAssert?: boolean): number;
    writeInt16LE(value: number, offset: number, noAssert?: boolean): number;
    writeInt16BE(value: number, offset: number, noAssert?: boolean): number;
    writeInt32LE(value: number, offset: number, noAssert?: boolean): number;
    writeInt32BE(value: number, offset: number, noAssert?: boolean): number;
    writeFloatLE(value: number, offset: number, noAssert?: boolean): number;
    writeFloatBE(value: number, offset: number, noAssert?: boolean): number;
    writeDoubleLE(value: number, offset: number, noAssert?: boolean): number;
    writeDoubleBE(value: number, offset: number, noAssert?: boolean): number;
    fill(value: any, offset?: number, end?: number): this;
    indexOf(value: string | number | Uint8Array, byteOffset?: number, encoding?: string): number;
    lastIndexOf(value: string | number | Uint8Array, byteOffset?: number, encoding?: string): number;
    entries(): IterableIterator<[number, number]>;
    includes(value: string | number | Buffer, byteOffset?: number, encoding?: string): boolean;
    keys(): IterableIterator<number>;
    values(): IterableIterator<number>;
}

/**
 * Raw data is stored in instances of the Buffer class.
 * A Buffer is similar to an array of integers but corresponds to a raw memory allocation outside the V8 heap.  A Buffer cannot be resized.
 * Valid string encodings: 'ascii'|'utf8'|'utf16le'|'ucs2'(alias of 'utf16le')|'base64'|'binary'(deprecated)|'hex'
 */
declare const Buffer: {
    /**
     * Allocates a new buffer containing the given {str}.
     *
     * @param str String to store in buffer.
     * @param encoding encoding to use, optional.  Default is 'utf8'
     * @deprecated since v10.0.0 - Use `Buffer.from(string[, encoding])` instead.
     */
    new(str: string, encoding?: string): Buffer;
    /**
     * Allocates a new buffer of {size} octets.
     *
     * @param size count of octets to allocate.
     * @deprecated since v10.0.0 - Use `Buffer.alloc()` instead (also see `Buffer.allocUnsafe()`).
     */
    new(size: number): Buffer;
    /**
     * Allocates a new buffer containing the given {array} of octets.
     *
     * @param array The octets to store.
     * @deprecated since v10.0.0 - Use `Buffer.from(array)` instead.
     */
    new(array: Uint8Array): Buffer;
    /**
     * Produces a Buffer backed by the same allocated memory as
     * the given {ArrayBuffer}/{SharedArrayBuffer}.
     *
     *
     * @param arrayBuffer The ArrayBuffer with which to share memory.
     * @deprecated since v10.0.0 - Use `Buffer.from(arrayBuffer[, byteOffset[, length]])` instead.
     */
    new(arrayBuffer: ArrayBuffer | SharedArrayBuffer): Buffer;
    /**
     * Allocates a new buffer containing the given {array} of octets.
     *
     * @param array The octets to store.
     * @deprecated since v10.0.0 - Use `Buffer.from(array)` instead.
     */
    new(array: any[]): Buffer;
    /**
     * Copies the passed {buffer} data onto a new {Buffer} instance.
     *
     * @param buffer The buffer to copy.
     * @deprecated since v10.0.0 - Use `Buffer.from(buffer)` instead.
     */
    new(buffer: Buffer): Buffer;
    prototype: Buffer;
    /**
     * When passed a reference to the .buffer property of a TypedArray instance,
     * the newly created Buffer will share the same allocated memory as the TypedArray.
     * The optional {byteOffset} and {length} arguments specify a memory range
     * within the {arrayBuffer} that will be shared by the Buffer.
     *
     * @param arrayBuffer The .buffer property of any TypedArray or a new ArrayBuffer()
     */
    from(arrayBuffer: ArrayBuffer | SharedArrayBuffer, byteOffset?: number, length?: number): Buffer;
    /**
     * Creates a new Buffer using the passed {data}
     * @param data data to create a new Buffer
     */
    from(data: any[]): Buffer;
    from(data: Uint8Array): Buffer;
    /**
     * Creates a new Buffer containing the given JavaScript string {str}.
     * If provided, the {encoding} parameter identifies the character encoding.
     * If not provided, {encoding} defaults to 'utf8'.
     */
    from(str: string, encoding?: string): Buffer;
    /**
     * Creates a new Buffer using the passed {data}
     * @param values to create a new Buffer
     */
    of(...items: number[]): Buffer;
    /**
     * Returns true if {obj} is a Buffer
     *
     * @param obj object to test.
     */
    isBuffer(obj: any): obj is Buffer;
    /**
     * Returns true if {encoding} is a valid encoding argument.
     * Valid string encodings in Node 0.12: 'ascii'|'utf8'|'utf16le'|'ucs2'(alias of 'utf16le')|'base64'|'binary'(deprecated)|'hex'
     *
     * @param encoding string to test.
     */
    isEncoding(encoding: string): boolean | undefined;
    /**
     * Gives the actual byte length of a string. encoding defaults to 'utf8'.
     * This is not the same as String.prototype.length since that returns the number of characters in a string.
     *
     * @param string string to test.
     * @param encoding encoding used to evaluate (defaults to 'utf8')
     */
    byteLength(string: string | NodeJS.TypedArray | DataView | ArrayBuffer | SharedArrayBuffer, encoding?: string): number;
    /**
     * Returns a buffer which is the result of concatenating all the buffers in the list together.
     *
     * If the list has no items, or if the totalLength is 0, then it returns a zero-length buffer.
     * If the list has exactly one item, then the first item of the list is returned.
     * If the list has more than one item, then a new Buffer is created.
     *
     * @param list An array of Buffer objects to concatenate
     * @param totalLength Total length of the buffers when concatenated.
     *   If totalLength is not provided, it is read from the buffers in the list. However, this adds an additional loop to the function, so it is faster to provide the length explicitly.
     */
    concat(list: Uint8Array[], totalLength?: number): Buffer;
    /**
     * The same as buf1.compare(buf2).
     */
    compare(buf1: Uint8Array, buf2: Uint8Array): number;
    /**
     * Allocates a new buffer of {size} octets.
     *
     * @param size count of octets to allocate.
     * @param fill if specified, buffer will be initialized by calling buf.fill(fill).
     *    If parameter is omitted, buffer will be filled with zeros.
     * @param encoding encoding used for call to buf.fill while initalizing
     */
    alloc(size: number, fill?: string | Buffer | number, encoding?: string): Buffer;
    /**
     * Allocates a new buffer of {size} octets, leaving memory not initialized, so the contents
     * of the newly created Buffer are unknown and may contain sensitive data.
     *
     * @param size count of octets to allocate
     */
    allocUnsafe(size: number): Buffer;
    /**
     * Allocates a new non-pooled buffer of {size} octets, leaving memory not initialized, so the contents
     * of the newly created Buffer are unknown and may contain sensitive data.
     *
     * @param size count of octets to allocate
     */
    allocUnsafeSlow(size: number): Buffer;
    /**
     * This is the number of bytes used to determine the size of pre-allocated, internal Buffer instances used for pooling. This value may be modified.
     */
    poolSize: number;
};

/*----------------------------------------------*
*                                               *
*               GLOBAL INTERFACES               *
*                                               *
*-----------------------------------------------*/
declare namespace NodeJS {
    interface InspectOptions {
        showHidden?: boolean;
        depth?: number | null;
        colors?: boolean;
        customInspect?: boolean;
        showProxy?: boolean;
        maxArrayLength?: number | null;
        breakLength?: number;
        compact?: boolean;
        sorted?: boolean | ((a: string, b: string) => number);
    }

    interface ConsoleConstructorOptions {
        stdout: WritableStream;
        stderr?: WritableStream;
        ignoreErrors?: boolean;
        colorMode?: boolean | 'auto';
    }

    interface ConsoleConstructor {
        prototype: Console;
        new(stdout: WritableStream, stderr?: WritableStream, ignoreErrors?: boolean): Console;
        new(options: ConsoleConstructorOptions): Console;
    }

    interface CallSite {
        /**
         * Value of "this"
         */
        getThis(): any;

        /**
         * Type of "this" as a string.
         * This is the name of the function stored in the constructor field of
         * "this", if available.  Otherwise the object's [[Class]] internal
         * property.
         */
        getTypeName(): string | null;

        /**
         * Current function
         */
        getFunction(): Function | undefined;

        /**
         * Name of the current function, typically its name property.
         * If a name property is not available an attempt will be made to try
         * to infer a name from the function's context.
         */
        getFunctionName(): string | null;

        /**
         * Name of the property [of "this" or one of its prototypes] that holds
         * the current function
         */
        getMethodName(): string | null;

        /**
         * Name of the script [if this function was defined in a script]
         */
        getFileName(): string | null;

        /**
         * Current line number [if this function was defined in a script]
         */
        getLineNumber(): number | null;

        /**
         * Current column number [if this function was defined in a script]
         */
        getColumnNumber(): number | null;

        /**
         * A call site object representing the location where eval was called
         * [if this function was created using a call to eval]
         */
        getEvalOrigin(): string | undefined;

        /**
         * Is this a toplevel invocation, that is, is "this" the global object?
         */
        isToplevel(): boolean;

        /**
         * Does this call take place in code defined by a call to eval?
         */
        isEval(): boolean;

        /**
         * Is this call in native V8 code?
         */
        isNative(): boolean;

        /**
         * Is this a constructor call?
         */
        isConstructor(): boolean;
    }

    interface ErrnoException extends Error {
        errno?: number;
        code?: string;
        path?: string;
        syscall?: string;
        stack?: string;
    }

    class EventEmitter {
        addListener(event: string | symbol, listener: (...args: any[]) => void): this;
        on(event: string | symbol, listener: (...args: any[]) => void): this;
        once(event: string | symbol, listener: (...args: any[]) => void): this;
        removeListener(event: string | symbol, listener: (...args: any[]) => void): this;
        off(event: string | symbol, listener: (...args: any[]) => void): this;
        removeAllListeners(event?: string | symbol): this;
        setMaxListeners(n: number): this;
        getMaxListeners(): number;
        listeners(event: string | symbol): Function[];
        rawListeners(event: string | symbol): Function[];
        emit(event: string | symbol, ...args: any[]): boolean;
        listenerCount(type: string | symbol): number;
        // Added in Node 6...
        prependListener(event: string | symbol, listener: (...args: any[]) => void): this;
        prependOnceListener(event: string | symbol, listener: (...args: any[]) => void): this;
        eventNames(): Array<string | symbol>;
    }

    interface ReadableStream extends EventEmitter {
        readable: boolean;
        read(size?: number): string | Buffer;
        setEncoding(encoding: string): this;
        pause(): this;
        resume(): this;
        isPaused(): boolean;
        pipe<T extends WritableStream>(destination: T, options?: { end?: boolean; }): T;
        unpipe(destination?: WritableStream): this;
        unshift(chunk: string): void;
        unshift(chunk: Buffer): void;
        wrap(oldStream: ReadableStream): this;
        [Symbol.asyncIterator](): AsyncIterableIterator<string | Buffer>;
    }

    interface WritableStream extends EventEmitter {
        writable: boolean;
        write(buffer: Buffer | string, cb?: Function): boolean;
        write(str: string, encoding?: string, cb?: Function): boolean;
        end(cb?: Function): void;
        end(buffer: Buffer, cb?: Function): void;
        end(str: string, cb?: Function): void;
        end(str: string, encoding?: string, cb?: Function): void;
    }

    interface ReadWriteStream extends ReadableStream, WritableStream { }

    interface Events extends EventEmitter { }

    interface Domain extends Events {
        run(fn: Function): void;
        add(emitter: Events): void;
        remove(emitter: Events): void;
        bind(cb: (err: Error, data: any) => any): any;
        intercept(cb: (data: any) => any): any;

        addListener(event: string, listener: (...args: any[]) => void): this;
        on(event: string, listener: (...args: any[]) => void): this;
        once(event: string, listener: (...args: any[]) => void): this;
        removeListener(event: string, listener: (...args: any[]) => void): this;
        removeAllListeners(event?: string): this;
    }

    interface MemoryUsage {
        rss: number;
        heapTotal: number;
        heapUsed: number;
        external: number;
    }

    interface CpuUsage {
        user: number;
        system: number;
    }

    interface ProcessRelease {
        name: string;
        sourceUrl?: string;
        headersUrl?: string;
        libUrl?: string;
        lts?: string;
    }

    interface ProcessVersions {
        http_parser: string;
        node: string;
        v8: string;
        ares: string;
        uv: string;
        zlib: string;
        modules: string;
        openssl: string;
    }

    type Platform = 'aix'
        | 'android'
        | 'darwin'
        | 'freebsd'
        | 'linux'
        | 'openbsd'
        | 'sunos'
        | 'win32'
        | 'cygwin';

    type Signals =
        "SIGABRT" | "SIGALRM" | "SIGBUS" | "SIGCHLD" | "SIGCONT" | "SIGFPE" | "SIGHUP" | "SIGILL" | "SIGINT" | "SIGIO" |
        "SIGIOT" | "SIGKILL" | "SIGPIPE" | "SIGPOLL" | "SIGPROF" | "SIGPWR" | "SIGQUIT" | "SIGSEGV" | "SIGSTKFLT" |
        "SIGSTOP" | "SIGSYS" | "SIGTERM" | "SIGTRAP" | "SIGTSTP" | "SIGTTIN" | "SIGTTOU" | "SIGUNUSED" | "SIGURG" |
        "SIGUSR1" | "SIGUSR2" | "SIGVTALRM" | "SIGWINCH" | "SIGXCPU" | "SIGXFSZ" | "SIGBREAK" | "SIGLOST" | "SIGINFO";

    type MultipleResolveType = 'resolve' | 'reject';

    type BeforeExitListener = (code: number) => void;
    type DisconnectListener = () => void;
    type ExitListener = (code: number) => void;
    type RejectionHandledListener = (promise: Promise<any>) => void;
    type UncaughtExceptionListener = (error: Error) => void;
    type UnhandledRejectionListener = (reason: any, promise: Promise<any>) => void;
    type WarningListener = (warning: Error) => void;
    type MessageListener = (message: any, sendHandle: any) => void;
    type SignalsListener = (signal: Signals) => void;
    type NewListenerListener = (type: string | symbol, listener: (...args: any[]) => void) => void;
    type RemoveListenerListener = (type: string | symbol, listener: (...args: any[]) => void) => void;
    type MultipleResolveListener = (type: MultipleResolveType, promise: Promise<any>, value: any) => void;

    interface Socket extends ReadWriteStream {
        isTTY?: true;
    }

    interface ProcessEnv {
        [key: string]: string | undefined;
    }

    interface WriteStream extends Socket {
        readonly writableHighWaterMark: number;
        readonly writableLength: number;
        columns?: number;
        rows?: number;
        _write(chunk: any, encoding: string, callback: Function): void;
        _destroy(err: Error | null, callback: Function): void;
        _final(callback: Function): void;
        setDefaultEncoding(encoding: string): this;
        cork(): void;
        uncork(): void;
        destroy(error?: Error): void;
    }
    interface ReadStream extends Socket {
        readonly readableHighWaterMark: number;
        readonly readableLength: number;
        isRaw?: boolean;
        setRawMode?(mode: boolean): void;
        _read(size: number): void;
        _destroy(err: Error | null, callback: Function): void;
        push(chunk: any, encoding?: string): boolean;
        destroy(error?: Error): void;
    }

    interface Process extends EventEmitter {
        stdout: WriteStream;
        stderr: WriteStream;
        stdin: ReadStream;
        openStdin(): Socket;
        argv: string[];
        argv0: string;
        execArgv: string[];
        execPath: string;
        abort(): void;
        chdir(directory: string): void;
        cwd(): string;
        debugPort: number;
        emitWarning(warning: string | Error, name?: string, ctor?: Function): void;
        env: ProcessEnv;
        exit(code?: number): never;
        exitCode: number;
        getgid(): number;
        setgid(id: number | string): void;
        getuid(): number;
        setuid(id: number | string): void;
        geteuid(): number;
        seteuid(id: number | string): void;
        getegid(): number;
        setegid(id: number | string): void;
        getgroups(): number[];
        setgroups(groups: Array<string | number>): void;
        setUncaughtExceptionCaptureCallback(cb: ((err: Error) => void) | null): void;
        hasUncaughtExceptionCaptureCallback(): boolean;
        version: string;
        versions: ProcessVersions;
        config: {
            target_defaults: {
                cflags: any[];
                default_configuration: string;
                defines: string[];
                include_dirs: string[];
                libraries: string[];
            };
            variables: {
                clang: number;
                host_arch: string;
                node_install_npm: boolean;
                node_install_waf: boolean;
                node_prefix: string;
                node_shared_openssl: boolean;
                node_shared_v8: boolean;
                node_shared_zlib: boolean;
                node_use_dtrace: boolean;
                node_use_etw: boolean;
                node_use_openssl: boolean;
                target_arch: string;
                v8_no_strict_aliasing: number;
                v8_use_snapshot: boolean;
                visibility: string;
            };
        };
        kill(pid: number, signal?: string | number): void;
        pid: number;
        ppid: number;
        title: string;
        arch: string;
        platform: Platform;
        mainModule?: NodeModule;
        memoryUsage(): MemoryUsage;
        cpuUsage(previousValue?: CpuUsage): CpuUsage;
        nextTick(callback: Function, ...args: any[]): void;
        release: ProcessRelease;
        umask(mask?: number): number;
        uptime(): number;
        hrtime(time?: [number, number]): [number, number];
        domain: Domain;

        // Worker
        send?(message: any, sendHandle?: any): void;
        disconnect(): void;
        connected: boolean;

        /**
         * The `process.allowedNodeEnvironmentFlags` property is a special,
         * read-only `Set` of flags allowable within the [`NODE_OPTIONS`][]
         * environment variable.
         */
        allowedNodeEnvironmentFlags: ReadonlySet<string>;

        /**
         * EventEmitter
         *   1. beforeExit
         *   2. disconnect
         *   3. exit
         *   4. message
         *   5. rejectionHandled
         *   6. uncaughtException
         *   7. unhandledRejection
         *   8. warning
         *   9. message
         *  10. <All OS Signals>
         *  11. newListener/removeListener inherited from EventEmitter
         */
        addListener(event: "beforeExit", listener: BeforeExitListener): this;
        addListener(event: "disconnect", listener: DisconnectListener): this;
        addListener(event: "exit", listener: ExitListener): this;
        addListener(event: "rejectionHandled", listener: RejectionHandledListener): this;
        addListener(event: "uncaughtException", listener: UncaughtExceptionListener): this;
        addListener(event: "unhandledRejection", listener: UnhandledRejectionListener): this;
        addListener(event: "warning", listener: WarningListener): this;
        addListener(event: "message", listener: MessageListener): this;
        addListener(event: Signals, listener: SignalsListener): this;
        addListener(event: "newListener", listener: NewListenerListener): this;
        addListener(event: "removeListener", listener: RemoveListenerListener): this;
        addListener(event: "multipleResolves", listener: MultipleResolveListener): this;

        emit(event: "beforeExit", code: number): boolean;
        emit(event: "disconnect"): boolean;
        emit(event: "exit", code: number): boolean;
        emit(event: "rejectionHandled", promise: Promise<any>): boolean;
        emit(event: "uncaughtException", error: Error): boolean;
        emit(event: "unhandledRejection", reason: any, promise: Promise<any>): boolean;
        emit(event: "warning", warning: Error): boolean;
        emit(event: "message", message: any, sendHandle: any): this;
        emit(event: Signals, signal: Signals): boolean;
        emit(event: "newListener", eventName: string | symbol, listener: (...args: any[]) => void): this;
        emit(event: "removeListener", eventName: string, listener: (...args: any[]) => void): this;
        emit(event: "multipleResolves", listener: MultipleResolveListener): this;

        on(event: "beforeExit", listener: BeforeExitListener): this;
        on(event: "disconnect", listener: DisconnectListener): this;
        on(event: "exit", listener: ExitListener): this;
        on(event: "rejectionHandled", listener: RejectionHandledListener): this;
        on(event: "uncaughtException", listener: UncaughtExceptionListener): this;
        on(event: "unhandledRejection", listener: UnhandledRejectionListener): this;
        on(event: "warning", listener: WarningListener): this;
        on(event: "message", listener: MessageListener): this;
        on(event: Signals, listener: SignalsListener): this;
        on(event: "newListener", listener: NewListenerListener): this;
        on(event: "removeListener", listener: RemoveListenerListener): this;
        on(event: "multipleResolves", listener: MultipleResolveListener): this;

        once(event: "beforeExit", listener: BeforeExitListener): this;
        once(event: "disconnect", listener: DisconnectListener): this;
        once(event: "exit", listener: ExitListener): this;
        once(event: "rejectionHandled", listener: RejectionHandledListener): this;
        once(event: "uncaughtException", listener: UncaughtExceptionListener): this;
        once(event: "unhandledRejection", listener: UnhandledRejectionListener): this;
        once(event: "warning", listener: WarningListener): this;
        once(event: "message", listener: MessageListener): this;
        once(event: Signals, listener: SignalsListener): this;
        once(event: "newListener", listener: NewListenerListener): this;
        once(event: "removeListener", listener: RemoveListenerListener): this;
        once(event: "multipleResolves", listener: MultipleResolveListener): this;

        prependListener(event: "beforeExit", listener: BeforeExitListener): this;
        prependListener(event: "disconnect", listener: DisconnectListener): this;
        prependListener(event: "exit", listener: ExitListener): this;
        prependListener(event: "rejectionHandled", listener: RejectionHandledListener): this;
        prependListener(event: "uncaughtException", listener: UncaughtExceptionListener): this;
        prependListener(event: "unhandledRejection", listener: UnhandledRejectionListener): this;
        prependListener(event: "warning", listener: WarningListener): this;
        prependListener(event: "message", listener: MessageListener): this;
        prependListener(event: Signals, listener: SignalsListener): this;
        prependListener(event: "newListener", listener: NewListenerListener): this;
        prependListener(event: "removeListener", listener: RemoveListenerListener): this;
        prependListener(event: "multipleResolves", listener: MultipleResolveListener): this;

        prependOnceListener(event: "beforeExit", listener: BeforeExitListener): this;
        prependOnceListener(event: "disconnect", listener: DisconnectListener): this;
        prependOnceListener(event: "exit", listener: ExitListener): this;
        prependOnceListener(event: "rejectionHandled", listener: RejectionHandledListener): this;
        prependOnceListener(event: "uncaughtException", listener: UncaughtExceptionListener): this;
        prependOnceListener(event: "unhandledRejection", listener: UnhandledRejectionListener): this;
        prependOnceListener(event: "warning", listener: WarningListener): this;
        prependOnceListener(event: "message", listener: MessageListener): this;
        prependOnceListener(event: Signals, listener: SignalsListener): this;
        prependOnceListener(event: "newListener", listener: NewListenerListener): this;
        prependOnceListener(event: "removeListener", listener: RemoveListenerListener): this;
        prependOnceListener(event: "multipleResolves", listener: MultipleResolveListener): this;

        listeners(event: "beforeExit"): BeforeExitListener[];
        listeners(event: "disconnect"): DisconnectListener[];
        listeners(event: "exit"): ExitListener[];
        listeners(event: "rejectionHandled"): RejectionHandledListener[];
        listeners(event: "uncaughtException"): UncaughtExceptionListener[];
        listeners(event: "unhandledRejection"): UnhandledRejectionListener[];
        listeners(event: "warning"): WarningListener[];
        listeners(event: "message"): MessageListener[];
        listeners(event: Signals): SignalsListener[];
        listeners(event: "newListener"): NewListenerListener[];
        listeners(event: "removeListener"): RemoveListenerListener[];
        listeners(event: "multipleResolves"): MultipleResolveListener[];
    }

    interface Global {
        Array: typeof Array;
        ArrayBuffer: typeof ArrayBuffer;
        Boolean: typeof Boolean;
        Buffer: typeof Buffer;
        DataView: typeof DataView;
        Date: typeof Date;
        Error: typeof Error;
        EvalError: typeof EvalError;
        Float32Array: typeof Float32Array;
        Float64Array: typeof Float64Array;
        Function: typeof Function;
        GLOBAL: Global;
        Infinity: typeof Infinity;
        Int16Array: typeof Int16Array;
        Int32Array: typeof Int32Array;
        Int8Array: typeof Int8Array;
        Intl: typeof Intl;
        JSON: typeof JSON;
        Map: MapConstructor;
        Math: typeof Math;
        NaN: typeof NaN;
        Number: typeof Number;
        Object: typeof Object;
        Promise: Function;
        RangeError: typeof RangeError;
        ReferenceError: typeof ReferenceError;
        RegExp: typeof RegExp;
        Set: SetConstructor;
        String: typeof String;
        Symbol: Function;
        SyntaxError: typeof SyntaxError;
        TypeError: typeof TypeError;
        URIError: typeof URIError;
        Uint16Array: typeof Uint16Array;
        Uint32Array: typeof Uint32Array;
        Uint8Array: typeof Uint8Array;
        Uint8ClampedArray: Function;
        WeakMap: WeakMapConstructor;
        WeakSet: WeakSetConstructor;
        clearImmediate: (immediateId: Immediate) => void;
        clearInterval: (intervalId: Timeout) => void;
        clearTimeout: (timeoutId: Timeout) => void;
        console: typeof console;
        decodeURI: typeof decodeURI;
        decodeURIComponent: typeof decodeURIComponent;
        encodeURI: typeof encodeURI;
        encodeURIComponent: typeof encodeURIComponent;
        escape: (str: string) => string;
        eval: typeof eval;
        global: Global;
        isFinite: typeof isFinite;
        isNaN: typeof isNaN;
        parseFloat: typeof parseFloat;
        parseInt: typeof parseInt;
        process: Process;
        root: Global;
        setImmediate: (callback: (...args: any[]) => void, ...args: any[]) => Immediate;
        setInterval: (callback: (...args: any[]) => void, ms: number, ...args: any[]) => Timeout;
        setTimeout: (callback: (...args: any[]) => void, ms: number, ...args: any[]) => Timeout;
        undefined: typeof undefined;
        unescape: (str: string) => string;
        gc: () => void;
        v8debug?: any;
    }

    interface Timer {
        ref(): void;
        refresh(): void;
        unref(): void;
    }

    class Immediate {
        ref(): void;
        unref(): void;
        _onImmediate: Function; // to distinguish it from the Timeout class
    }

    class Timeout implements Timer {
        ref(): void;
        refresh(): void;
        unref(): void;
    }

    class Module {
        static runMain(): void;
        static wrap(code: string): string;
        static createRequireFromPath(path: string): (path: string) => any;
        static builtinModules: string[];

        static Module: typeof Module;

        exports: any;
        require: NodeRequireFunction;
        id: string;
        filename: string;
        loaded: boolean;
        parent: Module | null;
        children: Module[];
        paths: string[];

        constructor(id: string, parent?: Module);
    }

    type TypedArray = Uint8Array | Uint8ClampedArray | Uint16Array | Uint32Array | Int8Array | Int16Array | Int32Array | Float32Array | Float64Array;
}

interface IterableIterator<T> { }

/*----------------------------------------------*
*                                               *
*                   MODULES                     *
*                                               *
*-----------------------------------------------*/
declare module "buffer" {
    export const INSPECT_MAX_BYTES: number;
    const BuffType: typeof Buffer;
    const SlowBuffType: typeof SlowBuffer;
    export { BuffType as Buffer, SlowBuffType as SlowBuffer };
}

declare module "querystring" {
    interface StringifyOptions {
        encodeURIComponent?: Function;
    }

    interface ParseOptions {
        maxKeys?: number;
        decodeURIComponent?: Function;
    }

    interface ParsedUrlQuery { [key: string]: string | string[]; }

    function stringify(obj?: {}, sep?: string, eq?: string, options?: StringifyOptions): string;
    function parse(str: string, sep?: string, eq?: string, options?: ParseOptions): ParsedUrlQuery;
    function escape(str: string): string;
    function unescape(str: string): string;
}

declare module "events" {
    class internal extends NodeJS.EventEmitter { }

    namespace internal {
         class EventEmitter extends internal {
            /** @deprecated since v4.0.0 */
            static listenerCount(emitter: EventEmitter, event: string | symbol): number;
            static defaultMaxListeners: number;

            addListener(event: string | symbol, listener: (...args: any[]) => void): this;
            on(event: string | symbol, listener: (...args: any[]) => void): this;
            once(event: string | symbol, listener: (...args: any[]) => void): this;
            prependListener(event: string | symbol, listener: (...args: any[]) => void): this;
            prependOnceListener(event: string | symbol, listener: (...args: any[]) => void): this;
            removeListener(event: string | symbol, listener: (...args: any[]) => void): this;
            off(event: string | symbol, listener: (...args: any[]) => void): this;
            removeAllListeners(event?: string | symbol): this;
            setMaxListeners(n: number): this;
            getMaxListeners(): number;
            listeners(event: string | symbol): Function[];
            rawListeners(event: string | symbol): Function[];
            emit(event: string | symbol, ...args: any[]): boolean;
            eventNames(): Array<string | symbol>;
            listenerCount(type: string | symbol): number;
        }
    }

    export = internal;
}

declare module "http" {
    import * as events from "events";
    import * as net from "net";
    import * as stream from "stream";
    import { URL } from "url";

    // incoming headers will never contain number
    interface IncomingHttpHeaders {
        'accept'?: string;
        'access-control-allow-origin'?: string;
        'access-control-allow-credentials'?: string;
        'access-control-expose-headers'?: string;
        'access-control-max-age'?: string;
        'access-control-allow-methods'?: string;
        'access-control-allow-headers'?: string;
        'accept-patch'?: string;
        'accept-ranges'?: string;
        'age'?: string;
        'allow'?: string;
        'alt-svc'?: string;
        'authorization'?: string;
        'cache-control'?: string;
        'connection'?: string;
        'content-disposition'?: string;
        'content-encoding'?: string;
        'content-language'?: string;
        'content-length'?: string;
        'content-location'?: string;
        'content-range'?: string;
        'content-type'?: string;
        'cookie'?: string;
        'date'?: string;
        'expect'?: string;
        'expires'?: string;
        'forwarded'?: string;
        'from'?: string;
        'host'?: string;
        'if-match'?: string;
        'if-modified-since'?: string;
        'if-none-match'?: string;
        'if-unmodified-since'?: string;
        'last-modified'?: string;
        'location'?: string;
        'pragma'?: string;
        'proxy-authenticate'?: string;
        'proxy-authorization'?: string;
        'public-key-pins'?: string;
        'range'?: string;
        'referer'?: string;
        'retry-after'?: string;
        'set-cookie'?: string[];
        'strict-transport-security'?: string;
        'trailer'?: string;
        'transfer-encoding'?: string;
        'tk'?: string;
        'upgrade'?: string;
        'user-agent'?: string;
        'vary'?: string;
        'via'?: string;
        'warning'?: string;
        'www-authenticate'?: string;
        [header: string]: string | string[] | undefined;
    }

    // outgoing headers allows numbers (as they are converted internally to strings)
    interface OutgoingHttpHeaders {
        [header: string]: number | string | string[] | undefined;
    }

    interface ClientRequestArgs {
        protocol?: string;
        host?: string;
        hostname?: string;
        family?: number;
        port?: number | string;
        defaultPort?: number | string;
        localAddress?: string;
        socketPath?: string;
        method?: string;
        path?: string;
        headers?: OutgoingHttpHeaders;
        auth?: string;
        agent?: Agent | boolean;
        _defaultAgent?: Agent;
        timeout?: number;
        setHost?: boolean;
        // https://github.com/nodejs/node/blob/master/lib/_http_client.js#L278
        createConnection?: (options: ClientRequestArgs, oncreate: (err: Error, socket: net.Socket) => void) => net.Socket;
    }

    class Server extends net.Server {
        constructor(requestListener?: (req: IncomingMessage, res: ServerResponse) => void);

        setTimeout(msecs?: number, callback?: () => void): this;
        setTimeout(callback: () => void): this;
        maxHeadersCount: number;
        timeout: number;
        keepAliveTimeout: number;
    }

    // https://github.com/nodejs/node/blob/master/lib/_http_outgoing.js
    class OutgoingMessage extends stream.Writable {
        upgrading: boolean;
        chunkedEncoding: boolean;
        shouldKeepAlive: boolean;
        useChunkedEncodingByDefault: boolean;
        sendDate: boolean;
        finished: boolean;
        headersSent: boolean;
        connection: net.Socket;

        constructor();

        setTimeout(msecs: number, callback?: () => void): this;
        setHeader(name: string, value: number | string | string[]): void;
        getHeader(name: string): number | string | string[] | undefined;
        getHeaders(): OutgoingHttpHeaders;
        getHeaderNames(): string[];
        hasHeader(name: string): boolean;
        removeHeader(name: string): void;
        addTrailers(headers: OutgoingHttpHeaders | Array<[string, string]>): void;
        flushHeaders(): void;
    }

    // https://github.com/nodejs/node/blob/master/lib/_http_server.js#L108-L256
    class ServerResponse extends OutgoingMessage {
        statusCode: number;
        statusMessage: string;

        constructor(req: IncomingMessage);

        assignSocket(socket: net.Socket): void;
        detachSocket(socket: net.Socket): void;
        // https://github.com/nodejs/node/blob/master/test/parallel/test-http-write-callbacks.js#L53
        // no args in writeContinue callback
        writeContinue(callback?: () => void): void;
        writeHead(statusCode: number, reasonPhrase?: string, headers?: OutgoingHttpHeaders): void;
        writeHead(statusCode: number, headers?: OutgoingHttpHeaders): void;
    }

    // https://github.com/nodejs/node/blob/master/lib/_http_client.js#L77
    class ClientRequest extends OutgoingMessage {
        connection: net.Socket;
        socket: net.Socket;
        aborted: number;

        constructor(url: string | URL | ClientRequestArgs, cb?: (res: IncomingMessage) => void);

        abort(): void;
        onSocket(socket: net.Socket): void;
        setTimeout(timeout: number, callback?: () => void): this;
        setNoDelay(noDelay?: boolean): void;
        setSocketKeepAlive(enable?: boolean, initialDelay?: number): void;
    }

    class IncomingMessage extends stream.Readable {
        constructor(socket: net.Socket);

        httpVersion: string;
        httpVersionMajor: number;
        httpVersionMinor: number;
        connection: net.Socket;
        headers: IncomingHttpHeaders;
        rawHeaders: string[];
        trailers: { [key: string]: string | undefined };
        rawTrailers: string[];
        setTimeout(msecs: number, callback: () => void): this;
        /**
         * Only valid for request obtained from http.Server.
         */
        method?: string;
        /**
         * Only valid for request obtained from http.Server.
         */
        url?: string;
        /**
         * Only valid for response obtained from http.ClientRequest.
         */
        statusCode?: number;
        /**
         * Only valid for response obtained from http.ClientRequest.
         */
        statusMessage?: string;
        socket: net.Socket;
        destroy(error?: Error): void;
    }

    interface AgentOptions {
        /**
         * Keep sockets around in a pool to be used by other requests in the future. Default = false
         */
        keepAlive?: boolean;
        /**
         * When using HTTP KeepAlive, how often to send TCP KeepAlive packets over sockets being kept alive. Default = 1000.
         * Only relevant if keepAlive is set to true.
         */
        keepAliveMsecs?: number;
        /**
         * Maximum number of sockets to allow per host. Default for Node 0.10 is 5, default for Node 0.12 is Infinity
         */
        maxSockets?: number;
        /**
         * Maximum number of sockets to leave open in a free state. Only relevant if keepAlive is set to true. Default = 256.
         */
        maxFreeSockets?: number;
        /**
         * Socket timeout in milliseconds. This will set the timeout after the socket is connected.
         */
        timeout?: number;
    }

    class Agent {
        maxFreeSockets: number;
        maxSockets: number;
        sockets: any;
        requests: any;

        constructor(opts?: AgentOptions);

        /**
         * Destroy any sockets that are currently in use by the agent.
         * It is usually not necessary to do this. However, if you are using an agent with KeepAlive enabled,
         * then it is best to explicitly shut down the agent when you know that it will no longer be used. Otherwise,
         * sockets may hang open for quite a long time before the server terminates them.
         */
        destroy(): void;
    }

    const METHODS: string[];

    const STATUS_CODES: {
        [errorCode: number]: string | undefined;
        [errorCode: string]: string | undefined;
    };

    function createServer(requestListener?: (request: IncomingMessage, response: ServerResponse) => void): Server;
    function createClient(port?: number, host?: string): any;

    // although RequestOptions are passed as ClientRequestArgs to ClientRequest directly,
    // create interface RequestOptions would make the naming more clear to developers
    interface RequestOptions extends ClientRequestArgs { }
    function request(options: RequestOptions | string | URL, callback?: (res: IncomingMessage) => void): ClientRequest;
    function request(url: string | URL, options: RequestOptions, callback?: (res: IncomingMessage) => void): ClientRequest;
    function get(options: RequestOptions | string | URL, callback?: (res: IncomingMessage) => void): ClientRequest;
    function get(url: string | URL, options: RequestOptions, callback?: (res: IncomingMessage) => void): ClientRequest;
    let globalAgent: Agent;
}

declare module "cluster" {
    import * as child from "child_process";
    import * as events from "events";
    import * as net from "net";

    // interfaces
    interface ClusterSettings {
        execArgv?: string[]; // default: process.execArgv
        exec?: string;
        args?: string[];
        silent?: boolean;
        stdio?: any[];
        uid?: number;
        gid?: number;
        inspectPort?: number | (() => number);
    }

    interface Address {
        address: string;
        port: number;
        addressType: number | "udp4" | "udp6";  // 4, 6, -1, "udp4", "udp6"
    }

    class Worker extends events.EventEmitter {
        id: number;
        process: child.ChildProcess;
        suicide: boolean;
        send(message: any, sendHandle?: any, callback?: (error: Error) => void): boolean;
        kill(signal?: string): void;
        destroy(signal?: string): void;
        disconnect(): void;
        isConnected(): boolean;
        isDead(): boolean;
        exitedAfterDisconnect: boolean;

        /**
         * events.EventEmitter
         *   1. disconnect
         *   2. error
         *   3. exit
         *   4. listening
         *   5. message
         *   6. online
         */
        addListener(event: string, listener: (...args: any[]) => void): this;
        addListener(event: "disconnect", listener: () => void): this;
        addListener(event: "error", listener: (error: Error) => void): this;
        addListener(event: "exit", listener: (code: number, signal: string) => void): this;
        addListener(event: "listening", listener: (address: Address) => void): this;
        addListener(event: "message", listener: (message: any, handle: net.Socket | net.Server) => void): this;  // the handle is a net.Socket or net.Server object, or undefined.
        addListener(event: "online", listener: () => void): this;

        emit(event: string | symbol, ...args: any[]): boolean;
        emit(event: "disconnect"): boolean;
        emit(event: "error", error: Error): boolean;
        emit(event: "exit", code: number, signal: string): boolean;
        emit(event: "listening", address: Address): boolean;
        emit(event: "message", message: any, handle: net.Socket | net.Server): boolean;
        emit(event: "online"): boolean;

        on(event: string, listener: (...args: any[]) => void): this;
        on(event: "disconnect", listener: () => void): this;
        on(event: "error", listener: (error: Error) => void): this;
        on(event: "exit", listener: (code: number, signal: string) => void): this;
        on(event: "listening", listener: (address: Address) => void): this;
        on(event: "message", listener: (message: any, handle: net.Socket | net.Server) => void): this;  // the handle is a net.Socket or net.Server object, or undefined.
        on(event: "online", listener: () => void): this;

        once(event: string, listener: (...args: any[]) => void): this;
        once(event: "disconnect", listener: () => void): this;
        once(event: "error", listener: (error: Error) => void): this;
        once(event: "exit", listener: (code: number, signal: string) => void): this;
        once(event: "listening", listener: (address: Address) => void): this;
        once(event: "message", listener: (message: any, handle: net.Socket | net.Server) => void): this;  // the handle is a net.Socket or net.Server object, or undefined.
        once(event: "online", listener: () => void): this;

        prependListener(event: string, listener: (...args: any[]) => void): this;
        prependListener(event: "disconnect", listener: () => void): this;
        prependListener(event: "error", listener: (error: Error) => void): this;
        prependListener(event: "exit", listener: (code: number, signal: string) => void): this;
        prependListener(event: "listening", listener: (address: Address) => void): this;
        prependListener(event: "message", listener: (message: any, handle: net.Socket | net.Server) => void): this;  // the handle is a net.Socket or net.Server object, or undefined.
        prependListener(event: "online", listener: () => void): this;

        prependOnceListener(event: string, listener: (...args: any[]) => void): this;
        prependOnceListener(event: "disconnect", listener: () => void): this;
        prependOnceListener(event: "error", listener: (error: Error) => void): this;
        prependOnceListener(event: "exit", listener: (code: number, signal: string) => void): this;
        prependOnceListener(event: "listening", listener: (address: Address) => void): this;
        prependOnceListener(event: "message", listener: (message: any, handle: net.Socket | net.Server) => void): this;  // the handle is a net.Socket or net.Server object, or undefined.
        prependOnceListener(event: "online", listener: () => void): this;
    }

    interface Cluster extends events.EventEmitter {
        Worker: Worker;
        disconnect(callback?: Function): void;
        fork(env?: any): Worker;
        isMaster: boolean;
        isWorker: boolean;
        // TODO: cluster.schedulingPolicy
        settings: ClusterSettings;
        setupMaster(settings?: ClusterSettings): void;
        worker?: Worker;
        workers?: {
            [index: string]: Worker | undefined
        };

        /**
         * events.EventEmitter
         *   1. disconnect
         *   2. exit
         *   3. fork
         *   4. listening
         *   5. message
         *   6. online
         *   7. setup
         */
        addListener(event: string, listener: (...args: any[]) => void): this;
        addListener(event: "disconnect", listener: (worker: Worker) => void): this;
        addListener(event: "exit", listener: (worker: Worker, code: number, signal: string) => void): this;
        addListener(event: "fork", listener: (worker: Worker) => void): this;
        addListener(event: "listening", listener: (worker: Worker, address: Address) => void): this;
        addListener(event: "message", listener: (worker: Worker, message: any, handle: net.Socket | net.Server) => void): this;  // the handle is a net.Socket or net.Server object, or undefined.
        addListener(event: "online", listener: (worker: Worker) => void): this;
        addListener(event: "setup", listener: (settings: any) => void): this;

        emit(event: string | symbol, ...args: any[]): boolean;
        emit(event: "disconnect", worker: Worker): boolean;
        emit(event: "exit", worker: Worker, code: number, signal: string): boolean;
        emit(event: "fork", worker: Worker): boolean;
        emit(event: "listening", worker: Worker, address: Address): boolean;
        emit(event: "message", worker: Worker, message: any, handle: net.Socket | net.Server): boolean;
        emit(event: "online", worker: Worker): boolean;
        emit(event: "setup", settings: any): boolean;

        on(event: string, listener: (...args: any[]) => void): this;
        on(event: "disconnect", listener: (worker: Worker) => void): this;
        on(event: "exit", listener: (worker: Worker, code: number, signal: string) => void): this;
        on(event: "fork", listener: (worker: Worker) => void): this;
        on(event: "listening", listener: (worker: Worker, address: Address) => void): this;
        on(event: "message", listener: (worker: Worker, message: any, handle: net.Socket | net.Server) => void): this;  // the handle is a net.Socket or net.Server object, or undefined.
        on(event: "online", listener: (worker: Worker) => void): this;
        on(event: "setup", listener: (settings: any) => void): this;

        once(event: string, listener: (...args: any[]) => void): this;
        once(event: "disconnect", listener: (worker: Worker) => void): this;
        once(event: "exit", listener: (worker: Worker, code: number, signal: string) => void): this;
        once(event: "fork", listener: (worker: Worker) => void): this;
        once(event: "listening", listener: (worker: Worker, address: Address) => void): this;
        once(event: "message", listener: (worker: Worker, message: any, handle: net.Socket | net.Server) => void): this;  // the handle is a net.Socket or net.Server object, or undefined.
        once(event: "online", listener: (worker: Worker) => void): this;
        once(event: "setup", listener: (settings: any) => void): this;

        prependListener(event: string, listener: (...args: any[]) => void): this;
        prependListener(event: "disconnect", listener: (worker: Worker) => void): this;
        prependListener(event: "exit", listener: (worker: Worker, code: number, signal: string) => void): this;
        prependListener(event: "fork", listener: (worker: Worker) => void): this;
        prependListener(event: "listening", listener: (worker: Worker, address: Address) => void): this;
        prependListener(event: "message", listener: (worker: Worker, message: any, handle: net.Socket | net.Server) => void): this;  // the handle is a net.Socket or net.Server object, or undefined.
        prependListener(event: "online", listener: (worker: Worker) => void): this;
        prependListener(event: "setup", listener: (settings: any) => void): this;

        prependOnceListener(event: string, listener: (...args: any[]) => void): this;
        prependOnceListener(event: "disconnect", listener: (worker: Worker) => void): this;
        prependOnceListener(event: "exit", listener: (worker: Worker, code: number, signal: string) => void): this;
        prependOnceListener(event: "fork", listener: (worker: Worker) => void): this;
        prependOnceListener(event: "listening", listener: (worker: Worker, address: Address) => void): this;
        // the handle is a net.Socket or net.Server object, or undefined.
        prependOnceListener(event: "message", listener: (worker: Worker, message: any, handle: net.Socket | net.Server) => void): this;
        prependOnceListener(event: "online", listener: (worker: Worker) => void): this;
        prependOnceListener(event: "setup", listener: (settings: any) => void): this;
    }

    function disconnect(callback?: Function): void;
    function fork(env?: any): Worker;
    const isMaster: boolean;
    const isWorker: boolean;
    // TODO: cluster.schedulingPolicy
    const settings: ClusterSettings;
    function setupMaster(settings?: ClusterSettings): void;
    const worker: Worker;
    const workers: {
        [index: string]: Worker | undefined
    };

    /**
     * events.EventEmitter
     *   1. disconnect
     *   2. exit
     *   3. fork
     *   4. listening
     *   5. message
     *   6. online
     *   7. setup
     */
    function addListener(event: string, listener: (...args: any[]) => void): Cluster;
    function addListener(event: "disconnect", listener: (worker: Worker) => void): Cluster;
    function addListener(event: "exit", listener: (worker: Worker, code: number, signal: string) => void): Cluster;
    function addListener(event: "fork", listener: (worker: Worker) => void): Cluster;
    function addListener(event: "listening", listener: (worker: Worker, address: Address) => void): Cluster;
     // the handle is a net.Socket or net.Server object, or undefined.
    function addListener(event: "message", listener: (worker: Worker, message: any, handle: net.Socket | net.Server) => void): Cluster;
    function addListener(event: "online", listener: (worker: Worker) => void): Cluster;
    function addListener(event: "setup", listener: (settings: any) => void): Cluster;

    function emit(event: string | symbol, ...args: any[]): boolean;
    function emit(event: "disconnect", worker: Worker): boolean;
    function emit(event: "exit", worker: Worker, code: number, signal: string): boolean;
    function emit(event: "fork", worker: Worker): boolean;
    function emit(event: "listening", worker: Worker, address: Address): boolean;
    function emit(event: "message", worker: Worker, message: any, handle: net.Socket | net.Server): boolean;
    function emit(event: "online", worker: Worker): boolean;
    function emit(event: "setup", settings: any): boolean;

    function on(event: string, listener: (...args: any[]) => void): Cluster;
    function on(event: "disconnect", listener: (worker: Worker) => void): Cluster;
    function on(event: "exit", listener: (worker: Worker, code: number, signal: string) => void): Cluster;
    function on(event: "fork", listener: (worker: Worker) => void): Cluster;
    function on(event: "listening", listener: (worker: Worker, address: Address) => void): Cluster;
    function on(event: "message", listener: (worker: Worker, message: any, handle: net.Socket | net.Server) => void): Cluster;  // the handle is a net.Socket or net.Server object, or undefined.
    function on(event: "online", listener: (worker: Worker) => void): Cluster;
    function on(event: "setup", listener: (settings: any) => void): Cluster;

    function once(event: string, listener: (...args: any[]) => void): Cluster;
    function once(event: "disconnect", listener: (worker: Worker) => void): Cluster;
    function once(event: "exit", listener: (worker: Worker, code: number, signal: string) => void): Cluster;
    function once(event: "fork", listener: (worker: Worker) => void): Cluster;
    function once(event: "listening", listener: (worker: Worker, address: Address) => void): Cluster;
    function once(event: "message", listener: (worker: Worker, message: any, handle: net.Socket | net.Server) => void): Cluster;  // the handle is a net.Socket or net.Server object, or undefined.
    function once(event: "online", listener: (worker: Worker) => void): Cluster;
    function once(event: "setup", listener: (settings: any) => void): Cluster;

    function removeListener(event: string, listener: (...args: any[]) => void): Cluster;
    function removeAllListeners(event?: string): Cluster;
    function setMaxListeners(n: number): Cluster;
    function getMaxListeners(): number;
    function listeners(event: string): Function[];
    function listenerCount(type: string): number;

    function prependListener(event: string, listener: (...args: any[]) => void): Cluster;
    function prependListener(event: "disconnect", listener: (worker: Worker) => void): Cluster;
    function prependListener(event: "exit", listener: (worker: Worker, code: number, signal: string) => void): Cluster;
    function prependListener(event: "fork", listener: (worker: Worker) => void): Cluster;
    function prependListener(event: "listening", listener: (worker: Worker, address: Address) => void): Cluster;
     // the handle is a net.Socket or net.Server object, or undefined.
    function prependListener(event: "message", listener: (worker: Worker, message: any, handle: net.Socket | net.Server) => void): Cluster;
    function prependListener(event: "online", listener: (worker: Worker) => void): Cluster;
    function prependListener(event: "setup", listener: (settings: any) => void): Cluster;

    function prependOnceListener(event: string, listener: (...args: any[]) => void): Cluster;
    function prependOnceListener(event: "disconnect", listener: (worker: Worker) => void): Cluster;
    function prependOnceListener(event: "exit", listener: (worker: Worker, code: number, signal: string) => void): Cluster;
    function prependOnceListener(event: "fork", listener: (worker: Worker) => void): Cluster;
    function prependOnceListener(event: "listening", listener: (worker: Worker, address: Address) => void): Cluster;
     // the handle is a net.Socket or net.Server object, or undefined.
    function prependOnceListener(event: "message", listener: (worker: Worker, message: any, handle: net.Socket | net.Server) => void): Cluster;
    function prependOnceListener(event: "online", listener: (worker: Worker) => void): Cluster;
    function prependOnceListener(event: "setup", listener: (settings: any) => void): Cluster;

    function eventNames(): string[];
}

declare module "worker_threads" {
    import { EventEmitter } from "events";
    import { Readable, Writable } from "stream";

    const isMainThread: boolean;
    const parentPort: null | MessagePort;
    const threadId: number;
    const workerData: any;

    class MessageChannel {
        readonly port1: MessagePort;
        readonly port2: MessagePort;
    }

    class MessagePort extends EventEmitter {
        close(): void;
        postMessage(value: any, transferList?: Array<ArrayBuffer | MessagePort>): void;
        ref(): void;
        unref(): void;
        start(): void;

        addListener(event: "close", listener: () => void): this;
        addListener(event: "message", listener: (value: any) => void): this;
        addListener(event: string | symbol, listener: (...args: any[]) => void): this;

        emit(event: "close"): boolean;
        emit(event: "message", value: any): boolean;
        emit(event: string | symbol, ...args: any[]): boolean;

        on(event: "close", listener: () => void): this;
        on(event: "message", listener: (value: any) => void): this;
        on(event: string | symbol, listener: (...args: any[]) => void): this;

        once(event: "close", listener: () => void): this;
        once(event: "message", listener: (value: any) => void): this;
        once(event: string | symbol, listener: (...args: any[]) => void): this;

        prependListener(event: "close", listener: () => void): this;
        prependListener(event: "message", listener: (value: any) => void): this;
        prependListener(event: string | symbol, listener: (...args: any[]) => void): this;

        prependOnceListener(event: "close", listener: () => void): this;
        prependOnceListener(event: "message", listener: (value: any) => void): this;
        prependOnceListener(event: string | symbol, listener: (...args: any[]) => void): this;

        removeListener(event: "close", listener: () => void): this;
        removeListener(event: "message", listener: (value: any) => void): this;
        removeListener(event: string | symbol, listener: (...args: any[]) => void): this;

        off(event: "close", listener: () => void): this;
        off(event: "message", listener: (value: any) => void): this;
        off(event: string | symbol, listener: (...args: any[]) => void): this;
    }

    interface WorkerOptions {
        eval?: boolean;
        workerData?: any;
        stdin?: boolean;
        stdout?: boolean;
        stderr?: boolean;
    }

    class Worker extends EventEmitter {
        readonly stdin: Writable | null;
        readonly stdout: Readable;
        readonly stderr: Readable;
        readonly threadId: number;

        constructor(filename: string, options?: WorkerOptions);

        postMessage(value: any, transferList?: Array<ArrayBuffer | MessagePort>): void;
        ref(): void;
        unref(): void;
        terminate(callback?: (err: any, exitCode: number) => void): void;

        addListener(event: "error", listener: (err: any) => void): this;
        addListener(event: "exit", listener: (exitCode: number) => void): this;
        addListener(event: "message", listener: (value: any) => void): this;
        addListener(event: "online", listener: () => void): this;
        addListener(event: string | symbol, listener: (...args: any[]) => void): this;

        emit(event: "error", err: any): boolean;
        emit(event: "exit", exitCode: number): boolean;
        emit(event: "message", value: any): boolean;
        emit(event: "online"): boolean;
        emit(event: string | symbol, ...args: any[]): boolean;

        on(event: "error", listener: (err: any) => void): this;
        on(event: "exit", listener: (exitCode: number) => void): this;
        on(event: "message", listener: (value: any) => void): this;
        on(event: "online", listener: () => void): this;
        on(event: string | symbol, listener: (...args: any[]) => void): this;

        once(event: "error", listener: (err: any) => void): this;
        once(event: "exit", listener: (exitCode: number) => void): this;
        once(event: "message", listener: (value: any) => void): this;
        once(event: "online", listener: () => void): this;
        once(event: string | symbol, listener: (...args: any[]) => void): this;

        prependListener(event: "error", listener: (err: any) => void): this;
        prependListener(event: "exit", listener: (exitCode: number) => void): this;
        prependListener(event: "message", listener: (value: any) => void): this;
        prependListener(event: "online", listener: () => void): this;
        prependListener(event: string | symbol, listener: (...args: any[]) => void): this;

        prependOnceListener(event: "error", listener: (err: any) => void): this;
        prependOnceListener(event: "exit", listener: (exitCode: number) => void): this;
        prependOnceListener(event: "message", listener: (value: any) => void): this;
        prependOnceListener(event: "online", listener: () => void): this;
        prependOnceListener(event: string | symbol, listener: (...args: any[]) => void): this;

        removeListener(event: "error", listener: (err: any) => void): this;
        removeListener(event: "exit", listener: (exitCode: number) => void): this;
        removeListener(event: "message", listener: (value: any) => void): this;
        removeListener(event: "online", listener: () => void): this;
        removeListener(event: string | symbol, listener: (...args: any[]) => void): this;

        off(event: "error", listener: (err: any) => void): this;
        off(event: "exit", listener: (exitCode: number) => void): this;
        off(event: "message", listener: (value: any) => void): this;
        off(event: "online", listener: () => void): this;
        off(event: string | symbol, listener: (...args: any[]) => void): this;
    }
}

declare module "zlib" {
    import * as stream from "stream";

    interface ZlibOptions {
        flush?: number; // default: zlib.constants.Z_NO_FLUSH
        finishFlush?: number; // default: zlib.constants.Z_FINISH
        chunkSize?: number; // default: 16*1024
        windowBits?: number;
        level?: number; // compression only
        memLevel?: number; // compression only
        strategy?: number; // compression only
        dictionary?: Buffer | NodeJS.TypedArray | DataView | ArrayBuffer; // deflate/inflate only, empty dictionary by default
    }

    interface Zlib {
        /** @deprecated Use bytesWritten instead. */
        readonly bytesRead: number;
        readonly bytesWritten: number;
        close(callback?: () => void): void;
        flush(kind?: number | (() => void), callback?: () => void): void;
    }

    interface ZlibParams {
        params(level: number, strategy: number, callback: () => void): void;
    }

    interface ZlibReset {
        reset(): void;
    }

    interface Gzip extends stream.Transform, Zlib { }
    interface Gunzip extends stream.Transform, Zlib { }
    interface Deflate extends stream.Transform, Zlib, ZlibReset, ZlibParams { }
    interface Inflate extends stream.Transform, Zlib, ZlibReset { }
    interface DeflateRaw extends stream.Transform, Zlib, ZlibReset, ZlibParams { }
    interface InflateRaw extends stream.Transform, Zlib, ZlibReset { }
    interface Unzip extends stream.Transform, Zlib { }

    function createGzip(options?: ZlibOptions): Gzip;
    function createGunzip(options?: ZlibOptions): Gunzip;
    function createDeflate(options?: ZlibOptions): Deflate;
    function createInflate(options?: ZlibOptions): Inflate;
    function createDeflateRaw(options?: ZlibOptions): DeflateRaw;
    function createInflateRaw(options?: ZlibOptions): InflateRaw;
    function createUnzip(options?: ZlibOptions): Unzip;

    type InputType = string | Buffer | DataView | ArrayBuffer | NodeJS.TypedArray;
    function deflate(buf: InputType, callback: (error: Error | null, result: Buffer) => void): void;
    function deflate(buf: InputType, options: ZlibOptions, callback: (error: Error | null, result: Buffer) => void): void;
    function deflateSync(buf: InputType, options?: ZlibOptions): Buffer;
    function deflateRaw(buf: InputType, callback: (error: Error | null, result: Buffer) => void): void;
    function deflateRaw(buf: InputType, options: ZlibOptions, callback: (error: Error | null, result: Buffer) => void): void;
    function deflateRawSync(buf: InputType, options?: ZlibOptions): Buffer;
    function gzip(buf: InputType, callback: (error: Error | null, result: Buffer) => void): void;
    function gzip(buf: InputType, options: ZlibOptions, callback: (error: Error | null, result: Buffer) => void): void;
    function gzipSync(buf: InputType, options?: ZlibOptions): Buffer;
    function gunzip(buf: InputType, callback: (error: Error | null, result: Buffer) => void): void;
    function gunzip(buf: InputType, options: ZlibOptions, callback: (error: Error | null, result: Buffer) => void): void;
    function gunzipSync(buf: InputType, options?: ZlibOptions): Buffer;
    function inflate(buf: InputType, callback: (error: Error | null, result: Buffer) => void): void;
    function inflate(buf: InputType, options: ZlibOptions, callback: (error: Error | null, result: Buffer) => void): void;
    function inflateSync(buf: InputType, options?: ZlibOptions): Buffer;
    function inflateRaw(buf: InputType, callback: (error: Error | null, result: Buffer) => void): void;
    function inflateRaw(buf: InputType, options: ZlibOptions, callback: (error: Error | null, result: Buffer) => void): void;
    function inflateRawSync(buf: InputType, options?: ZlibOptions): Buffer;
    function unzip(buf: InputType, callback: (error: Error | null, result: Buffer) => void): void;
    function unzip(buf: InputType, options: ZlibOptions, callback: (error: Error | null, result: Buffer) => void): void;
    function unzipSync(buf: InputType, options?: ZlibOptions): Buffer;

    namespace constants {
        // Allowed flush values.

        const Z_NO_FLUSH: number;
        const Z_PARTIAL_FLUSH: number;
        const Z_SYNC_FLUSH: number;
        const Z_FULL_FLUSH: number;
        const Z_FINISH: number;
        const Z_BLOCK: number;
        const Z_TREES: number;

        // Return codes for the compression/decompression functions. Negative values are errors, positive values are used for special but normal events.

        const Z_OK: number;
        const Z_STREAM_END: number;
        const Z_NEED_DICT: number;
        const Z_ERRNO: number;
        const Z_STREAM_ERROR: number;
        const Z_DATA_ERROR: number;
        const Z_MEM_ERROR: number;
        const Z_BUF_ERROR: number;
        const Z_VERSION_ERROR: number;

        // Compression levels.

        const Z_NO_COMPRESSION: number;
        const Z_BEST_SPEED: number;
        const Z_BEST_COMPRESSION: number;
        const Z_DEFAULT_COMPRESSION: number;

        // Compression strategy.

        const Z_FILTERED: number;
        const Z_HUFFMAN_ONLY: number;
        const Z_RLE: number;
        const Z_FIXED: number;
        const Z_DEFAULT_STRATEGY: number;
    }

    // Constants
    const Z_NO_FLUSH: number;
    const Z_PARTIAL_FLUSH: number;
    const Z_SYNC_FLUSH: number;
    const Z_FULL_FLUSH: number;
    const Z_FINISH: number;
    const Z_BLOCK: number;
    const Z_TREES: number;
    const Z_OK: number;
    const Z_STREAM_END: number;
    const Z_NEED_DICT: number;
    const Z_ERRNO: number;
    const Z_STREAM_ERROR: number;
    const Z_DATA_ERROR: number;
    const Z_MEM_ERROR: number;
    const Z_BUF_ERROR: number;
    const Z_VERSION_ERROR: number;
    const Z_NO_COMPRESSION: number;
    const Z_BEST_SPEED: number;
    const Z_BEST_COMPRESSION: number;
    const Z_DEFAULT_COMPRESSION: number;
    const Z_FILTERED: number;
    const Z_HUFFMAN_ONLY: number;
    const Z_RLE: number;
    const Z_FIXED: number;
    const Z_DEFAULT_STRATEGY: number;
    const Z_BINARY: number;
    const Z_TEXT: number;
    const Z_ASCII: number;
    const Z_UNKNOWN: number;
    const Z_DEFLATED: number;
}

declare module "os" {
    interface CpuInfo {
        model: string;
        speed: number;
        times: {
            user: number;
            nice: number;
            sys: number;
            idle: number;
            irq: number;
        };
    }

    interface NetworkInterfaceBase {
        address: string;
        netmask: string;
        mac: string;
        internal: boolean;
        cidr: string | null;
    }

    interface NetworkInterfaceInfoIPv4 extends NetworkInterfaceBase {
        family: "IPv4";
    }

    interface NetworkInterfaceInfoIPv6 extends NetworkInterfaceBase {
        family: "IPv6";
        scopeid: number;
    }

    type NetworkInterfaceInfo = NetworkInterfaceInfoIPv4 | NetworkInterfaceInfoIPv6;

    function hostname(): string;
    function loadavg(): number[];
    function uptime(): number;
    function freemem(): number;
    function totalmem(): number;
    function cpus(): CpuInfo[];
    function type(): string;
    function release(): string;
    function networkInterfaces(): { [index: string]: NetworkInterfaceInfo[] };
    function homedir(): string;
    function userInfo(options?: { encoding: string }): { username: string, uid: number, gid: number, shell: any, homedir: string };
    const constants: {
        UV_UDP_REUSEADDR: number;
        signals: {
            SIGHUP: number;
            SIGINT: number;
            SIGQUIT: number;
            SIGILL: number;
            SIGTRAP: number;
            SIGABRT: number;
            SIGIOT: number;
            SIGBUS: number;
            SIGFPE: number;
            SIGKILL: number;
            SIGUSR1: number;
            SIGSEGV: number;
            SIGUSR2: number;
            SIGPIPE: number;
            SIGALRM: number;
            SIGTERM: number;
            SIGCHLD: number;
            SIGSTKFLT: number;
            SIGCONT: number;
            SIGSTOP: number;
            SIGTSTP: number;
            SIGTTIN: number;
            SIGTTOU: number;
            SIGURG: number;
            SIGXCPU: number;
            SIGXFSZ: number;
            SIGVTALRM: number;
            SIGPROF: number;
            SIGWINCH: number;
            SIGIO: number;
            SIGPOLL: number;
            SIGPWR: number;
            SIGSYS: number;
            SIGUNUSED: number;
        };
        errno: {
            E2BIG: number;
            EACCES: number;
            EADDRINUSE: number;
            EADDRNOTAVAIL: number;
            EAFNOSUPPORT: number;
            EAGAIN: number;
            EALREADY: number;
            EBADF: number;
            EBADMSG: number;
            EBUSY: number;
            ECANCELED: number;
            ECHILD: number;
            ECONNABORTED: number;
            ECONNREFUSED: number;
            ECONNRESET: number;
            EDEADLK: number;
            EDESTADDRREQ: number;
            EDOM: number;
            EDQUOT: number;
            EEXIST: number;
            EFAULT: number;
            EFBIG: number;
            EHOSTUNREACH: number;
            EIDRM: number;
            EILSEQ: number;
            EINPROGRESS: number;
            EINTR: number;
            EINVAL: number;
            EIO: number;
            EISCONN: number;
            EISDIR: number;
            ELOOP: number;
            EMFILE: number;
            EMLINK: number;
            EMSGSIZE: number;
            EMULTIHOP: number;
            ENAMETOOLONG: number;
            ENETDOWN: number;
            ENETRESET: number;
            ENETUNREACH: number;
            ENFILE: number;
            ENOBUFS: number;
            ENODATA: number;
            ENODEV: number;
            ENOENT: number;
            ENOEXEC: number;
            ENOLCK: number;
            ENOLINK: number;
            ENOMEM: number;
            ENOMSG: number;
            ENOPROTOOPT: number;
            ENOSPC: number;
            ENOSR: number;
            ENOSTR: number;
            ENOSYS: number;
            ENOTCONN: number;
            ENOTDIR: number;
            ENOTEMPTY: number;
            ENOTSOCK: number;
            ENOTSUP: number;
            ENOTTY: number;
            ENXIO: number;
            EOPNOTSUPP: number;
            EOVERFLOW: number;
            EPERM: number;
            EPIPE: number;
            EPROTO: number;
            EPROTONOSUPPORT: number;
            EPROTOTYPE: number;
            ERANGE: number;
            EROFS: number;
            ESPIPE: number;
            ESRCH: number;
            ESTALE: number;
            ETIME: number;
            ETIMEDOUT: number;
            ETXTBSY: number;
            EWOULDBLOCK: number;
            EXDEV: number;
        };
        priority: {
            PRIORITY_LOW: number;
            PRIORITY_BELOW_NORMAL: number;
            PRIORITY_NORMAL: number;
            PRIORITY_ABOVE_NORMAL: number;
            PRIORITY_HIGH: number;
            PRIORITY_HIGHEST: number;
        }
    };
    function arch(): string;
    function platform(): NodeJS.Platform;
    function tmpdir(): string;
    const EOL: string;
    function endianness(): "BE" | "LE";
    /**
     * Gets the priority of a process.
     * Defaults to current process.
     */
    function getPriority(pid?: number): number;
    /**
     * Sets the priority of the current process.
     * @param priority Must be in range of -20 to 19
     */
    function setPriority(priority: number): void;
    /**
     * Sets the priority of the process specified process.
     * @param priority Must be in range of -20 to 19
     */
    function setPriority(pid: number, priority: number): void;
}

declare module "https" {
    import * as tls from "tls";
    import * as events from "events";
    import * as http from "http";
    import { URL } from "url";

    type ServerOptions = tls.SecureContextOptions & tls.TlsOptions;

    type RequestOptions = http.RequestOptions & tls.SecureContextOptions & {
        rejectUnauthorized?: boolean; // Defaults to true
        servername?: string; // SNI TLS Extension
    };

    interface AgentOptions extends http.AgentOptions, tls.ConnectionOptions {
        rejectUnauthorized?: boolean;
        maxCachedSessions?: number;
    }

    class Agent extends http.Agent {
        constructor(options?: AgentOptions);
        options: AgentOptions;
    }

    class Server extends tls.Server {
        setTimeout(callback: () => void): this;
        setTimeout(msecs?: number, callback?: () => void): this;
        timeout: number;
        keepAliveTimeout: number;
    }

    function createServer(options: ServerOptions, requestListener?: (req: http.IncomingMessage, res: http.ServerResponse) => void): Server;
    function request(options: RequestOptions | string | URL, callback?: (res: http.IncomingMessage) => void): http.ClientRequest;
    function request(url: string | URL, options: RequestOptions, callback?: (res: http.IncomingMessage) => void): http.ClientRequest;
    function get(options: RequestOptions | string | URL, callback?: (res: http.IncomingMessage) => void): http.ClientRequest;
    function get(url: string | URL, options: RequestOptions, callback?: (res: http.IncomingMessage) => void): http.ClientRequest;
    let globalAgent: Agent;
}

declare module "punycode" {
    function decode(string: string): string;
    function encode(string: string): string;
    function toUnicode(domain: string): string;
    function toASCII(domain: string): string;
    const ucs2: ucs2;
    interface ucs2 {
        decode(string: string): number[];
        encode(codePoints: number[]): string;
    }
    const version: any;
}

declare module "repl" {
    import { Interface, Completer, AsyncCompleter } from "readline";
    import { Context } from "vm";
    import { InspectOptions } from "util";

    interface ReplOptions {
        /**
         * The input prompt to display.
         * Default: `"> "`
         */
        prompt?: string;
        /**
         * The `Readable` stream from which REPL input will be read.
         * Default: `process.stdin`
         */
        input?: NodeJS.ReadableStream;
        /**
         * The `Writable` stream to which REPL output will be written.
         * Default: `process.stdout`
         */
        output?: NodeJS.WritableStream;
        /**
         * If `true`, specifies that the output should be treated as a TTY terminal, and have
         * ANSI/VT100 escape codes written to it.
         * Default: checking the value of the `isTTY` property on the output stream upon
         * instantiation.
         */
        terminal?: boolean;
        /**
         * The function to be used when evaluating each given line of input.
         * Default: an async wrapper for the JavaScript `eval()` function. An `eval` function can
         * error with `repl.Recoverable` to indicate the input was incomplete and prompt for
         * additional lines.
         *
         * @see https://nodejs.org/dist/latest-v10.x/docs/api/repl.html#repl_default_evaluation
         * @see https://nodejs.org/dist/latest-v10.x/docs/api/repl.html#repl_custom_evaluation_functions
         */
        eval?: REPLEval;
        /**
         * If `true`, specifies that the default `writer` function should include ANSI color
         * styling to REPL output. If a custom `writer` function is provided then this has no
         * effect.
         * Default: the REPL instance's `terminal` value.
         */
        useColors?: boolean;
        /**
         * If `true`, specifies that the default evaluation function will use the JavaScript
         * `global` as the context as opposed to creating a new separate context for the REPL
         * instance. The node CLI REPL sets this value to `true`.
         * Default: `false`.
         */
        useGlobal?: boolean;
        /**
         * If `true`, specifies that the default writer will not output the return value of a
         * command if it evaluates to `undefined`.
         * Default: `false`.
         */
        ignoreUndefined?: boolean;
        /**
         * The function to invoke to format the output of each command before writing to `output`.
         * Default: a wrapper for `util.inspect`.
         *
         * @see https://nodejs.org/dist/latest-v10.x/docs/api/repl.html#repl_customizing_repl_output
         */
        writer?: REPLWriter;
        /**
         * An optional function used for custom Tab auto completion.
         *
         * @see https://nodejs.org/dist/latest-v11.x/docs/api/readline.html#readline_use_of_the_completer_function
         */
        completer?: Completer | AsyncCompleter;
        /**
         * A flag that specifies whether the default evaluator executes all JavaScript commands in
         * strict mode or default (sloppy) mode.
         * Accepted values are:
         * - `repl.REPL_MODE_SLOPPY` - evaluates expressions in sloppy mode.
         * - `repl.REPL_MODE_STRICT` - evaluates expressions in strict mode. This is equivalent to
         *   prefacing every repl statement with `'use strict'`.
         */
        replMode?: typeof REPL_MODE_SLOPPY | typeof REPL_MODE_STRICT;
        /**
         * Stop evaluating the current piece of code when `SIGINT` is received, i.e. `Ctrl+C` is
         * pressed. This cannot be used together with a custom `eval` function.
         * Default: `false`.
         */
        breakEvalOnSigint?: boolean;
    }

    type REPLEval = (this: REPLServer, evalCmd: string, context: Context, file: string, cb: (err: Error | null, result: any) => void) => void;
    type REPLWriter = (this: REPLServer, obj: any) => string;

    /**
     * This is the default "writer" value, if none is passed in the REPL options,
     * and it can be overridden by custom print functions.
     */
    const writer: REPLWriter & { options: InspectOptions };

    type REPLCommandAction = (this: REPLServer, text: string) => void;

    interface REPLCommand {
        /**
         * Help text to be displayed when `.help` is entered.
         */
        help?: string;
        /**
         * The function to execute, optionally accepting a single string argument.
         */
        action: REPLCommandAction;
    }

    /**
     * Provides a customizable Read-Eval-Print-Loop (REPL).
     *
     * Instances of `repl.REPLServer` will accept individual lines of user input, evaluate those
     * according to a user-defined evaluation function, then output the result. Input and output
     * may be from `stdin` and `stdout`, respectively, or may be connected to any Node.js `stream`.
     *
     * Instances of `repl.REPLServer` support automatic completion of inputs, simplistic Emacs-style
     * line editing, multi-line inputs, ANSI-styled output, saving and restoring current REPL session
     * state, error recovery, and customizable evaluation functions.
     *
     * Instances of `repl.REPLServer` are created using the `repl.start()` method and _should not_
     * be created directly using the JavaScript `new` keyword.
     *
     * @see https://nodejs.org/dist/latest-v10.x/docs/api/repl.html#repl_repl
     */
    class REPLServer extends Interface {
        /**
         * The `vm.Context` provided to the `eval` function to be used for JavaScript
         * evaluation.
         */
        readonly context: Context;
        /**
         * The `Readable` stream from which REPL input will be read.
         */
        readonly inputStream: NodeJS.ReadableStream;
        /**
         * The `Writable` stream to which REPL output will be written.
         */
        readonly outputStream: NodeJS.WritableStream;
        /**
         * The commands registered via `replServer.defineCommand()`.
         */
        readonly commands: { readonly [name: string]: REPLCommand | undefined };
        /**
         * A value indicating whether the REPL is currently in "editor mode".
         *
         * @see https://nodejs.org/dist/latest-v10.x/docs/api/repl.html#repl_commands_and_special_keys
         */
        readonly editorMode: boolean;
        /**
         * A value indicating whether the `_` variable has been assigned.
         *
         * @see https://nodejs.org/dist/latest-v10.x/docs/api/repl.html#repl_assignment_of_the_underscore_variable
         */
        readonly underscoreAssigned: boolean;
        /**
         * The last evaluation result from the REPL (assigned to the `_` variable inside of the REPL).
         *
         * @see https://nodejs.org/dist/latest-v10.x/docs/api/repl.html#repl_assignment_of_the_underscore_variable
         */
        readonly last: any;
        /**
         * A value indicating whether the `_error` variable has been assigned.
         *
         * @since v9.8.0
         * @see https://nodejs.org/dist/latest-v10.x/docs/api/repl.html#repl_assignment_of_the_underscore_variable
         */
        readonly underscoreErrAssigned: boolean;
        /**
         * The last error raised inside the REPL (assigned to the `_error` variable inside of the REPL).
         *
         * @since v9.8.0
         * @see https://nodejs.org/dist/latest-v10.x/docs/api/repl.html#repl_assignment_of_the_underscore_variable
         */
        readonly lastError: any;
        /**
         * Specified in the REPL options, this is the function to be used when evaluating each
         * given line of input. If not specified in the REPL options, this is an async wrapper
         * for the JavaScript `eval()` function.
         */
        readonly eval: REPLEval;
        /**
         * Specified in the REPL options, this is a value indicating whether the default
         * `writer` function should include ANSI color styling to REPL output.
         */
        readonly useColors: boolean;
        /**
         * Specified in the REPL options, this is a value indicating whether the default `eval`
         * function will use the JavaScript `global` as the context as opposed to creating a new
         * separate context for the REPL instance.
         */
        readonly useGlobal: boolean;
        /**
         * Specified in the REPL options, this is a value indicating whether the default `writer`
         * function should output the result of a command if it evaluates to `undefined`.
         */
        readonly ignoreUndefined: boolean;
        /**
         * Specified in the REPL options, this is the function to invoke to format the output of
         * each command before writing to `outputStream`. If not specified in the REPL options,
         * this will be a wrapper for `util.inspect`.
         */
        readonly writer: REPLWriter;
        /**
         * Specified in the REPL options, this is the function to use for custom Tab auto-completion.
         */
        readonly completer: Completer | AsyncCompleter;
        /**
         * Specified in the REPL options, this is a flag that specifies whether the default `eval`
         * function should execute all JavaScript commands in strict mode or default (sloppy) mode.
         * Possible values are:
         * - `repl.REPL_MODE_SLOPPY` - evaluates expressions in sloppy mode.
         * - `repl.REPL_MODE_STRICT` - evaluates expressions in strict mode. This is equivalent to
         *    prefacing every repl statement with `'use strict'`.
         */
        readonly replMode: typeof REPL_MODE_SLOPPY | typeof REPL_MODE_STRICT;

        /**
         * NOTE: According to the documentation:
         *
         * > Instances of `repl.REPLServer` are created using the `repl.start()` method and
         * > _should not_ be created directly using the JavaScript `new` keyword.
         *
         * `REPLServer` cannot be subclassed due to implementation specifics in NodeJS.
         *
         * @see https://nodejs.org/dist/latest-v10.x/docs/api/repl.html#repl_class_replserver
         */
        private constructor();

        /**
         * Used to add new `.`-prefixed commands to the REPL instance. Such commands are invoked
         * by typing a `.` followed by the `keyword`.
         *
         * @param keyword The command keyword (_without_ a leading `.` character).
         * @param cmd The function to invoke when the command is processed.
         *
         * @see https://nodejs.org/dist/latest-v10.x/docs/api/repl.html#repl_replserver_definecommand_keyword_cmd
         */
        defineCommand(keyword: string, cmd: REPLCommandAction | REPLCommand): void;
        /**
         * Readies the REPL instance for input from the user, printing the configured `prompt` to a
         * new line in the `output` and resuming the `input` to accept new input.
         *
         * When multi-line input is being entered, an ellipsis is printed rather than the 'prompt'.
         *
         * This method is primarily intended to be called from within the action function for
         * commands registered using the `replServer.defineCommand()` method.
         *
         * @param preserveCursor When `true`, the cursor placement will not be reset to `0`.
         */
        displayPrompt(preserveCursor?: boolean): void;
        /**
         * Clears any command that has been buffered but not yet executed.
         *
         * This method is primarily intended to be called from within the action function for
         * commands registered using the `replServer.defineCommand()` method.
         *
         * @since v9.0.0
         */
        clearBufferedCommand(): void;

        /**
         * events.EventEmitter
         * 1. close - inherited from `readline.Interface`
         * 2. line - inherited from `readline.Interface`
         * 3. pause - inherited from `readline.Interface`
         * 4. resume - inherited from `readline.Interface`
         * 5. SIGCONT - inherited from `readline.Interface`
         * 6. SIGINT - inherited from `readline.Interface`
         * 7. SIGTSTP - inherited from `readline.Interface`
         * 8. exit
         * 9. reset
         */

        addListener(event: string, listener: (...args: any[]) => void): this;
        addListener(event: "close", listener: () => void): this;
        addListener(event: "line", listener: (input: string) => void): this;
        addListener(event: "pause", listener: () => void): this;
        addListener(event: "resume", listener: () => void): this;
        addListener(event: "SIGCONT", listener: () => void): this;
        addListener(event: "SIGINT", listener: () => void): this;
        addListener(event: "SIGTSTP", listener: () => void): this;
        addListener(event: "exit", listener: () => void): this;
        addListener(event: "reset", listener: (context: Context) => void): this;

        emit(event: string | symbol, ...args: any[]): boolean;
        emit(event: "close"): boolean;
        emit(event: "line", input: string): boolean;
        emit(event: "pause"): boolean;
        emit(event: "resume"): boolean;
        emit(event: "SIGCONT"): boolean;
        emit(event: "SIGINT"): boolean;
        emit(event: "SIGTSTP"): boolean;
        emit(event: "exit"): boolean;
        emit(event: "reset", context: Context): boolean;

        on(event: string, listener: (...args: any[]) => void): this;
        on(event: "close", listener: () => void): this;
        on(event: "line", listener: (input: string) => void): this;
        on(event: "pause", listener: () => void): this;
        on(event: "resume", listener: () => void): this;
        on(event: "SIGCONT", listener: () => void): this;
        on(event: "SIGINT", listener: () => void): this;
        on(event: "SIGTSTP", listener: () => void): this;
        on(event: "exit", listener: () => void): this;
        on(event: "reset", listener: (context: Context) => void): this;

        once(event: string, listener: (...args: any[]) => void): this;
        once(event: "close", listener: () => void): this;
        once(event: "line", listener: (input: string) => void): this;
        once(event: "pause", listener: () => void): this;
        once(event: "resume", listener: () => void): this;
        once(event: "SIGCONT", listener: () => void): this;
        once(event: "SIGINT", listener: () => void): this;
        once(event: "SIGTSTP", listener: () => void): this;
        once(event: "exit", listener: () => void): this;
        once(event: "reset", listener: (context: Context) => void): this;

        prependListener(event: string, listener: (...args: any[]) => void): this;
        prependListener(event: "close", listener: () => void): this;
        prependListener(event: "line", listener: (input: string) => void): this;
        prependListener(event: "pause", listener: () => void): this;
        prependListener(event: "resume", listener: () => void): this;
        prependListener(event: "SIGCONT", listener: () => void): this;
        prependListener(event: "SIGINT", listener: () => void): this;
        prependListener(event: "SIGTSTP", listener: () => void): this;
        prependListener(event: "exit", listener: () => void): this;
        prependListener(event: "reset", listener: (context: Context) => void): this;

        prependOnceListener(event: string, listener: (...args: any[]) => void): this;
        prependOnceListener(event: "close", listener: () => void): this;
        prependOnceListener(event: "line", listener: (input: string) => void): this;
        prependOnceListener(event: "pause", listener: () => void): this;
        prependOnceListener(event: "resume", listener: () => void): this;
        prependOnceListener(event: "SIGCONT", listener: () => void): this;
        prependOnceListener(event: "SIGINT", listener: () => void): this;
        prependOnceListener(event: "SIGTSTP", listener: () => void): this;
        prependOnceListener(event: "exit", listener: () => void): this;
        prependOnceListener(event: "reset", listener: (context: Context) => void): this;
    }

    /**
     * A flag passed in the REPL options. Evaluates expressions in sloppy mode.
     */
    export const REPL_MODE_SLOPPY: symbol; // TODO: unique symbol

    /**
     * A flag passed in the REPL options. Evaluates expressions in strict mode.
     * This is equivalent to prefacing every repl statement with `'use strict'`.
     */
    export const REPL_MODE_STRICT: symbol; // TODO: unique symbol

    /**
     * Creates and starts a `repl.REPLServer` instance.
     *
     * @param options The options for the `REPLServer`. If `options` is a string, then it specifies
     * the input prompt.
     */
    function start(options?: string | ReplOptions): REPLServer;

    /**
     * Indicates a recoverable error that a `REPLServer` can use to support multi-line input.
     *
     * @see https://nodejs.org/dist/latest-v10.x/docs/api/repl.html#repl_recoverable_errors
     */
    class Recoverable extends SyntaxError {
        err: Error;

        constructor(err: Error);
    }
}

declare module "readline" {
    import * as events from "events";
    import * as stream from "stream";

    interface Key {
        sequence?: string;
        name?: string;
        ctrl?: boolean;
        meta?: boolean;
        shift?: boolean;
    }

    class Interface extends events.EventEmitter {
        readonly terminal: boolean;

        /**
         * NOTE: According to the documentation:
         *
         * > Instances of the `readline.Interface` class are constructed using the
         * > `readline.createInterface()` method.
         *
         * @see https://nodejs.org/dist/latest-v10.x/docs/api/readline.html#readline_class_interface
         */
        protected constructor(input: NodeJS.ReadableStream, output?: NodeJS.WritableStream, completer?: Completer | AsyncCompleter, terminal?: boolean);
        /**
         * NOTE: According to the documentation:
         *
         * > Instances of the `readline.Interface` class are constructed using the
         * > `readline.createInterface()` method.
         *
         * @see https://nodejs.org/dist/latest-v10.x/docs/api/readline.html#readline_class_interface
         */
        protected constructor(options: ReadLineOptions);

        setPrompt(prompt: string): void;
        prompt(preserveCursor?: boolean): void;
        question(query: string, callback: (answer: string) => void): void;
        pause(): this;
        resume(): this;
        close(): void;
        write(data: string | Buffer, key?: Key): void;

        /**
         * events.EventEmitter
         * 1. close
         * 2. line
         * 3. pause
         * 4. resume
         * 5. SIGCONT
         * 6. SIGINT
         * 7. SIGTSTP
         */

        addListener(event: string, listener: (...args: any[]) => void): this;
        addListener(event: "close", listener: () => void): this;
        addListener(event: "line", listener: (input: string) => void): this;
        addListener(event: "pause", listener: () => void): this;
        addListener(event: "resume", listener: () => void): this;
        addListener(event: "SIGCONT", listener: () => void): this;
        addListener(event: "SIGINT", listener: () => void): this;
        addListener(event: "SIGTSTP", listener: () => void): this;

        emit(event: string | symbol, ...args: any[]): boolean;
        emit(event: "close"): boolean;
        emit(event: "line", input: string): boolean;
        emit(event: "pause"): boolean;
        emit(event: "resume"): boolean;
        emit(event: "SIGCONT"): boolean;
        emit(event: "SIGINT"): boolean;
        emit(event: "SIGTSTP"): boolean;

        on(event: string, listener: (...args: any[]) => void): this;
        on(event: "close", listener: () => void): this;
        on(event: "line", listener: (input: string) => void): this;
        on(event: "pause", listener: () => void): this;
        on(event: "resume", listener: () => void): this;
        on(event: "SIGCONT", listener: () => void): this;
        on(event: "SIGINT", listener: () => void): this;
        on(event: "SIGTSTP", listener: () => void): this;

        once(event: string, listener: (...args: any[]) => void): this;
        once(event: "close", listener: () => void): this;
        once(event: "line", listener: (input: string) => void): this;
        once(event: "pause", listener: () => void): this;
        once(event: "resume", listener: () => void): this;
        once(event: "SIGCONT", listener: () => void): this;
        once(event: "SIGINT", listener: () => void): this;
        once(event: "SIGTSTP", listener: () => void): this;

        prependListener(event: string, listener: (...args: any[]) => void): this;
        prependListener(event: "close", listener: () => void): this;
        prependListener(event: "line", listener: (input: string) => void): this;
        prependListener(event: "pause", listener: () => void): this;
        prependListener(event: "resume", listener: () => void): this;
        prependListener(event: "SIGCONT", listener: () => void): this;
        prependListener(event: "SIGINT", listener: () => void): this;
        prependListener(event: "SIGTSTP", listener: () => void): this;

        prependOnceListener(event: string, listener: (...args: any[]) => void): this;
        prependOnceListener(event: "close", listener: () => void): this;
        prependOnceListener(event: "line", listener: (input: string) => void): this;
        prependOnceListener(event: "pause", listener: () => void): this;
        prependOnceListener(event: "resume", listener: () => void): this;
        prependOnceListener(event: "SIGCONT", listener: () => void): this;
        prependOnceListener(event: "SIGINT", listener: () => void): this;
        prependOnceListener(event: "SIGTSTP", listener: () => void): this;
    }

    type ReadLine = Interface; // type forwarded for backwards compatiblity

    type Completer = (line: string) => CompleterResult;
    type AsyncCompleter = (line: string, callback: (err: any, result: CompleterResult) => void) => any;

    type CompleterResult = [string[], string];

    interface ReadLineOptions {
        input: NodeJS.ReadableStream;
        output?: NodeJS.WritableStream;
        completer?: Completer | AsyncCompleter;
        terminal?: boolean;
        historySize?: number;
        prompt?: string;
        crlfDelay?: number;
        removeHistoryDuplicates?: boolean;
    }

    function createInterface(input: NodeJS.ReadableStream, output?: NodeJS.WritableStream, completer?: Completer | AsyncCompleter, terminal?: boolean): Interface;
    function createInterface(options: ReadLineOptions): Interface;

    function cursorTo(stream: NodeJS.WritableStream, x: number, y?: number): void;
    function emitKeypressEvents(stream: NodeJS.ReadableStream, interface?: Interface): void;
    function moveCursor(stream: NodeJS.WritableStream, dx: number | string, dy: number | string): void;
    function clearLine(stream: NodeJS.WritableStream, dir: number): void;
    function clearScreenDown(stream: NodeJS.WritableStream): void;
}

declare module "vm" {
    interface Context {
        [key: string]: any;
    }
    interface BaseOptions {
        /**
         * Specifies the filename used in stack traces produced by this script.
         * Default: `''`.
         */
        filename?: string;
        /**
         * Specifies the line number offset that is displayed in stack traces produced by this script.
         * Default: `0`.
         */
        lineOffset?: number;
        /**
         * Specifies the column number offset that is displayed in stack traces produced by this script.
         * Default: `0`
         */
        columnOffset?: number;
    }
    interface ScriptOptions extends BaseOptions {
        displayErrors?: boolean;
        timeout?: number;
        cachedData?: Buffer;
        produceCachedData?: boolean;
    }
    interface RunningScriptOptions extends BaseOptions {
        displayErrors?: boolean;
        timeout?: number;
    }
    interface CompileFunctionOptions extends BaseOptions {
        /**
         * Provides an optional data with V8's code cache data for the supplied source.
         */
        cachedData?: Buffer;
        /**
         * Specifies whether to produce new cache data.
         * Default: `false`,
         */
        produceCachedData?: boolean;
        /**
         * The sandbox/context in which the said function should be compiled in.
         */
        parsingContext?: Context;

        /**
         * An array containing a collection of context extensions (objects wrapping the current scope) to be applied while compiling
         */
        contextExtensions?: Object[];
    }
    class Script {
        constructor(code: string, options?: ScriptOptions);
        runInContext(contextifiedSandbox: Context, options?: RunningScriptOptions): any;
        runInNewContext(sandbox?: Context, options?: RunningScriptOptions): any;
        runInThisContext(options?: RunningScriptOptions): any;
    }
    function createContext(sandbox?: Context): Context;
    function isContext(sandbox: Context): boolean;
    function runInContext(code: string, contextifiedSandbox: Context, options?: RunningScriptOptions | string): any;
    function runInNewContext(code: string, sandbox?: Context, options?: RunningScriptOptions | string): any;
    function runInThisContext(code: string, options?: RunningScriptOptions | string): any;
    function compileFunction(code: string, params: string[], options: CompileFunctionOptions): Function;
}

declare module "child_process" {
    import * as events from "events";
    import * as stream from "stream";
    import * as net from "net";

    interface ChildProcess extends events.EventEmitter {
        stdin: stream.Writable;
        stdout: stream.Readable;
        stderr: stream.Readable;
        stdio: [stream.Writable, stream.Readable, stream.Readable];
        killed: boolean;
        pid: number;
        kill(signal?: string): void;
        send(message: any, callback?: (error: Error) => void): boolean;
        send(message: any, sendHandle?: net.Socket | net.Server, callback?: (error: Error) => void): boolean;
        send(message: any, sendHandle?: net.Socket | net.Server, options?: MessageOptions, callback?: (error: Error) => void): boolean;
        connected: boolean;
        disconnect(): void;
        unref(): void;
        ref(): void;

        /**
         * events.EventEmitter
         * 1. close
         * 2. disconnect
         * 3. error
         * 4. exit
         * 5. message
         */

        addListener(event: string, listener: (...args: any[]) => void): this;
        addListener(event: "close", listener: (code: number, signal: string) => void): this;
        addListener(event: "disconnect", listener: () => void): this;
        addListener(event: "error", listener: (err: Error) => void): this;
        addListener(event: "exit", listener: (code: number | null, signal: string | null) => void): this;
        addListener(event: "message", listener: (message: any, sendHandle: net.Socket | net.Server) => void): this;

        emit(event: string | symbol, ...args: any[]): boolean;
        emit(event: "close", code: number, signal: string): boolean;
        emit(event: "disconnect"): boolean;
        emit(event: "error", err: Error): boolean;
        emit(event: "exit", code: number | null, signal: string | null): boolean;
        emit(event: "message", message: any, sendHandle: net.Socket | net.Server): boolean;

        on(event: string, listener: (...args: any[]) => void): this;
        on(event: "close", listener: (code: number, signal: string) => void): this;
        on(event: "disconnect", listener: () => void): this;
        on(event: "error", listener: (err: Error) => void): this;
        on(event: "exit", listener: (code: number | null, signal: string | null) => void): this;
        on(event: "message", listener: (message: any, sendHandle: net.Socket | net.Server) => void): this;

        once(event: string, listener: (...args: any[]) => void): this;
        once(event: "close", listener: (code: number, signal: string) => void): this;
        once(event: "disconnect", listener: () => void): this;
        once(event: "error", listener: (err: Error) => void): this;
        once(event: "exit", listener: (code: number | null, signal: string | null) => void): this;
        once(event: "message", listener: (message: any, sendHandle: net.Socket | net.Server) => void): this;

        prependListener(event: string, listener: (...args: any[]) => void): this;
        prependListener(event: "close", listener: (code: number, signal: string) => void): this;
        prependListener(event: "disconnect", listener: () => void): this;
        prependListener(event: "error", listener: (err: Error) => void): this;
        prependListener(event: "exit", listener: (code: number | null, signal: string | null) => void): this;
        prependListener(event: "message", listener: (message: any, sendHandle: net.Socket | net.Server) => void): this;

        prependOnceListener(event: string, listener: (...args: any[]) => void): this;
        prependOnceListener(event: "close", listener: (code: number, signal: string) => void): this;
        prependOnceListener(event: "disconnect", listener: () => void): this;
        prependOnceListener(event: "error", listener: (err: Error) => void): this;
        prependOnceListener(event: "exit", listener: (code: number | null, signal: string | null) => void): this;
        prependOnceListener(event: "message", listener: (message: any, sendHandle: net.Socket | net.Server) => void): this;
    }

    interface MessageOptions {
        keepOpen?: boolean;
    }

    type StdioOptions = "pipe" | "ignore" | "inherit" | Array<("pipe" | "ipc" | "ignore" | "inherit" | stream.Stream | number | null | undefined)>;

    interface SpawnOptions {
        cwd?: string;
        env?: NodeJS.ProcessEnv;
        argv0?: string;
        stdio?: StdioOptions;
        detached?: boolean;
        uid?: number;
        gid?: number;
        shell?: boolean | string;
        windowsVerbatimArguments?: boolean;
        windowsHide?: boolean;
    }

    function spawn(command: string, options?: SpawnOptions): ChildProcess;
    function spawn(command: string, args?: ReadonlyArray<string>, options?: SpawnOptions): ChildProcess;

    interface ExecOptions {
        cwd?: string;
        env?: NodeJS.ProcessEnv;
        shell?: string;
        timeout?: number;
        maxBuffer?: number;
        killSignal?: string;
        uid?: number;
        gid?: number;
        windowsHide?: boolean;
    }

    interface ExecOptionsWithStringEncoding extends ExecOptions {
        encoding: BufferEncoding;
    }

    interface ExecOptionsWithBufferEncoding extends ExecOptions {
        encoding: string | null; // specify `null`.
    }

    interface ExecException extends Error {
        cmd?: string;
        killed?: boolean;
        code?: number;
        signal?: string;
    }

    // no `options` definitely means stdout/stderr are `string`.
    function exec(command: string, callback?: (error: ExecException | null, stdout: string, stderr: string) => void): ChildProcess;

    // `options` with `"buffer"` or `null` for `encoding` means stdout/stderr are definitely `Buffer`.
    function exec(command: string, options: { encoding: "buffer" | null } & ExecOptions, callback?: (error: ExecException | null, stdout: Buffer, stderr: Buffer) => void): ChildProcess;

    // `options` with well known `encoding` means stdout/stderr are definitely `string`.
    function exec(command: string, options: { encoding: BufferEncoding } & ExecOptions, callback?: (error: ExecException | null, stdout: string, stderr: string) => void): ChildProcess;

    // `options` with an `encoding` whose type is `string` means stdout/stderr could either be `Buffer` or `string`.
    // There is no guarantee the `encoding` is unknown as `string` is a superset of `BufferEncoding`.
    function exec(command: string, options: { encoding: string } & ExecOptions, callback?: (error: ExecException | null, stdout: string | Buffer, stderr: string | Buffer) => void): ChildProcess;

    // `options` without an `encoding` means stdout/stderr are definitely `string`.
    function exec(command: string, options: ExecOptions, callback?: (error: ExecException | null, stdout: string, stderr: string) => void): ChildProcess;

    // fallback if nothing else matches. Worst case is always `string | Buffer`.
    function exec(
        command: string,
        options: ({ encoding?: string | null } & ExecOptions) | undefined | null,
        callback?: (error: ExecException | null, stdout: string | Buffer, stderr: string | Buffer) => void,
    ): ChildProcess;

    // NOTE: This namespace provides design-time support for util.promisify. Exported members do not exist at runtime.
    namespace exec {
        function __promisify__(command: string): Promise<{ stdout: string, stderr: string }>;
        function __promisify__(command: string, options: { encoding: "buffer" | null } & ExecOptions): Promise<{ stdout: Buffer, stderr: Buffer }>;
        function __promisify__(command: string, options: { encoding: BufferEncoding } & ExecOptions): Promise<{ stdout: string, stderr: string }>;
        function __promisify__(command: string, options: ExecOptions): Promise<{ stdout: string, stderr: string }>;
        function __promisify__(command: string, options?: ({ encoding?: string | null } & ExecOptions) | null): Promise<{ stdout: string | Buffer, stderr: string | Buffer }>;
    }

    interface ExecFileOptions {
        cwd?: string;
        env?: NodeJS.ProcessEnv;
        timeout?: number;
        maxBuffer?: number;
        killSignal?: string;
        uid?: number;
        gid?: number;
        windowsHide?: boolean;
        windowsVerbatimArguments?: boolean;
        shell?: boolean | string;
    }
    interface ExecFileOptionsWithStringEncoding extends ExecFileOptions {
        encoding: BufferEncoding;
    }
    interface ExecFileOptionsWithBufferEncoding extends ExecFileOptions {
        encoding: 'buffer' | null;
    }
    interface ExecFileOptionsWithOtherEncoding extends ExecFileOptions {
        encoding: string;
    }

    function execFile(file: string): ChildProcess;
    function execFile(file: string, options: ({ encoding?: string | null } & ExecFileOptions) | undefined | null): ChildProcess;
    function execFile(file: string, args?: ReadonlyArray<string> | null): ChildProcess;
    function execFile(file: string, args: ReadonlyArray<string> | undefined | null, options: ({ encoding?: string | null } & ExecFileOptions) | undefined | null): ChildProcess;

    // no `options` definitely means stdout/stderr are `string`.
    function execFile(file: string, callback: (error: Error | null, stdout: string, stderr: string) => void): ChildProcess;
    function execFile(file: string, args: ReadonlyArray<string> | undefined | null, callback: (error: Error | null, stdout: string, stderr: string) => void): ChildProcess;

    // `options` with `"buffer"` or `null` for `encoding` means stdout/stderr are definitely `Buffer`.
    function execFile(file: string, options: ExecFileOptionsWithBufferEncoding, callback: (error: Error | null, stdout: Buffer, stderr: Buffer) => void): ChildProcess;
    function execFile(
        file: string,
        args: ReadonlyArray<string> | undefined | null,
        options: ExecFileOptionsWithBufferEncoding,
        callback: (error: Error | null, stdout: Buffer, stderr: Buffer) => void,
    ): ChildProcess;

    // `options` with well known `encoding` means stdout/stderr are definitely `string`.
    function execFile(file: string, options: ExecFileOptionsWithStringEncoding, callback: (error: Error | null, stdout: string, stderr: string) => void): ChildProcess;
    function execFile(
        file: string,
        args: ReadonlyArray<string> | undefined | null,
        options: ExecFileOptionsWithStringEncoding,
        callback: (error: Error | null, stdout: string, stderr: string) => void,
    ): ChildProcess;

    // `options` with an `encoding` whose type is `string` means stdout/stderr could either be `Buffer` or `string`.
    // There is no guarantee the `encoding` is unknown as `string` is a superset of `BufferEncoding`.
    function execFile(
        file: string,
        options: ExecFileOptionsWithOtherEncoding,
        callback: (error: Error | null, stdout: string | Buffer, stderr: string | Buffer) => void,
    ): ChildProcess;
    function execFile(
        file: string,
        args: ReadonlyArray<string> | undefined | null,
        options: ExecFileOptionsWithOtherEncoding,
        callback: (error: Error | null, stdout: string | Buffer, stderr: string | Buffer) => void,
    ): ChildProcess;

    // `options` without an `encoding` means stdout/stderr are definitely `string`.
    function execFile(file: string, options: ExecFileOptions, callback: (error: Error | null, stdout: string, stderr: string) => void): ChildProcess;
    function execFile(file: string, args: ReadonlyArray<string> | undefined | null, options: ExecFileOptions, callback: (error: Error | null, stdout: string, stderr: string) => void): ChildProcess;

    // fallback if nothing else matches. Worst case is always `string | Buffer`.
    function execFile(
        file: string,
        options: ({ encoding?: string | null } & ExecFileOptions) | undefined | null,
        callback: ((error: Error | null, stdout: string | Buffer, stderr: string | Buffer) => void) | undefined | null,
    ): ChildProcess;
    function execFile(
        file: string,
        args: ReadonlyArray<string> | undefined | null,
        options: ({ encoding?: string | null } & ExecFileOptions) | undefined | null,
        callback: ((error: Error | null, stdout: string | Buffer, stderr: string | Buffer) => void) | undefined | null,
    ): ChildProcess;

    // NOTE: This namespace provides design-time support for util.promisify. Exported members do not exist at runtime.
    namespace execFile {
        function __promisify__(file: string): Promise<{ stdout: string, stderr: string }>;
        function __promisify__(file: string, args: string[] | undefined | null): Promise<{ stdout: string, stderr: string }>;
        function __promisify__(file: string, options: ExecFileOptionsWithBufferEncoding): Promise<{ stdout: Buffer, stderr: Buffer }>;
        function __promisify__(file: string, args: string[] | undefined | null, options: ExecFileOptionsWithBufferEncoding): Promise<{ stdout: Buffer, stderr: Buffer }>;
        function __promisify__(file: string, options: ExecFileOptionsWithStringEncoding): Promise<{ stdout: string, stderr: string }>;
        function __promisify__(file: string, args: string[] | undefined | null, options: ExecFileOptionsWithStringEncoding): Promise<{ stdout: string, stderr: string }>;
        function __promisify__(file: string, options: ExecFileOptionsWithOtherEncoding): Promise<{ stdout: string | Buffer, stderr: string | Buffer }>;
        function __promisify__(file: string, args: string[] | undefined | null, options: ExecFileOptionsWithOtherEncoding): Promise<{ stdout: string | Buffer, stderr: string | Buffer }>;
        function __promisify__(file: string, options: ExecFileOptions): Promise<{ stdout: string, stderr: string }>;
        function __promisify__(file: string, args: string[] | undefined | null, options: ExecFileOptions): Promise<{ stdout: string, stderr: string }>;
        function __promisify__(file: string, options: ({ encoding?: string | null } & ExecFileOptions) | undefined | null): Promise<{ stdout: string | Buffer, stderr: string | Buffer }>;
        function __promisify__(
            file: string,
            args: string[] | undefined | null,
            options: ({ encoding?: string | null } & ExecFileOptions) | undefined | null,
        ): Promise<{ stdout: string | Buffer, stderr: string | Buffer }>;
    }

    interface ForkOptions {
        cwd?: string;
        env?: NodeJS.ProcessEnv;
        execPath?: string;
        execArgv?: string[];
        silent?: boolean;
        stdio?: StdioOptions;
        windowsVerbatimArguments?: boolean;
        uid?: number;
        gid?: number;
    }
    function fork(modulePath: string, args?: ReadonlyArray<string>, options?: ForkOptions): ChildProcess;

    interface SpawnSyncOptions {
        argv0?: string; // Not specified in the docs
        cwd?: string;
        input?: string | Buffer | NodeJS.TypedArray | DataView;
        stdio?: StdioOptions;
        env?: NodeJS.ProcessEnv;
        uid?: number;
        gid?: number;
        timeout?: number;
        killSignal?: string | number;
        maxBuffer?: number;
        encoding?: string;
        shell?: boolean | string;
        windowsVerbatimArguments?: boolean;
        windowsHide?: boolean;
    }
    interface SpawnSyncOptionsWithStringEncoding extends SpawnSyncOptions {
        encoding: BufferEncoding;
    }
    interface SpawnSyncOptionsWithBufferEncoding extends SpawnSyncOptions {
        encoding: string; // specify `null`.
    }
    interface SpawnSyncReturns<T> {
        pid: number;
        output: string[];
        stdout: T;
        stderr: T;
        status: number;
        signal: string;
        error: Error;
    }
    function spawnSync(command: string): SpawnSyncReturns<Buffer>;
    function spawnSync(command: string, options?: SpawnSyncOptionsWithStringEncoding): SpawnSyncReturns<string>;
    function spawnSync(command: string, options?: SpawnSyncOptionsWithBufferEncoding): SpawnSyncReturns<Buffer>;
    function spawnSync(command: string, options?: SpawnSyncOptions): SpawnSyncReturns<Buffer>;
    function spawnSync(command: string, args?: ReadonlyArray<string>, options?: SpawnSyncOptionsWithStringEncoding): SpawnSyncReturns<string>;
    function spawnSync(command: string, args?: ReadonlyArray<string>, options?: SpawnSyncOptionsWithBufferEncoding): SpawnSyncReturns<Buffer>;
    function spawnSync(command: string, args?: ReadonlyArray<string>, options?: SpawnSyncOptions): SpawnSyncReturns<Buffer>;

    interface ExecSyncOptions {
        cwd?: string;
        input?: string | Buffer | Uint8Array;
        stdio?: StdioOptions;
        env?: NodeJS.ProcessEnv;
        shell?: string;
        uid?: number;
        gid?: number;
        timeout?: number;
        killSignal?: string | number;
        maxBuffer?: number;
        encoding?: string;
        windowsHide?: boolean;
    }
    interface ExecSyncOptionsWithStringEncoding extends ExecSyncOptions {
        encoding: BufferEncoding;
    }
    interface ExecSyncOptionsWithBufferEncoding extends ExecSyncOptions {
        encoding: string; // specify `null`.
    }
    function execSync(command: string): Buffer;
    function execSync(command: string, options?: ExecSyncOptionsWithStringEncoding): string;
    function execSync(command: string, options?: ExecSyncOptionsWithBufferEncoding): Buffer;
    function execSync(command: string, options?: ExecSyncOptions): Buffer;

    interface ExecFileSyncOptions {
        cwd?: string;
        input?: string | Buffer | NodeJS.TypedArray | DataView;
        stdio?: StdioOptions;
        env?: NodeJS.ProcessEnv;
        uid?: number;
        gid?: number;
        timeout?: number;
        killSignal?: string | number;
        maxBuffer?: number;
        encoding?: string;
        windowsHide?: boolean;
        shell?: boolean | string;
    }
    interface ExecFileSyncOptionsWithStringEncoding extends ExecFileSyncOptions {
        encoding: BufferEncoding;
    }
    interface ExecFileSyncOptionsWithBufferEncoding extends ExecFileSyncOptions {
        encoding: string; // specify `null`.
    }
    function execFileSync(command: string): Buffer;
    function execFileSync(command: string, options?: ExecFileSyncOptionsWithStringEncoding): string;
    function execFileSync(command: string, options?: ExecFileSyncOptionsWithBufferEncoding): Buffer;
    function execFileSync(command: string, options?: ExecFileSyncOptions): Buffer;
    function execFileSync(command: string, args?: ReadonlyArray<string>, options?: ExecFileSyncOptionsWithStringEncoding): string;
    function execFileSync(command: string, args?: ReadonlyArray<string>, options?: ExecFileSyncOptionsWithBufferEncoding): Buffer;
    function execFileSync(command: string, args?: ReadonlyArray<string>, options?: ExecFileSyncOptions): Buffer;
}

declare module "url" {
    import { ParsedUrlQuery } from 'querystring';

    interface UrlObjectCommon {
        auth?: string;
        hash?: string;
        host?: string;
        hostname?: string;
        href?: string;
        path?: string;
        pathname?: string;
        protocol?: string;
        search?: string;
        slashes?: boolean;
    }

    // Input to `url.format`
    interface UrlObject extends UrlObjectCommon {
        port?: string | number;
        query?: string | null | { [key: string]: any };
    }

    // Output of `url.parse`
    interface Url extends UrlObjectCommon {
        port?: string;
        query?: string | null | ParsedUrlQuery;
    }

    interface UrlWithParsedQuery extends Url {
        query: ParsedUrlQuery;
    }

    interface UrlWithStringQuery extends Url {
        query: string | null;
    }

    function parse(urlStr: string): UrlWithStringQuery;
    function parse(urlStr: string, parseQueryString: false | undefined, slashesDenoteHost?: boolean): UrlWithStringQuery;
    function parse(urlStr: string, parseQueryString: true, slashesDenoteHost?: boolean): UrlWithParsedQuery;
    function parse(urlStr: string, parseQueryString: boolean, slashesDenoteHost?: boolean): Url;

    function format(URL: URL, options?: URLFormatOptions): string;
    function format(urlObject: UrlObject | string): string;
    function resolve(from: string, to: string): string;

    function domainToASCII(domain: string): string;
    function domainToUnicode(domain: string): string;

    /**
     * This function ensures the correct decodings of percent-encoded characters as
     * well as ensuring a cross-platform valid absolute path string.
     * @param url The file URL string or URL object to convert to a path.
     */
    function fileURLToPath(url: string | URL): string;

    /**
     * This function ensures that path is resolved absolutely, and that the URL
     * control characters are correctly encoded when converting into a File URL.
     * @param url The path to convert to a File URL.
     */
    function pathToFileURL(url: string): URL;

    interface URLFormatOptions {
        auth?: boolean;
        fragment?: boolean;
        search?: boolean;
        unicode?: boolean;
    }

    class URL {
        constructor(input: string, base?: string | URL);
        hash: string;
        host: string;
        hostname: string;
        href: string;
        readonly origin: string;
        password: string;
        pathname: string;
        port: string;
        protocol: string;
        search: string;
        readonly searchParams: URLSearchParams;
        username: string;
        toString(): string;
        toJSON(): string;
    }

    class URLSearchParams implements Iterable<[string, string]> {
        constructor(init?: URLSearchParams | string | { [key: string]: string | string[] | undefined } | Iterable<[string, string]> | Array<[string, string]>);
        append(name: string, value: string): void;
        delete(name: string): void;
        entries(): IterableIterator<[string, string]>;
        forEach(callback: (value: string, name: string, searchParams: this) => void): void;
        get(name: string): string | null;
        getAll(name: string): string[];
        has(name: string): boolean;
        keys(): IterableIterator<string>;
        set(name: string, value: string): void;
        sort(): void;
        toString(): string;
        values(): IterableIterator<string>;
        [Symbol.iterator](): IterableIterator<[string, string]>;
    }
}

declare module "dns" {
    // Supported getaddrinfo flags.
    const ADDRCONFIG: number;
    const V4MAPPED: number;

    interface LookupOptions {
        family?: number;
        hints?: number;
        all?: boolean;
        verbatim?: boolean;
    }

    interface LookupOneOptions extends LookupOptions {
        all?: false;
    }

    interface LookupAllOptions extends LookupOptions {
        all: true;
    }

    interface LookupAddress {
        address: string;
        family: number;
    }

    function lookup(hostname: string, family: number, callback: (err: NodeJS.ErrnoException, address: string, family: number) => void): void;
    function lookup(hostname: string, options: LookupOneOptions, callback: (err: NodeJS.ErrnoException, address: string, family: number) => void): void;
    function lookup(hostname: string, options: LookupAllOptions, callback: (err: NodeJS.ErrnoException, addresses: LookupAddress[]) => void): void;
    function lookup(hostname: string, options: LookupOptions, callback: (err: NodeJS.ErrnoException, address: string | LookupAddress[], family: number) => void): void;
    function lookup(hostname: string, callback: (err: NodeJS.ErrnoException, address: string, family: number) => void): void;

    // NOTE: This namespace provides design-time support for util.promisify. Exported members do not exist at runtime.
    namespace lookup {
        function __promisify__(hostname: string, options: LookupAllOptions): Promise<{ address: LookupAddress[] }>;
        function __promisify__(hostname: string, options?: LookupOneOptions | number): Promise<{ address: string, family: number }>;
        function __promisify__(hostname: string, options?: LookupOptions | number): Promise<{ address: string | LookupAddress[], family?: number }>;
    }

    function lookupService(address: string, port: number, callback: (err: NodeJS.ErrnoException, hostname: string, service: string) => void): void;

    namespace lookupService {
        function __promisify__(address: string, port: number): Promise<{ hostname: string, service: string }>;
    }

    interface ResolveOptions {
        ttl: boolean;
    }

    interface ResolveWithTtlOptions extends ResolveOptions {
        ttl: true;
    }

    interface RecordWithTtl {
        address: string;
        ttl: number;
    }

    /** @deprecated Use AnyARecord or AnyAaaaRecord instead. */
    type AnyRecordWithTtl = AnyARecord | AnyAaaaRecord;

    interface AnyARecord extends RecordWithTtl {
        type: "A";
    }

    interface AnyAaaaRecord extends RecordWithTtl {
        type: "AAAA";
    }

    interface MxRecord {
        priority: number;
        exchange: string;
    }

    interface AnyMxRecord extends MxRecord {
        type: "MX";
    }

    interface NaptrRecord {
        flags: string;
        service: string;
        regexp: string;
        replacement: string;
        order: number;
        preference: number;
    }

    interface AnyNaptrRecord extends NaptrRecord {
        type: "NAPTR";
    }

    interface SoaRecord {
        nsname: string;
        hostmaster: string;
        serial: number;
        refresh: number;
        retry: number;
        expire: number;
        minttl: number;
    }

    interface AnySoaRecord extends SoaRecord {
        type: "SOA";
    }

    interface SrvRecord {
        priority: number;
        weight: number;
        port: number;
        name: string;
    }

    interface AnySrvRecord extends SrvRecord {
        type: "SRV";
    }

    interface AnyTxtRecord {
        type: "TXT";
        entries: string[];
    }

    interface AnyNsRecord {
        type: "NS";
        value: string;
    }

    interface AnyPtrRecord {
        type: "PTR";
        value: string;
    }

    interface AnyCnameRecord {
        type: "CNAME";
        value: string;
    }

    type AnyRecord = AnyARecord |
        AnyAaaaRecord |
        AnyCnameRecord |
        AnyMxRecord |
        AnyNaptrRecord |
        AnyNsRecord |
        AnyPtrRecord |
        AnySoaRecord |
        AnySrvRecord |
        AnyTxtRecord;

    function resolve(hostname: string, callback: (err: NodeJS.ErrnoException, addresses: string[]) => void): void;
    function resolve(hostname: string, rrtype: "A", callback: (err: NodeJS.ErrnoException, addresses: string[]) => void): void;
    function resolve(hostname: string, rrtype: "AAAA", callback: (err: NodeJS.ErrnoException, addresses: string[]) => void): void;
    function resolve(hostname: string, rrtype: "ANY", callback: (err: NodeJS.ErrnoException, addresses: AnyRecord[]) => void): void;
    function resolve(hostname: string, rrtype: "CNAME", callback: (err: NodeJS.ErrnoException, addresses: string[]) => void): void;
    function resolve(hostname: string, rrtype: "MX", callback: (err: NodeJS.ErrnoException, addresses: MxRecord[]) => void): void;
    function resolve(hostname: string, rrtype: "NAPTR", callback: (err: NodeJS.ErrnoException, addresses: NaptrRecord[]) => void): void;
    function resolve(hostname: string, rrtype: "NS", callback: (err: NodeJS.ErrnoException, addresses: string[]) => void): void;
    function resolve(hostname: string, rrtype: "PTR", callback: (err: NodeJS.ErrnoException, addresses: string[]) => void): void;
    function resolve(hostname: string, rrtype: "SOA", callback: (err: NodeJS.ErrnoException, addresses: SoaRecord) => void): void;
    function resolve(hostname: string, rrtype: "SRV", callback: (err: NodeJS.ErrnoException, addresses: SrvRecord[]) => void): void;
    function resolve(hostname: string, rrtype: "TXT", callback: (err: NodeJS.ErrnoException, addresses: string[][]) => void): void;
    function resolve(
        hostname: string,
        rrtype: string,
        callback: (err: NodeJS.ErrnoException, addresses: string[] | MxRecord[] | NaptrRecord[] | SoaRecord | SrvRecord[] | string[][] | AnyRecord[]) => void,
    ): void;

    // NOTE: This namespace provides design-time support for util.promisify. Exported members do not exist at runtime.
    namespace resolve {
        function __promisify__(hostname: string, rrtype?: "A" | "AAAA" | "CNAME" | "NS" | "PTR"): Promise<string[]>;
        function __promisify__(hostname: string, rrtype: "ANY"): Promise<AnyRecord[]>;
        function __promisify__(hostname: string, rrtype: "MX"): Promise<MxRecord[]>;
        function __promisify__(hostname: string, rrtype: "NAPTR"): Promise<NaptrRecord[]>;
        function __promisify__(hostname: string, rrtype: "SOA"): Promise<SoaRecord>;
        function __promisify__(hostname: string, rrtype: "SRV"): Promise<SrvRecord[]>;
        function __promisify__(hostname: string, rrtype: "TXT"): Promise<string[][]>;
        function __promisify__(hostname: string, rrtype: string): Promise<string[] | MxRecord[] | NaptrRecord[] | SoaRecord | SrvRecord[] | string[][] | AnyRecord[]>;
    }

    function resolve4(hostname: string, callback: (err: NodeJS.ErrnoException, addresses: string[]) => void): void;
    function resolve4(hostname: string, options: ResolveWithTtlOptions, callback: (err: NodeJS.ErrnoException, addresses: RecordWithTtl[]) => void): void;
    function resolve4(hostname: string, options: ResolveOptions, callback: (err: NodeJS.ErrnoException, addresses: string[] | RecordWithTtl[]) => void): void;

    // NOTE: This namespace provides design-time support for util.promisify. Exported members do not exist at runtime.
    namespace resolve4 {
        function __promisify__(hostname: string): Promise<string[]>;
        function __promisify__(hostname: string, options: ResolveWithTtlOptions): Promise<RecordWithTtl[]>;
        function __promisify__(hostname: string, options?: ResolveOptions): Promise<string[] | RecordWithTtl[]>;
    }

    function resolve6(hostname: string, callback: (err: NodeJS.ErrnoException, addresses: string[]) => void): void;
    function resolve6(hostname: string, options: ResolveWithTtlOptions, callback: (err: NodeJS.ErrnoException, addresses: RecordWithTtl[]) => void): void;
    function resolve6(hostname: string, options: ResolveOptions, callback: (err: NodeJS.ErrnoException, addresses: string[] | RecordWithTtl[]) => void): void;

    // NOTE: This namespace provides design-time support for util.promisify. Exported members do not exist at runtime.
    namespace resolve6 {
        function __promisify__(hostname: string): Promise<string[]>;
        function __promisify__(hostname: string, options: ResolveWithTtlOptions): Promise<RecordWithTtl[]>;
        function __promisify__(hostname: string, options?: ResolveOptions): Promise<string[] | RecordWithTtl[]>;
    }

    function resolveCname(hostname: string, callback: (err: NodeJS.ErrnoException, addresses: string[]) => void): void;
    namespace resolveCname {
        function __promisify__(hostname: string): Promise<string[]>;
    }

    function resolveMx(hostname: string, callback: (err: NodeJS.ErrnoException, addresses: MxRecord[]) => void): void;
    namespace resolveMx {
        function __promisify__(hostname: string): Promise<MxRecord[]>;
    }

    function resolveNaptr(hostname: string, callback: (err: NodeJS.ErrnoException, addresses: NaptrRecord[]) => void): void;
    namespace resolveNaptr {
        function __promisify__(hostname: string): Promise<NaptrRecord[]>;
    }

    function resolveNs(hostname: string, callback: (err: NodeJS.ErrnoException, addresses: string[]) => void): void;
    namespace resolveNs {
        function __promisify__(hostname: string): Promise<string[]>;
    }

    function resolvePtr(hostname: string, callback: (err: NodeJS.ErrnoException, addresses: string[]) => void): void;
    namespace resolvePtr {
        function __promisify__(hostname: string): Promise<string[]>;
    }

    function resolveSoa(hostname: string, callback: (err: NodeJS.ErrnoException, address: SoaRecord) => void): void;
    namespace resolveSoa {
        function __promisify__(hostname: string): Promise<SoaRecord>;
    }

    function resolveSrv(hostname: string, callback: (err: NodeJS.ErrnoException, addresses: SrvRecord[]) => void): void;
    namespace resolveSrv {
        function __promisify__(hostname: string): Promise<SrvRecord[]>;
    }

    function resolveTxt(hostname: string, callback: (err: NodeJS.ErrnoException, addresses: string[][]) => void): void;
    namespace resolveTxt {
        function __promisify__(hostname: string): Promise<string[][]>;
    }

    function resolveAny(hostname: string, callback: (err: NodeJS.ErrnoException, addresses: AnyRecord[]) => void): void;
    namespace resolveAny {
        function __promisify__(hostname: string): Promise<AnyRecord[]>;
    }

    function reverse(ip: string, callback: (err: NodeJS.ErrnoException, hostnames: string[]) => void): void;
    function setServers(servers: string[]): void;
    function getServers(): string[];

    // Error codes
    const NODATA: string;
    const FORMERR: string;
    const SERVFAIL: string;
    const NOTFOUND: string;
    const NOTIMP: string;
    const REFUSED: string;
    const BADQUERY: string;
    const BADNAME: string;
    const BADFAMILY: string;
    const BADRESP: string;
    const CONNREFUSED: string;
    const TIMEOUT: string;
    const EOF: string;
    const FILE: string;
    const NOMEM: string;
    const DESTRUCTION: string;
    const BADSTR: string;
    const BADFLAGS: string;
    const NONAME: string;
    const BADHINTS: string;
    const NOTINITIALIZED: string;
    const LOADIPHLPAPI: string;
    const ADDRGETNETWORKPARAMS: string;
    const CANCELLED: string;

    class Resolver {
        getServers: typeof getServers;
        setServers: typeof setServers;
        resolve: typeof resolve;
        resolve4: typeof resolve4;
        resolve6: typeof resolve6;
        resolveAny: typeof resolveAny;
        resolveCname: typeof resolveCname;
        resolveMx: typeof resolveMx;
        resolveNaptr: typeof resolveNaptr;
        resolveNs: typeof resolveNs;
        resolvePtr: typeof resolvePtr;
        resolveSoa: typeof resolveSoa;
        resolveSrv: typeof resolveSrv;
        resolveTxt: typeof resolveTxt;
        reverse: typeof reverse;
        cancel(): void;
    }
}

declare module "net" {
    import * as stream from "stream";
    import * as events from "events";
    import * as dns from "dns";

    type LookupFunction = (hostname: string, options: dns.LookupOneOptions, callback: (err: NodeJS.ErrnoException | null, address: string, family: number) => void) => void;

    interface AddressInfo {
        address: string;
        family: string;
        port: number;
    }

    interface SocketConstructorOpts {
        fd?: number;
        allowHalfOpen?: boolean;
        readable?: boolean;
        writable?: boolean;
    }

    interface TcpSocketConnectOpts {
        port: number;
        host?: string;
        localAddress?: string;
        localPort?: number;
        hints?: number;
        family?: number;
        lookup?: LookupFunction;
    }

    interface IpcSocketConnectOpts {
        path: string;
    }

    type SocketConnectOpts = TcpSocketConnectOpts | IpcSocketConnectOpts;

    class Socket extends stream.Duplex {
        constructor(options?: SocketConstructorOpts);

        // Extended base methods
        write(buffer: Buffer): boolean;
        write(buffer: Buffer, cb?: Function): boolean;
        write(str: string, cb?: Function): boolean;
        write(str: string, encoding?: string, cb?: Function): boolean;
        write(str: string, encoding?: string, fd?: string): boolean;
        write(data: any, encoding?: string, callback?: Function): void;

        connect(options: SocketConnectOpts, connectionListener?: Function): this;
        connect(port: number, host: string, connectionListener?: Function): this;
        connect(port: number, connectionListener?: Function): this;
        connect(path: string, connectionListener?: Function): this;

        setEncoding(encoding?: string): this;
        pause(): this;
        resume(): this;
        setTimeout(timeout: number, callback?: Function): this;
        setNoDelay(noDelay?: boolean): this;
        setKeepAlive(enable?: boolean, initialDelay?: number): this;
        address(): AddressInfo | string;
        unref(): void;
        ref(): void;

        readonly bufferSize: number;
        readonly bytesRead: number;
        readonly bytesWritten: number;
        readonly connecting: boolean;
        readonly destroyed: boolean;
        readonly localAddress: string;
        readonly localPort: number;
        readonly remoteAddress?: string;
        readonly remoteFamily?: string;
        readonly remotePort?: number;

        // Extended base methods
        end(): void;
        end(buffer: Buffer, cb?: Function): void;
        end(str: string, cb?: Function): void;
        end(str: string, encoding?: string, cb?: Function): void;
        end(data?: any, encoding?: string): void;

        /**
         * events.EventEmitter
         *   1. close
         *   2. connect
         *   3. data
         *   4. drain
         *   5. end
         *   6. error
         *   7. lookup
         *   8. timeout
         */
        addListener(event: string, listener: (...args: any[]) => void): this;
        addListener(event: "close", listener: (had_error: boolean) => void): this;
        addListener(event: "connect", listener: () => void): this;
        addListener(event: "data", listener: (data: Buffer) => void): this;
        addListener(event: "drain", listener: () => void): this;
        addListener(event: "end", listener: () => void): this;
        addListener(event: "error", listener: (err: Error) => void): this;
        addListener(event: "lookup", listener: (err: Error, address: string, family: string | number, host: string) => void): this;
        addListener(event: "timeout", listener: () => void): this;

        emit(event: string | symbol, ...args: any[]): boolean;
        emit(event: "close", had_error: boolean): boolean;
        emit(event: "connect"): boolean;
        emit(event: "data", data: Buffer): boolean;
        emit(event: "drain"): boolean;
        emit(event: "end"): boolean;
        emit(event: "error", err: Error): boolean;
        emit(event: "lookup", err: Error, address: string, family: string | number, host: string): boolean;
        emit(event: "timeout"): boolean;

        on(event: string, listener: (...args: any[]) => void): this;
        on(event: "close", listener: (had_error: boolean) => void): this;
        on(event: "connect", listener: () => void): this;
        on(event: "data", listener: (data: Buffer) => void): this;
        on(event: "drain", listener: () => void): this;
        on(event: "end", listener: () => void): this;
        on(event: "error", listener: (err: Error) => void): this;
        on(event: "lookup", listener: (err: Error, address: string, family: string | number, host: string) => void): this;
        on(event: "timeout", listener: () => void): this;

        once(event: string, listener: (...args: any[]) => void): this;
        once(event: "close", listener: (had_error: boolean) => void): this;
        once(event: "connect", listener: () => void): this;
        once(event: "data", listener: (data: Buffer) => void): this;
        once(event: "drain", listener: () => void): this;
        once(event: "end", listener: () => void): this;
        once(event: "error", listener: (err: Error) => void): this;
        once(event: "lookup", listener: (err: Error, address: string, family: string | number, host: string) => void): this;
        once(event: "timeout", listener: () => void): this;

        prependListener(event: string, listener: (...args: any[]) => void): this;
        prependListener(event: "close", listener: (had_error: boolean) => void): this;
        prependListener(event: "connect", listener: () => void): this;
        prependListener(event: "data", listener: (data: Buffer) => void): this;
        prependListener(event: "drain", listener: () => void): this;
        prependListener(event: "end", listener: () => void): this;
        prependListener(event: "error", listener: (err: Error) => void): this;
        prependListener(event: "lookup", listener: (err: Error, address: string, family: string | number, host: string) => void): this;
        prependListener(event: "timeout", listener: () => void): this;

        prependOnceListener(event: string, listener: (...args: any[]) => void): this;
        prependOnceListener(event: "close", listener: (had_error: boolean) => void): this;
        prependOnceListener(event: "connect", listener: () => void): this;
        prependOnceListener(event: "data", listener: (data: Buffer) => void): this;
        prependOnceListener(event: "drain", listener: () => void): this;
        prependOnceListener(event: "end", listener: () => void): this;
        prependOnceListener(event: "error", listener: (err: Error) => void): this;
        prependOnceListener(event: "lookup", listener: (err: Error, address: string, family: string | number, host: string) => void): this;
        prependOnceListener(event: "timeout", listener: () => void): this;
    }

    interface ListenOptions {
        port?: number;
        host?: string;
        backlog?: number;
        path?: string;
        exclusive?: boolean;
        readableAll?: boolean;
        writableAll?: boolean;
    }

    // https://github.com/nodejs/node/blob/master/lib/net.js
    class Server extends events.EventEmitter {
        constructor(connectionListener?: (socket: Socket) => void);
        constructor(options?: { allowHalfOpen?: boolean, pauseOnConnect?: boolean }, connectionListener?: (socket: Socket) => void);

        listen(port?: number, hostname?: string, backlog?: number, listeningListener?: Function): this;
        listen(port?: number, hostname?: string, listeningListener?: Function): this;
        listen(port?: number, backlog?: number, listeningListener?: Function): this;
        listen(port?: number, listeningListener?: Function): this;
        listen(path: string, backlog?: number, listeningListener?: Function): this;
        listen(path: string, listeningListener?: Function): this;
        listen(options: ListenOptions, listeningListener?: Function): this;
        listen(handle: any, backlog?: number, listeningListener?: Function): this;
        listen(handle: any, listeningListener?: Function): this;
        close(callback?: Function): this;
        address(): AddressInfo | string;
        getConnections(cb: (error: Error | null, count: number) => void): void;
        ref(): this;
        unref(): this;
        maxConnections: number;
        connections: number;
        listening: boolean;

        /**
         * events.EventEmitter
         *   1. close
         *   2. connection
         *   3. error
         *   4. listening
         */
        addListener(event: string, listener: (...args: any[]) => void): this;
        addListener(event: "close", listener: () => void): this;
        addListener(event: "connection", listener: (socket: Socket) => void): this;
        addListener(event: "error", listener: (err: Error) => void): this;
        addListener(event: "listening", listener: () => void): this;

        emit(event: string | symbol, ...args: any[]): boolean;
        emit(event: "close"): boolean;
        emit(event: "connection", socket: Socket): boolean;
        emit(event: "error", err: Error): boolean;
        emit(event: "listening"): boolean;

        on(event: string, listener: (...args: any[]) => void): this;
        on(event: "close", listener: () => void): this;
        on(event: "connection", listener: (socket: Socket) => void): this;
        on(event: "error", listener: (err: Error) => void): this;
        on(event: "listening", listener: () => void): this;

        once(event: string, listener: (...args: any[]) => void): this;
        once(event: "close", listener: () => void): this;
        once(event: "connection", listener: (socket: Socket) => void): this;
        once(event: "error", listener: (err: Error) => void): this;
        once(event: "listening", listener: () => void): this;

        prependListener(event: string, listener: (...args: any[]) => void): this;
        prependListener(event: "close", listener: () => void): this;
        prependListener(event: "connection", listener: (socket: Socket) => void): this;
        prependListener(event: "error", listener: (err: Error) => void): this;
        prependListener(event: "listening", listener: () => void): this;

        prependOnceListener(event: string, listener: (...args: any[]) => void): this;
        prependOnceListener(event: "close", listener: () => void): this;
        prependOnceListener(event: "connection", listener: (socket: Socket) => void): this;
        prependOnceListener(event: "error", listener: (err: Error) => void): this;
        prependOnceListener(event: "listening", listener: () => void): this;
    }

    interface TcpNetConnectOpts extends TcpSocketConnectOpts, SocketConstructorOpts {
        timeout?: number;
    }

    interface IpcNetConnectOpts extends IpcSocketConnectOpts, SocketConstructorOpts {
        timeout?: number;
    }

    type NetConnectOpts = TcpNetConnectOpts | IpcNetConnectOpts;

    function createServer(connectionListener?: (socket: Socket) => void): Server;
    function createServer(options?: { allowHalfOpen?: boolean, pauseOnConnect?: boolean }, connectionListener?: (socket: Socket) => void): Server;
    function connect(options: NetConnectOpts, connectionListener?: Function): Socket;
    function connect(port: number, host?: string, connectionListener?: Function): Socket;
    function connect(path: string, connectionListener?: Function): Socket;
    function createConnection(options: NetConnectOpts, connectionListener?: Function): Socket;
    function createConnection(port: number, host?: string, connectionListener?: Function): Socket;
    function createConnection(path: string, connectionListener?: Function): Socket;
    function isIP(input: string): number;
    function isIPv4(input: string): boolean;
    function isIPv6(input: string): boolean;
}

declare module "dgram" {
    import { AddressInfo } from "net";
    import * as dns from "dns";
    import * as events from "events";

    interface RemoteInfo {
        address: string;
        family: string;
        port: number;
    }

    interface BindOptions {
        port: number;
        address?: string;
        exclusive?: boolean;
    }

    type SocketType = "udp4" | "udp6";

    interface SocketOptions {
        type: SocketType;
        reuseAddr?: boolean;
        recvBufferSize?: number;
        sendBufferSize?: number;
        lookup?: (hostname: string, options: dns.LookupOneOptions, callback: (err: NodeJS.ErrnoException, address: string, family: number) => void) => void;
    }

    function createSocket(type: SocketType, callback?: (msg: Buffer, rinfo: RemoteInfo) => void): Socket;
    function createSocket(options: SocketOptions, callback?: (msg: Buffer, rinfo: RemoteInfo) => void): Socket;

    class Socket extends events.EventEmitter {
        send(msg: Buffer | string | Uint8Array | any[], port: number, address?: string, callback?: (error: Error | null, bytes: number) => void): void;
        send(msg: Buffer | string | Uint8Array, offset: number, length: number, port: number, address?: string, callback?: (error: Error | null, bytes: number) => void): void;
        bind(port?: number, address?: string, callback?: () => void): void;
        bind(port?: number, callback?: () => void): void;
        bind(callback?: () => void): void;
        bind(options: BindOptions, callback?: Function): void;
        close(callback?: () => void): void;
        address(): AddressInfo | string;
        setBroadcast(flag: boolean): void;
        setTTL(ttl: number): void;
        setMulticastTTL(ttl: number): void;
        setMulticastInterface(multicastInterface: string): void;
        setMulticastLoopback(flag: boolean): void;
        addMembership(multicastAddress: string, multicastInterface?: string): void;
        dropMembership(multicastAddress: string, multicastInterface?: string): void;
        ref(): this;
        unref(): this;
        setRecvBufferSize(size: number): void;
        setSendBufferSize(size: number): void;
        getRecvBufferSize(): number;
        getSendBufferSize(): number;

        /**
         * events.EventEmitter
         * 1. close
         * 2. error
         * 3. listening
         * 4. message
         */
        addListener(event: string, listener: (...args: any[]) => void): this;
        addListener(event: "close", listener: () => void): this;
        addListener(event: "error", listener: (err: Error) => void): this;
        addListener(event: "listening", listener: () => void): this;
        addListener(event: "message", listener: (msg: Buffer, rinfo: AddressInfo) => void): this;

        emit(event: string | symbol, ...args: any[]): boolean;
        emit(event: "close"): boolean;
        emit(event: "error", err: Error): boolean;
        emit(event: "listening"): boolean;
        emit(event: "message", msg: Buffer, rinfo: AddressInfo): boolean;

        on(event: string, listener: (...args: any[]) => void): this;
        on(event: "close", listener: () => void): this;
        on(event: "error", listener: (err: Error) => void): this;
        on(event: "listening", listener: () => void): this;
        on(event: "message", listener: (msg: Buffer, rinfo: AddressInfo) => void): this;

        once(event: string, listener: (...args: any[]) => void): this;
        once(event: "close", listener: () => void): this;
        once(event: "error", listener: (err: Error) => void): this;
        once(event: "listening", listener: () => void): this;
        once(event: "message", listener: (msg: Buffer, rinfo: AddressInfo) => void): this;

        prependListener(event: string, listener: (...args: any[]) => void): this;
        prependListener(event: "close", listener: () => void): this;
        prependListener(event: "error", listener: (err: Error) => void): this;
        prependListener(event: "listening", listener: () => void): this;
        prependListener(event: "message", listener: (msg: Buffer, rinfo: AddressInfo) => void): this;

        prependOnceListener(event: string, listener: (...args: any[]) => void): this;
        prependOnceListener(event: "close", listener: () => void): this;
        prependOnceListener(event: "error", listener: (err: Error) => void): this;
        prependOnceListener(event: "listening", listener: () => void): this;
        prependOnceListener(event: "message", listener: (msg: Buffer, rinfo: AddressInfo) => void): this;
    }
}

declare module "fs" {
    import * as stream from "stream";
    import * as events from "events";
    import { URL } from "url";

    /**
     * Valid types for path values in "fs".
     */
    type PathLike = string | Buffer | URL;

    type BinaryData = Buffer | DataView | NodeJS.TypedArray;
    class Stats {
        isFile(): boolean;
        isDirectory(): boolean;
        isBlockDevice(): boolean;
        isCharacterDevice(): boolean;
        isSymbolicLink(): boolean;
        isFIFO(): boolean;
        isSocket(): boolean;
        dev: number;
        ino: number;
        mode: number;
        nlink: number;
        uid: number;
        gid: number;
        rdev: number;
        size: number;
        blksize: number;
        blocks: number;
        atimeMs: number;
        mtimeMs: number;
        ctimeMs: number;
        birthtimeMs: number;
        atime: Date;
        mtime: Date;
        ctime: Date;
        birthtime: Date;
    }

    class Dirent {
        isFile(): boolean;
        isDirectory(): boolean;
        isBlockDevice(): boolean;
        isCharacterDevice(): boolean;
        isSymbolicLink(): boolean;
        isFIFO(): boolean;
        isSocket(): boolean;
        name: string;
    }

    interface FSWatcher extends events.EventEmitter {
        close(): void;

        /**
         * events.EventEmitter
         *   1. change
         *   2. error
         */
        addListener(event: string, listener: (...args: any[]) => void): this;
        addListener(event: "change", listener: (eventType: string, filename: string | Buffer) => void): this;
        addListener(event: "error", listener: (error: Error) => void): this;

        on(event: string, listener: (...args: any[]) => void): this;
        on(event: "change", listener: (eventType: string, filename: string | Buffer) => void): this;
        on(event: "error", listener: (error: Error) => void): this;

        once(event: string, listener: (...args: any[]) => void): this;
        once(event: "change", listener: (eventType: string, filename: string | Buffer) => void): this;
        once(event: "error", listener: (error: Error) => void): this;

        prependListener(event: string, listener: (...args: any[]) => void): this;
        prependListener(event: "change", listener: (eventType: string, filename: string | Buffer) => void): this;
        prependListener(event: "error", listener: (error: Error) => void): this;

        prependOnceListener(event: string, listener: (...args: any[]) => void): this;
        prependOnceListener(event: "change", listener: (eventType: string, filename: string | Buffer) => void): this;
        prependOnceListener(event: "error", listener: (error: Error) => void): this;
    }

    class ReadStream extends stream.Readable {
        close(): void;
        bytesRead: number;
        path: string | Buffer;

        /**
         * events.EventEmitter
         *   1. open
         *   2. close
         */
        addListener(event: string, listener: (...args: any[]) => void): this;
        addListener(event: "open", listener: (fd: number) => void): this;
        addListener(event: "close", listener: () => void): this;

        on(event: string, listener: (...args: any[]) => void): this;
        on(event: "open", listener: (fd: number) => void): this;
        on(event: "close", listener: () => void): this;

        once(event: string, listener: (...args: any[]) => void): this;
        once(event: "open", listener: (fd: number) => void): this;
        once(event: "close", listener: () => void): this;

        prependListener(event: string, listener: (...args: any[]) => void): this;
        prependListener(event: "open", listener: (fd: number) => void): this;
        prependListener(event: "close", listener: () => void): this;

        prependOnceListener(event: string, listener: (...args: any[]) => void): this;
        prependOnceListener(event: "open", listener: (fd: number) => void): this;
        prependOnceListener(event: "close", listener: () => void): this;
    }

    class WriteStream extends stream.Writable {
        close(): void;
        bytesWritten: number;
        path: string | Buffer;

        /**
         * events.EventEmitter
         *   1. open
         *   2. close
         */
        addListener(event: string, listener: (...args: any[]) => void): this;
        addListener(event: "open", listener: (fd: number) => void): this;
        addListener(event: "close", listener: () => void): this;

        on(event: string, listener: (...args: any[]) => void): this;
        on(event: "open", listener: (fd: number) => void): this;
        on(event: "close", listener: () => void): this;

        once(event: string, listener: (...args: any[]) => void): this;
        once(event: "open", listener: (fd: number) => void): this;
        once(event: "close", listener: () => void): this;

        prependListener(event: string, listener: (...args: any[]) => void): this;
        prependListener(event: "open", listener: (fd: number) => void): this;
        prependListener(event: "close", listener: () => void): this;

        prependOnceListener(event: string, listener: (...args: any[]) => void): this;
        prependOnceListener(event: "open", listener: (fd: number) => void): this;
        prependOnceListener(event: "close", listener: () => void): this;
    }

    /**
     * Asynchronous rename(2) - Change the name or location of a file or directory.
     * @param oldPath A path to a file. If a URL is provided, it must use the `file:` protocol.
     * URL support is _experimental_.
     * @param newPath A path to a file. If a URL is provided, it must use the `file:` protocol.
     * URL support is _experimental_.
     */
    function rename(oldPath: PathLike, newPath: PathLike, callback: (err: NodeJS.ErrnoException) => void): void;

    // NOTE: This namespace provides design-time support for util.promisify. Exported members do not exist at runtime.
    namespace rename {
        /**
         * Asynchronous rename(2) - Change the name or location of a file or directory.
         * @param oldPath A path to a file. If a URL is provided, it must use the `file:` protocol.
         * URL support is _experimental_.
         * @param newPath A path to a file. If a URL is provided, it must use the `file:` protocol.
         * URL support is _experimental_.
         */
        function __promisify__(oldPath: PathLike, newPath: PathLike): Promise<void>;
    }

    /**
     * Synchronous rename(2) - Change the name or location of a file or directory.
     * @param oldPath A path to a file. If a URL is provided, it must use the `file:` protocol.
     * URL support is _experimental_.
     * @param newPath A path to a file. If a URL is provided, it must use the `file:` protocol.
     * URL support is _experimental_.
     */
    function renameSync(oldPath: PathLike, newPath: PathLike): void;

    /**
     * Asynchronous truncate(2) - Truncate a file to a specified length.
     * @param path A path to a file. If a URL is provided, it must use the `file:` protocol.
     * @param len If not specified, defaults to `0`.
     */
    function truncate(path: PathLike, len: number | undefined | null, callback: (err: NodeJS.ErrnoException) => void): void;

    /**
     * Asynchronous truncate(2) - Truncate a file to a specified length.
     * @param path A path to a file. If a URL is provided, it must use the `file:` protocol.
     * URL support is _experimental_.
     */
    function truncate(path: PathLike, callback: (err: NodeJS.ErrnoException) => void): void;

    // NOTE: This namespace provides design-time support for util.promisify. Exported members do not exist at runtime.
    namespace truncate {
        /**
         * Asynchronous truncate(2) - Truncate a file to a specified length.
         * @param path A path to a file. If a URL is provided, it must use the `file:` protocol.
         * @param len If not specified, defaults to `0`.
         */
        function __promisify__(path: PathLike, len?: number | null): Promise<void>;
    }

    /**
     * Synchronous truncate(2) - Truncate a file to a specified length.
     * @param path A path to a file. If a URL is provided, it must use the `file:` protocol.
     * @param len If not specified, defaults to `0`.
     */
    function truncateSync(path: PathLike, len?: number | null): void;

    /**
     * Asynchronous ftruncate(2) - Truncate a file to a specified length.
     * @param fd A file descriptor.
     * @param len If not specified, defaults to `0`.
     */
    function ftruncate(fd: number, len: number | undefined | null, callback: (err: NodeJS.ErrnoException) => void): void;

    /**
     * Asynchronous ftruncate(2) - Truncate a file to a specified length.
     * @param fd A file descriptor.
     */
    function ftruncate(fd: number, callback: (err: NodeJS.ErrnoException) => void): void;

    // NOTE: This namespace provides design-time support for util.promisify. Exported members do not exist at runtime.
    namespace ftruncate {
        /**
         * Asynchronous ftruncate(2) - Truncate a file to a specified length.
         * @param fd A file descriptor.
         * @param len If not specified, defaults to `0`.
         */
        function __promisify__(fd: number, len?: number | null): Promise<void>;
    }

    /**
     * Synchronous ftruncate(2) - Truncate a file to a specified length.
     * @param fd A file descriptor.
     * @param len If not specified, defaults to `0`.
     */
    function ftruncateSync(fd: number, len?: number | null): void;

    /**
     * Asynchronous chown(2) - Change ownership of a file.
     * @param path A path to a file. If a URL is provided, it must use the `file:` protocol.
     */
    function chown(path: PathLike, uid: number, gid: number, callback: (err: NodeJS.ErrnoException) => void): void;

    // NOTE: This namespace provides design-time support for util.promisify. Exported members do not exist at runtime.
    namespace chown {
        /**
         * Asynchronous chown(2) - Change ownership of a file.
         * @param path A path to a file. If a URL is provided, it must use the `file:` protocol.
         */
        function __promisify__(path: PathLike, uid: number, gid: number): Promise<void>;
    }

    /**
     * Synchronous chown(2) - Change ownership of a file.
     * @param path A path to a file. If a URL is provided, it must use the `file:` protocol.
     */
    function chownSync(path: PathLike, uid: number, gid: number): void;

    /**
     * Asynchronous fchown(2) - Change ownership of a file.
     * @param fd A file descriptor.
     */
    function fchown(fd: number, uid: number, gid: number, callback: (err: NodeJS.ErrnoException) => void): void;

    // NOTE: This namespace provides design-time support for util.promisify. Exported members do not exist at runtime.
    namespace fchown {
        /**
         * Asynchronous fchown(2) - Change ownership of a file.
         * @param fd A file descriptor.
         */
        function __promisify__(fd: number, uid: number, gid: number): Promise<void>;
    }

    /**
     * Synchronous fchown(2) - Change ownership of a file.
     * @param fd A file descriptor.
     */
    function fchownSync(fd: number, uid: number, gid: number): void;

    /**
     * Asynchronous lchown(2) - Change ownership of a file. Does not dereference symbolic links.
     * @param path A path to a file. If a URL is provided, it must use the `file:` protocol.
     */
    function lchown(path: PathLike, uid: number, gid: number, callback: (err: NodeJS.ErrnoException) => void): void;

    // NOTE: This namespace provides design-time support for util.promisify. Exported members do not exist at runtime.
    namespace lchown {
        /**
         * Asynchronous lchown(2) - Change ownership of a file. Does not dereference symbolic links.
         * @param path A path to a file. If a URL is provided, it must use the `file:` protocol.
         */
        function __promisify__(path: PathLike, uid: number, gid: number): Promise<void>;
    }

    /**
     * Synchronous lchown(2) - Change ownership of a file. Does not dereference symbolic links.
     * @param path A path to a file. If a URL is provided, it must use the `file:` protocol.
     */
    function lchownSync(path: PathLike, uid: number, gid: number): void;

    /**
     * Asynchronous chmod(2) - Change permissions of a file.
     * @param path A path to a file. If a URL is provided, it must use the `file:` protocol.
     * @param mode A file mode. If a string is passed, it is parsed as an octal integer.
     */
    function chmod(path: PathLike, mode: string | number, callback: (err: NodeJS.ErrnoException) => void): void;

    // NOTE: This namespace provides design-time support for util.promisify. Exported members do not exist at runtime.
    namespace chmod {
        /**
         * Asynchronous chmod(2) - Change permissions of a file.
         * @param path A path to a file. If a URL is provided, it must use the `file:` protocol.
         * @param mode A file mode. If a string is passed, it is parsed as an octal integer.
         */
        function __promisify__(path: PathLike, mode: string | number): Promise<void>;
    }

    /**
     * Synchronous chmod(2) - Change permissions of a file.
     * @param path A path to a file. If a URL is provided, it must use the `file:` protocol.
     * @param mode A file mode. If a string is passed, it is parsed as an octal integer.
     */
    function chmodSync(path: PathLike, mode: string | number): void;

    /**
     * Asynchronous fchmod(2) - Change permissions of a file.
     * @param fd A file descriptor.
     * @param mode A file mode. If a string is passed, it is parsed as an octal integer.
     */
    function fchmod(fd: number, mode: string | number, callback: (err: NodeJS.ErrnoException) => void): void;

    // NOTE: This namespace provides design-time support for util.promisify. Exported members do not exist at runtime.
    namespace fchmod {
        /**
         * Asynchronous fchmod(2) - Change permissions of a file.
         * @param fd A file descriptor.
         * @param mode A file mode. If a string is passed, it is parsed as an octal integer.
         */
        function __promisify__(fd: number, mode: string | number): Promise<void>;
    }

    /**
     * Synchronous fchmod(2) - Change permissions of a file.
     * @param fd A file descriptor.
     * @param mode A file mode. If a string is passed, it is parsed as an octal integer.
     */
    function fchmodSync(fd: number, mode: string | number): void;

    /**
     * Asynchronous lchmod(2) - Change permissions of a file. Does not dereference symbolic links.
     * @param path A path to a file. If a URL is provided, it must use the `file:` protocol.
     * @param mode A file mode. If a string is passed, it is parsed as an octal integer.
     */
    function lchmod(path: PathLike, mode: string | number, callback: (err: NodeJS.ErrnoException) => void): void;

    // NOTE: This namespace provides design-time support for util.promisify. Exported members do not exist at runtime.
    namespace lchmod {
        /**
         * Asynchronous lchmod(2) - Change permissions of a file. Does not dereference symbolic links.
         * @param path A path to a file. If a URL is provided, it must use the `file:` protocol.
         * @param mode A file mode. If a string is passed, it is parsed as an octal integer.
         */
        function __promisify__(path: PathLike, mode: string | number): Promise<void>;
    }

    /**
     * Synchronous lchmod(2) - Change permissions of a file. Does not dereference symbolic links.
     * @param path A path to a file. If a URL is provided, it must use the `file:` protocol.
     * @param mode A file mode. If a string is passed, it is parsed as an octal integer.
     */
    function lchmodSync(path: PathLike, mode: string | number): void;

    /**
     * Asynchronous stat(2) - Get file status.
     * @param path A path to a file. If a URL is provided, it must use the `file:` protocol.
     */
    function stat(path: PathLike, callback: (err: NodeJS.ErrnoException, stats: Stats) => void): void;

    // NOTE: This namespace provides design-time support for util.promisify. Exported members do not exist at runtime.
    namespace stat {
        /**
         * Asynchronous stat(2) - Get file status.
         * @param path A path to a file. If a URL is provided, it must use the `file:` protocol.
         */
        function __promisify__(path: PathLike): Promise<Stats>;
    }

    /**
     * Synchronous stat(2) - Get file status.
     * @param path A path to a file. If a URL is provided, it must use the `file:` protocol.
     */
    function statSync(path: PathLike): Stats;

    /**
     * Asynchronous fstat(2) - Get file status.
     * @param fd A file descriptor.
     */
    function fstat(fd: number, callback: (err: NodeJS.ErrnoException, stats: Stats) => void): void;

    // NOTE: This namespace provides design-time support for util.promisify. Exported members do not exist at runtime.
    namespace fstat {
        /**
         * Asynchronous fstat(2) - Get file status.
         * @param fd A file descriptor.
         */
        function __promisify__(fd: number): Promise<Stats>;
    }

    /**
     * Synchronous fstat(2) - Get file status.
     * @param fd A file descriptor.
     */
    function fstatSync(fd: number): Stats;

    /**
     * Asynchronous lstat(2) - Get file status. Does not dereference symbolic links.
     * @param path A path to a file. If a URL is provided, it must use the `file:` protocol.
     */
    function lstat(path: PathLike, callback: (err: NodeJS.ErrnoException, stats: Stats) => void): void;

    // NOTE: This namespace provides design-time support for util.promisify. Exported members do not exist at runtime.
    namespace lstat {
        /**
         * Asynchronous lstat(2) - Get file status. Does not dereference symbolic links.
         * @param path A path to a file. If a URL is provided, it must use the `file:` protocol.
         */
        function __promisify__(path: PathLike): Promise<Stats>;
    }

    /**
     * Synchronous lstat(2) - Get file status. Does not dereference symbolic links.
     * @param path A path to a file. If a URL is provided, it must use the `file:` protocol.
     */
    function lstatSync(path: PathLike): Stats;

    /**
     * Asynchronous link(2) - Create a new link (also known as a hard link) to an existing file.
     * @param existingPath A path to a file. If a URL is provided, it must use the `file:` protocol.
     * @param newPath A path to a file. If a URL is provided, it must use the `file:` protocol.
     */
    function link(existingPath: PathLike, newPath: PathLike, callback: (err: NodeJS.ErrnoException) => void): void;

    // NOTE: This namespace provides design-time support for util.promisify. Exported members do not exist at runtime.
    namespace link {
        /**
         * Asynchronous link(2) - Create a new link (also known as a hard link) to an existing file.
         * @param existingPath A path to a file. If a URL is provided, it must use the `file:` protocol.
         * @param newPath A path to a file. If a URL is provided, it must use the `file:` protocol.
         */
        function link(existingPath: PathLike, newPath: PathLike): Promise<void>;
    }

    /**
     * Synchronous link(2) - Create a new link (also known as a hard link) to an existing file.
     * @param existingPath A path to a file. If a URL is provided, it must use the `file:` protocol.
     * @param newPath A path to a file. If a URL is provided, it must use the `file:` protocol.
     */
    function linkSync(existingPath: PathLike, newPath: PathLike): void;

    /**
     * Asynchronous symlink(2) - Create a new symbolic link to an existing file.
     * @param target A path to an existing file. If a URL is provided, it must use the `file:` protocol.
     * @param path A path to the new symlink. If a URL is provided, it must use the `file:` protocol.
     * @param type May be set to `'dir'`, `'file'`, or `'junction'` (default is `'file'`) and is only available on Windows (ignored on other platforms).
     * When using `'junction'`, the `target` argument will automatically be normalized to an absolute path.
     */
    function symlink(target: PathLike, path: PathLike, type: symlink.Type | undefined | null, callback: (err: NodeJS.ErrnoException) => void): void;

    /**
     * Asynchronous symlink(2) - Create a new symbolic link to an existing file.
     * @param target A path to an existing file. If a URL is provided, it must use the `file:` protocol.
     * @param path A path to the new symlink. If a URL is provided, it must use the `file:` protocol.
     */
    function symlink(target: PathLike, path: PathLike, callback: (err: NodeJS.ErrnoException) => void): void;

    // NOTE: This namespace provides design-time support for util.promisify. Exported members do not exist at runtime.
    namespace symlink {
        /**
         * Asynchronous symlink(2) - Create a new symbolic link to an existing file.
         * @param target A path to an existing file. If a URL is provided, it must use the `file:` protocol.
         * @param path A path to the new symlink. If a URL is provided, it must use the `file:` protocol.
         * @param type May be set to `'dir'`, `'file'`, or `'junction'` (default is `'file'`) and is only available on Windows (ignored on other platforms).
         * When using `'junction'`, the `target` argument will automatically be normalized to an absolute path.
         */
        function __promisify__(target: PathLike, path: PathLike, type?: string | null): Promise<void>;

        type Type = "dir" | "file" | "junction";
    }

    /**
     * Synchronous symlink(2) - Create a new symbolic link to an existing file.
     * @param target A path to an existing file. If a URL is provided, it must use the `file:` protocol.
     * @param path A path to the new symlink. If a URL is provided, it must use the `file:` protocol.
     * @param type May be set to `'dir'`, `'file'`, or `'junction'` (default is `'file'`) and is only available on Windows (ignored on other platforms).
     * When using `'junction'`, the `target` argument will automatically be normalized to an absolute path.
     */
    function symlinkSync(target: PathLike, path: PathLike, type?: symlink.Type | null): void;

    /**
     * Asynchronous readlink(2) - read value of a symbolic link.
     * @param path A path to a file. If a URL is provided, it must use the `file:` protocol.
     * @param options The encoding (or an object specifying the encoding), used as the encoding of the result. If not provided, `'utf8'` is used.
     */
    function readlink(path: PathLike, options: { encoding?: BufferEncoding | null } | BufferEncoding | undefined | null, callback: (err: NodeJS.ErrnoException, linkString: string) => void): void;

    /**
     * Asynchronous readlink(2) - read value of a symbolic link.
     * @param path A path to a file. If a URL is provided, it must use the `file:` protocol.
     * @param options The encoding (or an object specifying the encoding), used as the encoding of the result. If not provided, `'utf8'` is used.
     */
    function readlink(path: PathLike, options: { encoding: "buffer" } | "buffer", callback: (err: NodeJS.ErrnoException, linkString: Buffer) => void): void;

    /**
     * Asynchronous readlink(2) - read value of a symbolic link.
     * @param path A path to a file. If a URL is provided, it must use the `file:` protocol.
     * @param options The encoding (or an object specifying the encoding), used as the encoding of the result. If not provided, `'utf8'` is used.
     */
    function readlink(path: PathLike, options: { encoding?: string | null } | string | undefined | null, callback: (err: NodeJS.ErrnoException, linkString: string | Buffer) => void): void;

    /**
     * Asynchronous readlink(2) - read value of a symbolic link.
     * @param path A path to a file. If a URL is provided, it must use the `file:` protocol.
     */
    function readlink(path: PathLike, callback: (err: NodeJS.ErrnoException, linkString: string) => void): void;

    // NOTE: This namespace provides design-time support for util.promisify. Exported members do not exist at runtime.
    namespace readlink {
        /**
         * Asynchronous readlink(2) - read value of a symbolic link.
         * @param path A path to a file. If a URL is provided, it must use the `file:` protocol.
         * @param options The encoding (or an object specifying the encoding), used as the encoding of the result. If not provided, `'utf8'` is used.
         */
        function __promisify__(path: PathLike, options?: { encoding?: BufferEncoding | null } | BufferEncoding | null): Promise<string>;

        /**
         * Asynchronous readlink(2) - read value of a symbolic link.
         * @param path A path to a file. If a URL is provided, it must use the `file:` protocol.
         * @param options The encoding (or an object specifying the encoding), used as the encoding of the result. If not provided, `'utf8'` is used.
         */
        function __promisify__(path: PathLike, options: { encoding: "buffer" } | "buffer"): Promise<Buffer>;

        /**
         * Asynchronous readlink(2) - read value of a symbolic link.
         * @param path A path to a file. If a URL is provided, it must use the `file:` protocol.
         * @param options The encoding (or an object specifying the encoding), used as the encoding of the result. If not provided, `'utf8'` is used.
         */
        function __promisify__(path: PathLike, options?: { encoding?: string | null } | string | null): Promise<string | Buffer>;
    }

    /**
     * Synchronous readlink(2) - read value of a symbolic link.
     * @param path A path to a file. If a URL is provided, it must use the `file:` protocol.
     * @param options The encoding (or an object specifying the encoding), used as the encoding of the result. If not provided, `'utf8'` is used.
     */
    function readlinkSync(path: PathLike, options?: { encoding?: BufferEncoding | null } | BufferEncoding | null): string;

    /**
     * Synchronous readlink(2) - read value of a symbolic link.
     * @param path A path to a file. If a URL is provided, it must use the `file:` protocol.
     * @param options The encoding (or an object specifying the encoding), used as the encoding of the result. If not provided, `'utf8'` is used.
     */
    function readlinkSync(path: PathLike, options: { encoding: "buffer" } | "buffer"): Buffer;

    /**
     * Synchronous readlink(2) - read value of a symbolic link.
     * @param path A path to a file. If a URL is provided, it must use the `file:` protocol.
     * @param options The encoding (or an object specifying the encoding), used as the encoding of the result. If not provided, `'utf8'` is used.
     */
    function readlinkSync(path: PathLike, options?: { encoding?: string | null } | string | null): string | Buffer;

    /**
     * Asynchronous realpath(3) - return the canonicalized absolute pathname.
     * @param path A path to a file. If a URL is provided, it must use the `file:` protocol.
     * @param options The encoding (or an object specifying the encoding), used as the encoding of the result. If not provided, `'utf8'` is used.
     */
    function realpath(path: PathLike, options: { encoding?: BufferEncoding | null } | BufferEncoding | undefined | null, callback: (err: NodeJS.ErrnoException, resolvedPath: string) => void): void;

    /**
     * Asynchronous realpath(3) - return the canonicalized absolute pathname.
     * @param path A path to a file. If a URL is provided, it must use the `file:` protocol.
     * @param options The encoding (or an object specifying the encoding), used as the encoding of the result. If not provided, `'utf8'` is used.
     */
    function realpath(path: PathLike, options: { encoding: "buffer" } | "buffer", callback: (err: NodeJS.ErrnoException, resolvedPath: Buffer) => void): void;

    /**
     * Asynchronous realpath(3) - return the canonicalized absolute pathname.
     * @param path A path to a file. If a URL is provided, it must use the `file:` protocol.
     * @param options The encoding (or an object specifying the encoding), used as the encoding of the result. If not provided, `'utf8'` is used.
     */
    function realpath(path: PathLike, options: { encoding?: string | null } | string | undefined | null, callback: (err: NodeJS.ErrnoException, resolvedPath: string | Buffer) => void): void;

    /**
     * Asynchronous realpath(3) - return the canonicalized absolute pathname.
     * @param path A path to a file. If a URL is provided, it must use the `file:` protocol.
     */
    function realpath(path: PathLike, callback: (err: NodeJS.ErrnoException, resolvedPath: string) => void): void;

    // NOTE: This namespace provides design-time support for util.promisify. Exported members do not exist at runtime.
    namespace realpath {
        /**
         * Asynchronous realpath(3) - return the canonicalized absolute pathname.
         * @param path A path to a file. If a URL is provided, it must use the `file:` protocol.
         * @param options The encoding (or an object specifying the encoding), used as the encoding of the result. If not provided, `'utf8'` is used.
         */
        function __promisify__(path: PathLike, options?: { encoding?: BufferEncoding | null } | BufferEncoding | null): Promise<string>;

        /**
         * Asynchronous realpath(3) - return the canonicalized absolute pathname.
         * @param path A path to a file. If a URL is provided, it must use the `file:` protocol.
         * @param options The encoding (or an object specifying the encoding), used as the encoding of the result. If not provided, `'utf8'` is used.
         */
        function __promisify__(path: PathLike, options: { encoding: "buffer" } | "buffer"): Promise<Buffer>;

        /**
         * Asynchronous realpath(3) - return the canonicalized absolute pathname.
         * @param path A path to a file. If a URL is provided, it must use the `file:` protocol.
         * @param options The encoding (or an object specifying the encoding), used as the encoding of the result. If not provided, `'utf8'` is used.
         */
        function __promisify__(path: PathLike, options?: { encoding?: string | null } | string | null): Promise<string | Buffer>;

        function native(path: PathLike, options: { encoding?: BufferEncoding | null } | BufferEncoding | undefined | null, callback: (err: NodeJS.ErrnoException, resolvedPath: string) => void): void;
        function native(path: PathLike, options: { encoding: "buffer" } | "buffer", callback: (err: NodeJS.ErrnoException, resolvedPath: Buffer) => void): void;
        function native(path: PathLike, options: { encoding?: string | null } | string | undefined | null, callback: (err: NodeJS.ErrnoException, resolvedPath: string | Buffer) => void): void;
        function native(path: PathLike, callback: (err: NodeJS.ErrnoException, resolvedPath: string) => void): void;
    }

    /**
     * Synchronous realpath(3) - return the canonicalized absolute pathname.
     * @param path A path to a file. If a URL is provided, it must use the `file:` protocol.
     * @param options The encoding (or an object specifying the encoding), used as the encoding of the result. If not provided, `'utf8'` is used.
     */
    function realpathSync(path: PathLike, options?: { encoding?: BufferEncoding | null } | BufferEncoding | null): string;

    /**
     * Synchronous realpath(3) - return the canonicalized absolute pathname.
     * @param path A path to a file. If a URL is provided, it must use the `file:` protocol.
     * @param options The encoding (or an object specifying the encoding), used as the encoding of the result. If not provided, `'utf8'` is used.
     */
    function realpathSync(path: PathLike, options: { encoding: "buffer" } | "buffer"): Buffer;

    /**
     * Synchronous realpath(3) - return the canonicalized absolute pathname.
     * @param path A path to a file. If a URL is provided, it must use the `file:` protocol.
     * @param options The encoding (or an object specifying the encoding), used as the encoding of the result. If not provided, `'utf8'` is used.
     */
    function realpathSync(path: PathLike, options?: { encoding?: string | null } | string | null): string | Buffer;

    namespace realpathSync {
        function native(path: PathLike, options?: { encoding?: BufferEncoding | null } | BufferEncoding | null): string;
        function native(path: PathLike, options: { encoding: "buffer" } | "buffer"): Buffer;
        function native(path: PathLike, options?: { encoding?: string | null } | string | null): string | Buffer;
    }

    /**
     * Asynchronous unlink(2) - delete a name and possibly the file it refers to.
     * @param path A path to a file. If a URL is provided, it must use the `file:` protocol.
     */
    function unlink(path: PathLike, callback: (err: NodeJS.ErrnoException) => void): void;

    // NOTE: This namespace provides design-time support for util.promisify. Exported members do not exist at runtime.
    namespace unlink {
        /**
         * Asynchronous unlink(2) - delete a name and possibly the file it refers to.
         * @param path A path to a file. If a URL is provided, it must use the `file:` protocol.
         */
        function __promisify__(path: PathLike): Promise<void>;
    }

    /**
     * Synchronous unlink(2) - delete a name and possibly the file it refers to.
     * @param path A path to a file. If a URL is provided, it must use the `file:` protocol.
     */
    function unlinkSync(path: PathLike): void;

    /**
     * Asynchronous rmdir(2) - delete a directory.
     * @param path A path to a file. If a URL is provided, it must use the `file:` protocol.
     */
    function rmdir(path: PathLike, callback: (err: NodeJS.ErrnoException) => void): void;

    // NOTE: This namespace provides design-time support for util.promisify. Exported members do not exist at runtime.
    namespace rmdir {
        /**
         * Asynchronous rmdir(2) - delete a directory.
         * @param path A path to a file. If a URL is provided, it must use the `file:` protocol.
         */
        function __promisify__(path: PathLike): Promise<void>;
    }

    /**
     * Synchronous rmdir(2) - delete a directory.
     * @param path A path to a file. If a URL is provided, it must use the `file:` protocol.
     */
    function rmdirSync(path: PathLike): void;

    export interface MakeDirectoryOptions {
        /**
         * Indicates whether parent folders should be created.
         * @default false
         */
        recursive?: boolean;
        /**
         * A file mode. If a string is passed, it is parsed as an octal integer. If not specified
         * @default 0o777.
         */
        mode?: number;
    }

    /**
     * Asynchronous mkdir(2) - create a directory.
     * @param path A path to a file. If a URL is provided, it must use the `file:` protocol.
     * @param options Either the file mode, or an object optionally specifying the file mode and whether parent folders
     * should be created. If a string is passed, it is parsed as an octal integer. If not specified, defaults to `0o777`.
     */
    function mkdir(path: PathLike, options: number | string | MakeDirectoryOptions | undefined | null, callback: (err: NodeJS.ErrnoException) => void): void;

    /**
     * Asynchronous mkdir(2) - create a directory with a mode of `0o777`.
     * @param path A path to a file. If a URL is provided, it must use the `file:` protocol.
     */
    function mkdir(path: PathLike, callback: (err: NodeJS.ErrnoException) => void): void;

    // NOTE: This namespace provides design-time support for util.promisify. Exported members do not exist at runtime.
    namespace mkdir {
        /**
         * Asynchronous mkdir(2) - create a directory.
         * @param path A path to a file. If a URL is provided, it must use the `file:` protocol.
         * @param options Either the file mode, or an object optionally specifying the file mode and whether parent folders
         * should be created. If a string is passed, it is parsed as an octal integer. If not specified, defaults to `0o777`.
         */
        function __promisify__(path: PathLike, options?: number | string | MakeDirectoryOptions | null): Promise<void>;
    }

    /**
     * Synchronous mkdir(2) - create a directory.
     * @param path A path to a file. If a URL is provided, it must use the `file:` protocol.
     * @param options Either the file mode, or an object optionally specifying the file mode and whether parent folders
     * should be created. If a string is passed, it is parsed as an octal integer. If not specified, defaults to `0o777`.
     */
    function mkdirSync(path: PathLike, options?: number | string | MakeDirectoryOptions | null): void;

    /**
     * Asynchronously creates a unique temporary directory.
     * Generates six random characters to be appended behind a required prefix to create a unique temporary directory.
     * @param options The encoding (or an object specifying the encoding), used as the encoding of the result. If not provided, `'utf8'` is used.
     */
    function mkdtemp(prefix: string, options: { encoding?: BufferEncoding | null } | BufferEncoding | undefined | null, callback: (err: NodeJS.ErrnoException, folder: string) => void): void;

    /**
     * Asynchronously creates a unique temporary directory.
     * Generates six random characters to be appended behind a required prefix to create a unique temporary directory.
     * @param options The encoding (or an object specifying the encoding), used as the encoding of the result. If not provided, `'utf8'` is used.
     */
    function mkdtemp(prefix: string, options: "buffer" | { encoding: "buffer" }, callback: (err: NodeJS.ErrnoException, folder: Buffer) => void): void;

    /**
     * Asynchronously creates a unique temporary directory.
     * Generates six random characters to be appended behind a required prefix to create a unique temporary directory.
     * @param options The encoding (or an object specifying the encoding), used as the encoding of the result. If not provided, `'utf8'` is used.
     */
    function mkdtemp(prefix: string, options: { encoding?: string | null } | string | undefined | null, callback: (err: NodeJS.ErrnoException, folder: string | Buffer) => void): void;

    /**
     * Asynchronously creates a unique temporary directory.
     * Generates six random characters to be appended behind a required prefix to create a unique temporary directory.
     */
    function mkdtemp(prefix: string, callback: (err: NodeJS.ErrnoException, folder: string) => void): void;

    // NOTE: This namespace provides design-time support for util.promisify. Exported members do not exist at runtime.
    namespace mkdtemp {
        /**
         * Asynchronously creates a unique temporary directory.
         * Generates six random characters to be appended behind a required prefix to create a unique temporary directory.
         * @param options The encoding (or an object specifying the encoding), used as the encoding of the result. If not provided, `'utf8'` is used.
         */
        function __promisify__(prefix: string, options?: { encoding?: BufferEncoding | null } | BufferEncoding | null): Promise<string>;

        /**
         * Asynchronously creates a unique temporary directory.
         * Generates six random characters to be appended behind a required prefix to create a unique temporary directory.
         * @param options The encoding (or an object specifying the encoding), used as the encoding of the result. If not provided, `'utf8'` is used.
         */
        function __promisify__(prefix: string, options: { encoding: "buffer" } | "buffer"): Promise<Buffer>;

        /**
         * Asynchronously creates a unique temporary directory.
         * Generates six random characters to be appended behind a required prefix to create a unique temporary directory.
         * @param options The encoding (or an object specifying the encoding), used as the encoding of the result. If not provided, `'utf8'` is used.
         */
        function __promisify__(prefix: string, options?: { encoding?: string | null } | string | null): Promise<string | Buffer>;
    }

    /**
     * Synchronously creates a unique temporary directory.
     * Generates six random characters to be appended behind a required prefix to create a unique temporary directory.
     * @param options The encoding (or an object specifying the encoding), used as the encoding of the result. If not provided, `'utf8'` is used.
     */
    function mkdtempSync(prefix: string, options?: { encoding?: BufferEncoding | null } | BufferEncoding | null): string;

    /**
     * Synchronously creates a unique temporary directory.
     * Generates six random characters to be appended behind a required prefix to create a unique temporary directory.
     * @param options The encoding (or an object specifying the encoding), used as the encoding of the result. If not provided, `'utf8'` is used.
     */
    function mkdtempSync(prefix: string, options: { encoding: "buffer" } | "buffer"): Buffer;

    /**
     * Synchronously creates a unique temporary directory.
     * Generates six random characters to be appended behind a required prefix to create a unique temporary directory.
     * @param options The encoding (or an object specifying the encoding), used as the encoding of the result. If not provided, `'utf8'` is used.
     */
    function mkdtempSync(prefix: string, options?: { encoding?: string | null } | string | null): string | Buffer;

    /**
     * Asynchronous readdir(3) - read a directory.
     * @param path A path to a file. If a URL is provided, it must use the `file:` protocol.
     * @param options The encoding (or an object specifying the encoding), used as the encoding of the result. If not provided, `'utf8'` is used.
     */
    function readdir(
        path: PathLike,
        options: { encoding: BufferEncoding | null; withFileTypes?: false } | BufferEncoding | undefined | null,
        callback: (err: NodeJS.ErrnoException, files: string[]) => void,
    ): void;

    /**
     * Asynchronous readdir(3) - read a directory.
     * @param path A path to a file. If a URL is provided, it must use the `file:` protocol.
     * @param options The encoding (or an object specifying the encoding), used as the encoding of the result. If not provided, `'utf8'` is used.
     */
    function readdir(path: PathLike, options: { encoding: "buffer"; withFileTypes?: false } | "buffer", callback: (err: NodeJS.ErrnoException, files: Buffer[]) => void): void;

    /**
     * Asynchronous readdir(3) - read a directory.
     * @param path A path to a file. If a URL is provided, it must use the `file:` protocol.
     * @param options The encoding (or an object specifying the encoding), used as the encoding of the result. If not provided, `'utf8'` is used.
     */
    function readdir(
        path: PathLike,
        options: { encoding?: string | null; withFileTypes?: false } | string | undefined | null,
        callback: (err: NodeJS.ErrnoException, files: string[] | Buffer[]) => void,
    ): void;

    /**
     * Asynchronous readdir(3) - read a directory.
     * @param path A path to a file. If a URL is provided, it must use the `file:` protocol.
     */
    function readdir(path: PathLike, callback: (err: NodeJS.ErrnoException, files: string[]) => void): void;

    /**
     * Asynchronous readdir(3) - read a directory.
     * @param path A path to a file. If a URL is provided, it must use the `file:` protocol.
     * @param options If called with `withFileTypes: true` the result data will be an array of Dirent.
     */
    function readdir(path: PathLike, options: { withFileTypes: true }, callback: (err: NodeJS.ErrnoException, files: Dirent[]) => void): void;

    // NOTE: This namespace provides design-time support for util.promisify. Exported members do not exist at runtime.
    namespace readdir {
        /**
         * Asynchronous readdir(3) - read a directory.
         * @param path A path to a file. If a URL is provided, it must use the `file:` protocol.
         * @param options The encoding (or an object specifying the encoding), used as the encoding of the result. If not provided, `'utf8'` is used.
         */
        function __promisify__(path: PathLike, options?: { encoding: BufferEncoding | null; withFileTypes?: false } | BufferEncoding | null): Promise<string[]>;

        /**
         * Asynchronous readdir(3) - read a directory.
         * @param path A path to a file. If a URL is provided, it must use the `file:` protocol.
         * @param options The encoding (or an object specifying the encoding), used as the encoding of the result. If not provided, `'utf8'` is used.
         */
        function __promisify__(path: PathLike, options: "buffer" | { encoding: "buffer"; withFileTypes?: false }): Promise<Buffer[]>;

        /**
         * Asynchronous readdir(3) - read a directory.
         * @param path A path to a file. If a URL is provided, it must use the `file:` protocol.
         * @param options The encoding (or an object specifying the encoding), used as the encoding of the result. If not provided, `'utf8'` is used.
         */
        function __promisify__(path: PathLike, options?: { encoding?: string | null; withFileTypes?: false } | string | null): Promise<string[] | Buffer[]>;

        /**
         * Asynchronous readdir(3) - read a directory.
         * @param path A path to a file. If a URL is provided, it must use the `file:` protocol.
         * @param options If called with `withFileTypes: true` the result data will be an array of Dirent
         */
        function __promisify__(path: PathLike, options: { withFileTypes: true }): Promise<Dirent[]>;
    }

    /**
     * Synchronous readdir(3) - read a directory.
     * @param path A path to a file. If a URL is provided, it must use the `file:` protocol.
     * @param options The encoding (or an object specifying the encoding), used as the encoding of the result. If not provided, `'utf8'` is used.
     */
    function readdirSync(path: PathLike, options?: { encoding: BufferEncoding | null; withFileTypes?: false } | BufferEncoding | null): string[];

    /**
     * Synchronous readdir(3) - read a directory.
     * @param path A path to a file. If a URL is provided, it must use the `file:` protocol.
     * @param options The encoding (or an object specifying the encoding), used as the encoding of the result. If not provided, `'utf8'` is used.
     */
    function readdirSync(path: PathLike, options: { encoding: "buffer"; withFileTypes?: false } | "buffer"): Buffer[];

    /**
     * Synchronous readdir(3) - read a directory.
     * @param path A path to a file. If a URL is provided, it must use the `file:` protocol.
     * @param options The encoding (or an object specifying the encoding), used as the encoding of the result. If not provided, `'utf8'` is used.
     */
    function readdirSync(path: PathLike, options?: { encoding?: string | null; withFileTypes?: false } | string | null): string[] | Buffer[];

    /**
     * Asynchronous readdir(3) - read a directory.
     * @param path A path to a file. If a URL is provided, it must use the `file:` protocol.
     * @param options If called with `withFileTypes: true` the result data will be an array of Dirent.
     */
    function readdirSync(path: PathLike, options: { withFileTypes: true }): Dirent[];

    /**
     * Asynchronous close(2) - close a file descriptor.
     * @param fd A file descriptor.
     */
    function close(fd: number, callback: (err: NodeJS.ErrnoException) => void): void;

    // NOTE: This namespace provides design-time support for util.promisify. Exported members do not exist at runtime.
    namespace close {
        /**
         * Asynchronous close(2) - close a file descriptor.
         * @param fd A file descriptor.
         */
        function __promisify__(fd: number): Promise<void>;
    }

    /**
     * Synchronous close(2) - close a file descriptor.
     * @param fd A file descriptor.
     */
    function closeSync(fd: number): void;

    /**
     * Asynchronous open(2) - open and possibly create a file.
     * @param path A path to a file. If a URL is provided, it must use the `file:` protocol.
     * @param mode A file mode. If a string is passed, it is parsed as an octal integer. If not supplied, defaults to `0o666`.
     */
    function open(path: PathLike, flags: string | number, mode: string | number | undefined | null, callback: (err: NodeJS.ErrnoException, fd: number) => void): void;

    /**
     * Asynchronous open(2) - open and possibly create a file. If the file is created, its mode will be `0o666`.
     * @param path A path to a file. If a URL is provided, it must use the `file:` protocol.
     */
    function open(path: PathLike, flags: string | number, callback: (err: NodeJS.ErrnoException, fd: number) => void): void;

    // NOTE: This namespace provides design-time support for util.promisify. Exported members do not exist at runtime.
    namespace open {
        /**
         * Asynchronous open(2) - open and possibly create a file.
         * @param path A path to a file. If a URL is provided, it must use the `file:` protocol.
         * @param mode A file mode. If a string is passed, it is parsed as an octal integer. If not supplied, defaults to `0o666`.
         */
        function __promisify__(path: PathLike, flags: string | number, mode?: string | number | null): Promise<number>;
    }

    /**
     * Synchronous open(2) - open and possibly create a file, returning a file descriptor..
     * @param path A path to a file. If a URL is provided, it must use the `file:` protocol.
     * @param mode A file mode. If a string is passed, it is parsed as an octal integer. If not supplied, defaults to `0o666`.
     */
    function openSync(path: PathLike, flags: string | number, mode?: string | number | null): number;

    /**
     * Asynchronously change file timestamps of the file referenced by the supplied path.
     * @param path A path to a file. If a URL is provided, it must use the `file:` protocol.
     * @param atime The last access time. If a string is provided, it will be coerced to number.
     * @param mtime The last modified time. If a string is provided, it will be coerced to number.
     */
    function utimes(path: PathLike, atime: string | number | Date, mtime: string | number | Date, callback: (err: NodeJS.ErrnoException) => void): void;

    // NOTE: This namespace provides design-time support for util.promisify. Exported members do not exist at runtime.
    namespace utimes {
        /**
         * Asynchronously change file timestamps of the file referenced by the supplied path.
         * @param path A path to a file. If a URL is provided, it must use the `file:` protocol.
         * @param atime The last access time. If a string is provided, it will be coerced to number.
         * @param mtime The last modified time. If a string is provided, it will be coerced to number.
         */
        function __promisify__(path: PathLike, atime: string | number | Date, mtime: string | number | Date): Promise<void>;
    }

    /**
     * Synchronously change file timestamps of the file referenced by the supplied path.
     * @param path A path to a file. If a URL is provided, it must use the `file:` protocol.
     * @param atime The last access time. If a string is provided, it will be coerced to number.
     * @param mtime The last modified time. If a string is provided, it will be coerced to number.
     */
    function utimesSync(path: PathLike, atime: string | number | Date, mtime: string | number | Date): void;

    /**
     * Asynchronously change file timestamps of the file referenced by the supplied file descriptor.
     * @param fd A file descriptor.
     * @param atime The last access time. If a string is provided, it will be coerced to number.
     * @param mtime The last modified time. If a string is provided, it will be coerced to number.
     */
    function futimes(fd: number, atime: string | number | Date, mtime: string | number | Date, callback: (err: NodeJS.ErrnoException) => void): void;

    // NOTE: This namespace provides design-time support for util.promisify. Exported members do not exist at runtime.
    namespace futimes {
        /**
         * Asynchronously change file timestamps of the file referenced by the supplied file descriptor.
         * @param fd A file descriptor.
         * @param atime The last access time. If a string is provided, it will be coerced to number.
         * @param mtime The last modified time. If a string is provided, it will be coerced to number.
         */
        function __promisify__(fd: number, atime: string | number | Date, mtime: string | number | Date): Promise<void>;
    }

    /**
     * Synchronously change file timestamps of the file referenced by the supplied file descriptor.
     * @param fd A file descriptor.
     * @param atime The last access time. If a string is provided, it will be coerced to number.
     * @param mtime The last modified time. If a string is provided, it will be coerced to number.
     */
    function futimesSync(fd: number, atime: string | number | Date, mtime: string | number | Date): void;

    /**
     * Asynchronous fsync(2) - synchronize a file's in-core state with the underlying storage device.
     * @param fd A file descriptor.
     */
    function fsync(fd: number, callback: (err: NodeJS.ErrnoException) => void): void;

    // NOTE: This namespace provides design-time support for util.promisify. Exported members do not exist at runtime.
    namespace fsync {
        /**
         * Asynchronous fsync(2) - synchronize a file's in-core state with the underlying storage device.
         * @param fd A file descriptor.
         */
        function __promisify__(fd: number): Promise<void>;
    }

    /**
     * Synchronous fsync(2) - synchronize a file's in-core state with the underlying storage device.
     * @param fd A file descriptor.
     */
    function fsyncSync(fd: number): void;

    /**
     * Asynchronously writes `buffer` to the file referenced by the supplied file descriptor.
     * @param fd A file descriptor.
     * @param offset The part of the buffer to be written. If not supplied, defaults to `0`.
     * @param length The number of bytes to write. If not supplied, defaults to `buffer.length - offset`.
     * @param position The offset from the beginning of the file where this data should be written. If not supplied, defaults to the current position.
     */
    function write<TBuffer extends BinaryData>(
        fd: number,
        buffer: TBuffer,
        offset: number | undefined | null,
        length: number | undefined | null,
        position: number | undefined | null,
        callback: (err: NodeJS.ErrnoException, written: number, buffer: TBuffer) => void,
    ): void;

    /**
     * Asynchronously writes `buffer` to the file referenced by the supplied file descriptor.
     * @param fd A file descriptor.
     * @param offset The part of the buffer to be written. If not supplied, defaults to `0`.
     * @param length The number of bytes to write. If not supplied, defaults to `buffer.length - offset`.
     */
    function write<TBuffer extends BinaryData>(
        fd: number,
        buffer: TBuffer,
        offset: number | undefined | null,
        length: number | undefined | null,
        callback: (err: NodeJS.ErrnoException, written: number, buffer: TBuffer) => void,
    ): void;

    /**
     * Asynchronously writes `buffer` to the file referenced by the supplied file descriptor.
     * @param fd A file descriptor.
     * @param offset The part of the buffer to be written. If not supplied, defaults to `0`.
     */
    function write<TBuffer extends BinaryData>(fd: number, buffer: TBuffer, offset: number | undefined | null, callback: (err: NodeJS.ErrnoException, written: number, buffer: TBuffer) => void): void;

    /**
     * Asynchronously writes `buffer` to the file referenced by the supplied file descriptor.
     * @param fd A file descriptor.
     */
    function write<TBuffer extends BinaryData>(fd: number, buffer: TBuffer, callback: (err: NodeJS.ErrnoException, written: number, buffer: TBuffer) => void): void;

    /**
     * Asynchronously writes `string` to the file referenced by the supplied file descriptor.
     * @param fd A file descriptor.
     * @param string A string to write. If something other than a string is supplied it will be coerced to a string.
     * @param position The offset from the beginning of the file where this data should be written. If not supplied, defaults to the current position.
     * @param encoding The expected string encoding.
     */
    function write(
        fd: number,
        string: any,
        position: number | undefined | null,
        encoding: string | undefined | null,
        callback: (err: NodeJS.ErrnoException, written: number, str: string) => void,
    ): void;

    /**
     * Asynchronously writes `string` to the file referenced by the supplied file descriptor.
     * @param fd A file descriptor.
     * @param string A string to write. If something other than a string is supplied it will be coerced to a string.
     * @param position The offset from the beginning of the file where this data should be written. If not supplied, defaults to the current position.
     */
    function write(fd: number, string: any, position: number | undefined | null, callback: (err: NodeJS.ErrnoException, written: number, str: string) => void): void;

    /**
     * Asynchronously writes `string` to the file referenced by the supplied file descriptor.
     * @param fd A file descriptor.
     * @param string A string to write. If something other than a string is supplied it will be coerced to a string.
     */
    function write(fd: number, string: any, callback: (err: NodeJS.ErrnoException, written: number, str: string) => void): void;

    // NOTE: This namespace provides design-time support for util.promisify. Exported members do not exist at runtime.
    namespace write {
        /**
         * Asynchronously writes `buffer` to the file referenced by the supplied file descriptor.
         * @param fd A file descriptor.
         * @param offset The part of the buffer to be written. If not supplied, defaults to `0`.
         * @param length The number of bytes to write. If not supplied, defaults to `buffer.length - offset`.
         * @param position The offset from the beginning of the file where this data should be written. If not supplied, defaults to the current position.
         */
        function __promisify__<TBuffer extends BinaryData>(
            fd: number,
            buffer?: TBuffer,
            offset?: number,
            length?: number,
            position?: number | null,
        ): Promise<{ bytesWritten: number, buffer: TBuffer }>;

        /**
         * Asynchronously writes `string` to the file referenced by the supplied file descriptor.
         * @param fd A file descriptor.
         * @param string A string to write. If something other than a string is supplied it will be coerced to a string.
         * @param position The offset from the beginning of the file where this data should be written. If not supplied, defaults to the current position.
         * @param encoding The expected string encoding.
         */
        function __promisify__(fd: number, string: any, position?: number | null, encoding?: string | null): Promise<{ bytesWritten: number, buffer: string }>;
    }

    /**
     * Synchronously writes `buffer` to the file referenced by the supplied file descriptor, returning the number of bytes written.
     * @param fd A file descriptor.
     * @param offset The part of the buffer to be written. If not supplied, defaults to `0`.
     * @param length The number of bytes to write. If not supplied, defaults to `buffer.length - offset`.
     * @param position The offset from the beginning of the file where this data should be written. If not supplied, defaults to the current position.
     */
    function writeSync(fd: number, buffer: BinaryData, offset?: number | null, length?: number | null, position?: number | null): number;

    /**
     * Synchronously writes `string` to the file referenced by the supplied file descriptor, returning the number of bytes written.
     * @param fd A file descriptor.
     * @param string A string to write. If something other than a string is supplied it will be coerced to a string.
     * @param position The offset from the beginning of the file where this data should be written. If not supplied, defaults to the current position.
     * @param encoding The expected string encoding.
     */
    function writeSync(fd: number, string: any, position?: number | null, encoding?: string | null): number;

    /**
     * Asynchronously reads data from the file referenced by the supplied file descriptor.
     * @param fd A file descriptor.
     * @param buffer The buffer that the data will be written to.
     * @param offset The offset in the buffer at which to start writing.
     * @param length The number of bytes to read.
     * @param position The offset from the beginning of the file from which data should be read. If `null`, data will be read from the current position.
     */
    function read<TBuffer extends BinaryData>(
        fd: number,
        buffer: TBuffer,
        offset: number,
        length: number,
        position: number | null,
        callback?: (err: NodeJS.ErrnoException, bytesRead: number, buffer: TBuffer) => void,
    ): void;

    // NOTE: This namespace provides design-time support for util.promisify. Exported members do not exist at runtime.
    namespace read {
        /**
         * @param fd A file descriptor.
         * @param buffer The buffer that the data will be written to.
         * @param offset The offset in the buffer at which to start writing.
         * @param length The number of bytes to read.
         * @param position The offset from the beginning of the file from which data should be read. If `null`, data will be read from the current position.
         */
        function __promisify__<TBuffer extends BinaryData>(fd: number, buffer: TBuffer, offset: number, length: number, position: number | null): Promise<{ bytesRead: number, buffer: TBuffer }>;
    }

    /**
     * Synchronously reads data from the file referenced by the supplied file descriptor, returning the number of bytes read.
     * @param fd A file descriptor.
     * @param buffer The buffer that the data will be written to.
     * @param offset The offset in the buffer at which to start writing.
     * @param length The number of bytes to read.
     * @param position The offset from the beginning of the file from which data should be read. If `null`, data will be read from the current position.
     */
    function readSync(fd: number, buffer: BinaryData, offset: number, length: number, position: number | null): number;

    /**
     * Asynchronously reads the entire contents of a file.
     * @param path A path to a file. If a URL is provided, it must use the `file:` protocol.
     * If a file descriptor is provided, the underlying file will _not_ be closed automatically.
     * @param options An object that may contain an optional flag.
     * If a flag is not provided, it defaults to `'r'`.
     */
    function readFile(path: PathLike | number, options: { encoding?: null; flag?: string; } | undefined | null, callback: (err: NodeJS.ErrnoException, data: Buffer) => void): void;

    /**
     * Asynchronously reads the entire contents of a file.
     * @param path A path to a file. If a URL is provided, it must use the `file:` protocol.
     * URL support is _experimental_.
     * If a file descriptor is provided, the underlying file will _not_ be closed automatically.
     * @param options Either the encoding for the result, or an object that contains the encoding and an optional flag.
     * If a flag is not provided, it defaults to `'r'`.
     */
    function readFile(path: PathLike | number, options: { encoding: string; flag?: string; } | string, callback: (err: NodeJS.ErrnoException, data: string) => void): void;

    /**
     * Asynchronously reads the entire contents of a file.
     * @param path A path to a file. If a URL is provided, it must use the `file:` protocol.
     * URL support is _experimental_.
     * If a file descriptor is provided, the underlying file will _not_ be closed automatically.
     * @param options Either the encoding for the result, or an object that contains the encoding and an optional flag.
     * If a flag is not provided, it defaults to `'r'`.
     */
    function readFile(
        path: PathLike | number,
        options: { encoding?: string | null; flag?: string; } | string | undefined | null,
        callback: (err: NodeJS.ErrnoException, data: string | Buffer) => void,
    ): void;

    /**
     * Asynchronously reads the entire contents of a file.
     * @param path A path to a file. If a URL is provided, it must use the `file:` protocol.
     * If a file descriptor is provided, the underlying file will _not_ be closed automatically.
     */
    function readFile(path: PathLike | number, callback: (err: NodeJS.ErrnoException, data: Buffer) => void): void;

    // NOTE: This namespace provides design-time support for util.promisify. Exported members do not exist at runtime.
    namespace readFile {
        /**
         * Asynchronously reads the entire contents of a file.
         * @param path A path to a file. If a URL is provided, it must use the `file:` protocol.
         * If a file descriptor is provided, the underlying file will _not_ be closed automatically.
         * @param options An object that may contain an optional flag.
         * If a flag is not provided, it defaults to `'r'`.
         */
        function __promisify__(path: PathLike | number, options?: { encoding?: null; flag?: string; } | null): Promise<Buffer>;

        /**
         * Asynchronously reads the entire contents of a file.
         * @param path A path to a file. If a URL is provided, it must use the `file:` protocol.
         * URL support is _experimental_.
         * If a file descriptor is provided, the underlying file will _not_ be closed automatically.
         * @param options Either the encoding for the result, or an object that contains the encoding and an optional flag.
         * If a flag is not provided, it defaults to `'r'`.
         */
        function __promisify__(path: PathLike | number, options: { encoding: string; flag?: string; } | string): Promise<string>;

        /**
         * Asynchronously reads the entire contents of a file.
         * @param path A path to a file. If a URL is provided, it must use the `file:` protocol.
         * URL support is _experimental_.
         * If a file descriptor is provided, the underlying file will _not_ be closed automatically.
         * @param options Either the encoding for the result, or an object that contains the encoding and an optional flag.
         * If a flag is not provided, it defaults to `'r'`.
         */
        function __promisify__(path: PathLike | number, options?: { encoding?: string | null; flag?: string; } | string | null): Promise<string | Buffer>;
    }

    /**
     * Synchronously reads the entire contents of a file.
     * @param path A path to a file. If a URL is provided, it must use the `file:` protocol.
     * URL support is _experimental_.
     * If a file descriptor is provided, the underlying file will _not_ be closed automatically.
     * @param options An object that may contain an optional flag. If a flag is not provided, it defaults to `'r'`.
     */
    function readFileSync(path: PathLike | number, options?: { encoding?: null; flag?: string; } | null): Buffer;

    /**
     * Synchronously reads the entire contents of a file.
     * @param path A path to a file. If a URL is provided, it must use the `file:` protocol.
     * URL support is _experimental_.
     * If a file descriptor is provided, the underlying file will _not_ be closed automatically.
     * @param options Either the encoding for the result, or an object that contains the encoding and an optional flag.
     * If a flag is not provided, it defaults to `'r'`.
     */
    function readFileSync(path: PathLike | number, options: { encoding: string; flag?: string; } | string): string;

    /**
     * Synchronously reads the entire contents of a file.
     * @param path A path to a file. If a URL is provided, it must use the `file:` protocol.
     * URL support is _experimental_.
     * If a file descriptor is provided, the underlying file will _not_ be closed automatically.
     * @param options Either the encoding for the result, or an object that contains the encoding and an optional flag.
     * If a flag is not provided, it defaults to `'r'`.
     */
    function readFileSync(path: PathLike | number, options?: { encoding?: string | null; flag?: string; } | string | null): string | Buffer;

    type WriteFileOptions = { encoding?: string | null; mode?: number | string; flag?: string; } | string | null;

    /**
     * Asynchronously writes data to a file, replacing the file if it already exists.
     * @param path A path to a file. If a URL is provided, it must use the `file:` protocol.
     * URL support is _experimental_.
     * If a file descriptor is provided, the underlying file will _not_ be closed automatically.
     * @param data The data to write. If something other than a Buffer or Uint8Array is provided, the value is coerced to a string.
     * @param options Either the encoding for the file, or an object optionally specifying the encoding, file mode, and flag.
     * If `encoding` is not supplied, the default of `'utf8'` is used.
     * If `mode` is not supplied, the default of `0o666` is used.
     * If `mode` is a string, it is parsed as an octal integer.
     * If `flag` is not supplied, the default of `'w'` is used.
     */
    function writeFile(path: PathLike | number, data: any, options: WriteFileOptions, callback: (err: NodeJS.ErrnoException) => void): void;

    /**
     * Asynchronously writes data to a file, replacing the file if it already exists.
     * @param path A path to a file. If a URL is provided, it must use the `file:` protocol.
     * URL support is _experimental_.
     * If a file descriptor is provided, the underlying file will _not_ be closed automatically.
     * @param data The data to write. If something other than a Buffer or Uint8Array is provided, the value is coerced to a string.
     */
    function writeFile(path: PathLike | number, data: any, callback: (err: NodeJS.ErrnoException) => void): void;

    // NOTE: This namespace provides design-time support for util.promisify. Exported members do not exist at runtime.
    namespace writeFile {
        /**
         * Asynchronously writes data to a file, replacing the file if it already exists.
         * @param path A path to a file. If a URL is provided, it must use the `file:` protocol.
         * URL support is _experimental_.
         * If a file descriptor is provided, the underlying file will _not_ be closed automatically.
         * @param data The data to write. If something other than a Buffer or Uint8Array is provided, the value is coerced to a string.
         * @param options Either the encoding for the file, or an object optionally specifying the encoding, file mode, and flag.
         * If `encoding` is not supplied, the default of `'utf8'` is used.
         * If `mode` is not supplied, the default of `0o666` is used.
         * If `mode` is a string, it is parsed as an octal integer.
         * If `flag` is not supplied, the default of `'w'` is used.
         */
        function __promisify__(path: PathLike | number, data: any, options?: WriteFileOptions): Promise<void>;
    }

    /**
     * Synchronously writes data to a file, replacing the file if it already exists.
     * @param path A path to a file. If a URL is provided, it must use the `file:` protocol.
     * URL support is _experimental_.
     * If a file descriptor is provided, the underlying file will _not_ be closed automatically.
     * @param data The data to write. If something other than a Buffer or Uint8Array is provided, the value is coerced to a string.
     * @param options Either the encoding for the file, or an object optionally specifying the encoding, file mode, and flag.
     * If `encoding` is not supplied, the default of `'utf8'` is used.
     * If `mode` is not supplied, the default of `0o666` is used.
     * If `mode` is a string, it is parsed as an octal integer.
     * If `flag` is not supplied, the default of `'w'` is used.
     */
    function writeFileSync(path: PathLike | number, data: any, options?: WriteFileOptions): void;

    /**
     * Asynchronously append data to a file, creating the file if it does not exist.
     * @param file A path to a file. If a URL is provided, it must use the `file:` protocol.
     * URL support is _experimental_.
     * If a file descriptor is provided, the underlying file will _not_ be closed automatically.
     * @param data The data to write. If something other than a Buffer or Uint8Array is provided, the value is coerced to a string.
     * @param options Either the encoding for the file, or an object optionally specifying the encoding, file mode, and flag.
     * If `encoding` is not supplied, the default of `'utf8'` is used.
     * If `mode` is not supplied, the default of `0o666` is used.
     * If `mode` is a string, it is parsed as an octal integer.
     * If `flag` is not supplied, the default of `'a'` is used.
     */
    function appendFile(file: PathLike | number, data: any, options: WriteFileOptions, callback: (err: NodeJS.ErrnoException) => void): void;

    /**
     * Asynchronously append data to a file, creating the file if it does not exist.
     * @param file A path to a file. If a URL is provided, it must use the `file:` protocol.
     * URL support is _experimental_.
     * If a file descriptor is provided, the underlying file will _not_ be closed automatically.
     * @param data The data to write. If something other than a Buffer or Uint8Array is provided, the value is coerced to a string.
     */
    function appendFile(file: PathLike | number, data: any, callback: (err: NodeJS.ErrnoException) => void): void;

    // NOTE: This namespace provides design-time support for util.promisify. Exported members do not exist at runtime.
    namespace appendFile {
        /**
         * Asynchronously append data to a file, creating the file if it does not exist.
         * @param file A path to a file. If a URL is provided, it must use the `file:` protocol.
         * URL support is _experimental_.
         * If a file descriptor is provided, the underlying file will _not_ be closed automatically.
         * @param data The data to write. If something other than a Buffer or Uint8Array is provided, the value is coerced to a string.
         * @param options Either the encoding for the file, or an object optionally specifying the encoding, file mode, and flag.
         * If `encoding` is not supplied, the default of `'utf8'` is used.
         * If `mode` is not supplied, the default of `0o666` is used.
         * If `mode` is a string, it is parsed as an octal integer.
         * If `flag` is not supplied, the default of `'a'` is used.
         */
        function __promisify__(file: PathLike | number, data: any, options?: WriteFileOptions): Promise<void>;
    }

    /**
     * Synchronously append data to a file, creating the file if it does not exist.
     * @param file A path to a file. If a URL is provided, it must use the `file:` protocol.
     * URL support is _experimental_.
     * If a file descriptor is provided, the underlying file will _not_ be closed automatically.
     * @param data The data to write. If something other than a Buffer or Uint8Array is provided, the value is coerced to a string.
     * @param options Either the encoding for the file, or an object optionally specifying the encoding, file mode, and flag.
     * If `encoding` is not supplied, the default of `'utf8'` is used.
     * If `mode` is not supplied, the default of `0o666` is used.
     * If `mode` is a string, it is parsed as an octal integer.
     * If `flag` is not supplied, the default of `'a'` is used.
     */
    function appendFileSync(file: PathLike | number, data: any, options?: WriteFileOptions): void;

    /**
     * Watch for changes on `filename`. The callback `listener` will be called each time the file is accessed.
     */
    function watchFile(filename: PathLike, options: { persistent?: boolean; interval?: number; } | undefined, listener: (curr: Stats, prev: Stats) => void): void;

    /**
     * Watch for changes on `filename`. The callback `listener` will be called each time the file is accessed.
     * @param filename A path to a file or directory. If a URL is provided, it must use the `file:` protocol.
     * URL support is _experimental_.
     */
    function watchFile(filename: PathLike, listener: (curr: Stats, prev: Stats) => void): void;

    /**
     * Stop watching for changes on `filename`.
     * @param filename A path to a file or directory. If a URL is provided, it must use the `file:` protocol.
     * URL support is _experimental_.
     */
    function unwatchFile(filename: PathLike, listener?: (curr: Stats, prev: Stats) => void): void;

    /**
     * Watch for changes on `filename`, where `filename` is either a file or a directory, returning an `FSWatcher`.
     * @param filename A path to a file or directory. If a URL is provided, it must use the `file:` protocol.
     * URL support is _experimental_.
     * @param options Either the encoding for the filename provided to the listener, or an object optionally specifying encoding, persistent, and recursive options.
     * If `encoding` is not supplied, the default of `'utf8'` is used.
     * If `persistent` is not supplied, the default of `true` is used.
     * If `recursive` is not supplied, the default of `false` is used.
     */
    function watch(
        filename: PathLike,
        options: { encoding?: BufferEncoding | null, persistent?: boolean, recursive?: boolean } | BufferEncoding | undefined | null,
        listener?: (event: string, filename: string) => void,
    ): FSWatcher;

    /**
     * Watch for changes on `filename`, where `filename` is either a file or a directory, returning an `FSWatcher`.
     * @param filename A path to a file or directory. If a URL is provided, it must use the `file:` protocol.
     * URL support is _experimental_.
     * @param options Either the encoding for the filename provided to the listener, or an object optionally specifying encoding, persistent, and recursive options.
     * If `encoding` is not supplied, the default of `'utf8'` is used.
     * If `persistent` is not supplied, the default of `true` is used.
     * If `recursive` is not supplied, the default of `false` is used.
     */
    function watch(filename: PathLike, options: { encoding: "buffer", persistent?: boolean, recursive?: boolean } | "buffer", listener?: (event: string, filename: Buffer) => void): FSWatcher;

    /**
     * Watch for changes on `filename`, where `filename` is either a file or a directory, returning an `FSWatcher`.
     * @param filename A path to a file or directory. If a URL is provided, it must use the `file:` protocol.
     * URL support is _experimental_.
     * @param options Either the encoding for the filename provided to the listener, or an object optionally specifying encoding, persistent, and recursive options.
     * If `encoding` is not supplied, the default of `'utf8'` is used.
     * If `persistent` is not supplied, the default of `true` is used.
     * If `recursive` is not supplied, the default of `false` is used.
     */
    function watch(
        filename: PathLike,
        options: { encoding?: string | null, persistent?: boolean, recursive?: boolean } | string | null,
        listener?: (event: string, filename: string | Buffer) => void,
    ): FSWatcher;

    /**
     * Watch for changes on `filename`, where `filename` is either a file or a directory, returning an `FSWatcher`.
     * @param filename A path to a file or directory. If a URL is provided, it must use the `file:` protocol.
     * URL support is _experimental_.
     */
    function watch(filename: PathLike, listener?: (event: string, filename: string) => any): FSWatcher;

    /**
     * Asynchronously tests whether or not the given path exists by checking with the file system.
     * @deprecated
     * @param path A path to a file or directory. If a URL is provided, it must use the `file:` protocol.
     * URL support is _experimental_.
     */
    function exists(path: PathLike, callback: (exists: boolean) => void): void;

    // NOTE: This namespace provides design-time support for util.promisify. Exported members do not exist at runtime.
    namespace exists {
        /**
         * @param path A path to a file or directory. If a URL is provided, it must use the `file:` protocol.
         * URL support is _experimental_.
         */
        function __promisify__(path: PathLike): Promise<boolean>;
    }

    /**
     * Synchronously tests whether or not the given path exists by checking with the file system.
     * @param path A path to a file or directory. If a URL is provided, it must use the `file:` protocol.
     * URL support is _experimental_.
     */
    function existsSync(path: PathLike): boolean;

    namespace constants {
        // File Access Constants

        /** Constant for fs.access(). File is visible to the calling process. */
        const F_OK: number;

        /** Constant for fs.access(). File can be read by the calling process. */
        const R_OK: number;

        /** Constant for fs.access(). File can be written by the calling process. */
        const W_OK: number;

        /** Constant for fs.access(). File can be executed by the calling process. */
        const X_OK: number;

        // File Copy Constants

        /** Constant for fs.copyFile. Flag indicating the destination file should not be overwritten if it already exists. */
        const COPYFILE_EXCL: number;

        /**
         * Constant for fs.copyFile. copy operation will attempt to create a copy-on-write reflink.
         * If the underlying platform does not support copy-on-write, then a fallback copy mechanism is used.
         */
        const COPYFILE_FICLONE: number;

        /**
         * Constant for fs.copyFile. Copy operation will attempt to create a copy-on-write reflink.
         * If the underlying platform does not support copy-on-write, then the operation will fail with an error.
         */
        const COPYFILE_FICLONE_FORCE: number;

        // File Open Constants

        /** Constant for fs.open(). Flag indicating to open a file for read-only access. */
        const O_RDONLY: number;

        /** Constant for fs.open(). Flag indicating to open a file for write-only access. */
        const O_WRONLY: number;

        /** Constant for fs.open(). Flag indicating to open a file for read-write access. */
        const O_RDWR: number;

        /** Constant for fs.open(). Flag indicating to create the file if it does not already exist. */
        const O_CREAT: number;

        /** Constant for fs.open(). Flag indicating that opening a file should fail if the O_CREAT flag is set and the file already exists. */
        const O_EXCL: number;

        /**
         * Constant for fs.open(). Flag indicating that if path identifies a terminal device,
         * opening the path shall not cause that terminal to become the controlling terminal for the process
         * (if the process does not already have one).
         */
        const O_NOCTTY: number;

        /** Constant for fs.open(). Flag indicating that if the file exists and is a regular file, and the file is opened successfully for write access, its length shall be truncated to zero. */
        const O_TRUNC: number;

        /** Constant for fs.open(). Flag indicating that data will be appended to the end of the file. */
        const O_APPEND: number;

        /** Constant for fs.open(). Flag indicating that the open should fail if the path is not a directory. */
        const O_DIRECTORY: number;

        /**
         * constant for fs.open().
         * Flag indicating reading accesses to the file system will no longer result in
         * an update to the atime information associated with the file.
         * This flag is available on Linux operating systems only.
         */
        const O_NOATIME: number;

        /** Constant for fs.open(). Flag indicating that the open should fail if the path is a symbolic link. */
        const O_NOFOLLOW: number;

        /** Constant for fs.open(). Flag indicating that the file is opened for synchronous I/O. */
        const O_SYNC: number;

        /** Constant for fs.open(). Flag indicating that the file is opened for synchronous I/O with write operations waiting for data integrity. */
        const O_DSYNC: number;

        /** Constant for fs.open(). Flag indicating to open the symbolic link itself rather than the resource it is pointing to. */
        const O_SYMLINK: number;

        /** Constant for fs.open(). When set, an attempt will be made to minimize caching effects of file I/O. */
        const O_DIRECT: number;

        /** Constant for fs.open(). Flag indicating to open the file in nonblocking mode when possible. */
        const O_NONBLOCK: number;

        // File Type Constants

        /** Constant for fs.Stats mode property for determining a file's type. Bit mask used to extract the file type code. */
        const S_IFMT: number;

        /** Constant for fs.Stats mode property for determining a file's type. File type constant for a regular file. */
        const S_IFREG: number;

        /** Constant for fs.Stats mode property for determining a file's type. File type constant for a directory. */
        const S_IFDIR: number;

        /** Constant for fs.Stats mode property for determining a file's type. File type constant for a character-oriented device file. */
        const S_IFCHR: number;

        /** Constant for fs.Stats mode property for determining a file's type. File type constant for a block-oriented device file. */
        const S_IFBLK: number;

        /** Constant for fs.Stats mode property for determining a file's type. File type constant for a FIFO/pipe. */
        const S_IFIFO: number;

        /** Constant for fs.Stats mode property for determining a file's type. File type constant for a symbolic link. */
        const S_IFLNK: number;

        /** Constant for fs.Stats mode property for determining a file's type. File type constant for a socket. */
        const S_IFSOCK: number;

        // File Mode Constants

        /** Constant for fs.Stats mode property for determining access permissions for a file. File mode indicating readable, writable and executable by owner. */
        const S_IRWXU: number;

        /** Constant for fs.Stats mode property for determining access permissions for a file. File mode indicating readable by owner. */
        const S_IRUSR: number;

        /** Constant for fs.Stats mode property for determining access permissions for a file. File mode indicating writable by owner. */
        const S_IWUSR: number;

        /** Constant for fs.Stats mode property for determining access permissions for a file. File mode indicating executable by owner. */
        const S_IXUSR: number;

        /** Constant for fs.Stats mode property for determining access permissions for a file. File mode indicating readable, writable and executable by group. */
        const S_IRWXG: number;

        /** Constant for fs.Stats mode property for determining access permissions for a file. File mode indicating readable by group. */
        const S_IRGRP: number;

        /** Constant for fs.Stats mode property for determining access permissions for a file. File mode indicating writable by group. */
        const S_IWGRP: number;

        /** Constant for fs.Stats mode property for determining access permissions for a file. File mode indicating executable by group. */
        const S_IXGRP: number;

        /** Constant for fs.Stats mode property for determining access permissions for a file. File mode indicating readable, writable and executable by others. */
        const S_IRWXO: number;

        /** Constant for fs.Stats mode property for determining access permissions for a file. File mode indicating readable by others. */
        const S_IROTH: number;

        /** Constant for fs.Stats mode property for determining access permissions for a file. File mode indicating writable by others. */
        const S_IWOTH: number;

        /** Constant for fs.Stats mode property for determining access permissions for a file. File mode indicating executable by others. */
        const S_IXOTH: number;
    }

    /**
     * Asynchronously tests a user's permissions for the file specified by path.
     * @param path A path to a file or directory. If a URL is provided, it must use the `file:` protocol.
     * URL support is _experimental_.
     */
    function access(path: PathLike, mode: number | undefined, callback: (err: NodeJS.ErrnoException) => void): void;

    /**
     * Asynchronously tests a user's permissions for the file specified by path.
     * @param path A path to a file or directory. If a URL is provided, it must use the `file:` protocol.
     * URL support is _experimental_.
     */
    function access(path: PathLike, callback: (err: NodeJS.ErrnoException) => void): void;

    // NOTE: This namespace provides design-time support for util.promisify. Exported members do not exist at runtime.
    namespace access {
        /**
         * Asynchronously tests a user's permissions for the file specified by path.
         * @param path A path to a file or directory. If a URL is provided, it must use the `file:` protocol.
         * URL support is _experimental_.
         */
        function __promisify__(path: PathLike, mode?: number): Promise<void>;
    }

    /**
     * Synchronously tests a user's permissions for the file specified by path.
     * @param path A path to a file or directory. If a URL is provided, it must use the `file:` protocol.
     * URL support is _experimental_.
     */
    function accessSync(path: PathLike, mode?: number): void;

    /**
     * Returns a new `ReadStream` object.
     * @param path A path to a file. If a URL is provided, it must use the `file:` protocol.
     * URL support is _experimental_.
     */
    function createReadStream(path: PathLike, options?: string | {
        flags?: string;
        encoding?: string;
        fd?: number;
        mode?: number;
        autoClose?: boolean;
        start?: number;
        end?: number;
        highWaterMark?: number;
    }): ReadStream;

    /**
     * Returns a new `WriteStream` object.
     * @param path A path to a file. If a URL is provided, it must use the `file:` protocol.
     * URL support is _experimental_.
     */
    function createWriteStream(path: PathLike, options?: string | {
        flags?: string;
        encoding?: string;
        fd?: number;
        mode?: number;
        autoClose?: boolean;
        start?: number;
    }): WriteStream;

    /**
     * Asynchronous fdatasync(2) - synchronize a file's in-core state with storage device.
     * @param fd A file descriptor.
     */
    function fdatasync(fd: number, callback: (err: NodeJS.ErrnoException) => void): void;

    // NOTE: This namespace provides design-time support for util.promisify. Exported members do not exist at runtime.
    namespace fdatasync {
        /**
         * Asynchronous fdatasync(2) - synchronize a file's in-core state with storage device.
         * @param fd A file descriptor.
         */
        function __promisify__(fd: number): Promise<void>;
    }

    /**
     * Synchronous fdatasync(2) - synchronize a file's in-core state with storage device.
     * @param fd A file descriptor.
     */
    function fdatasyncSync(fd: number): void;

    /**
     * Asynchronously copies src to dest. By default, dest is overwritten if it already exists.
     * No arguments other than a possible exception are given to the callback function.
     * Node.js makes no guarantees about the atomicity of the copy operation.
     * If an error occurs after the destination file has been opened for writing, Node.js will attempt
     * to remove the destination.
     * @param src A path to the source file.
     * @param dest A path to the destination file.
     */
    function copyFile(src: PathLike, dest: PathLike, callback: (err: NodeJS.ErrnoException) => void): void;
    /**
     * Asynchronously copies src to dest. By default, dest is overwritten if it already exists.
     * No arguments other than a possible exception are given to the callback function.
     * Node.js makes no guarantees about the atomicity of the copy operation.
     * If an error occurs after the destination file has been opened for writing, Node.js will attempt
     * to remove the destination.
     * @param src A path to the source file.
     * @param dest A path to the destination file.
     * @param flags An integer that specifies the behavior of the copy operation. The only supported flag is fs.constants.COPYFILE_EXCL, which causes the copy operation to fail if dest already exists.
     */
    function copyFile(src: PathLike, dest: PathLike, flags: number, callback: (err: NodeJS.ErrnoException) => void): void;

    // NOTE: This namespace provides design-time support for util.promisify. Exported members do not exist at runtime.
    namespace copyFile {
        /**
         * Asynchronously copies src to dest. By default, dest is overwritten if it already exists.
         * No arguments other than a possible exception are given to the callback function.
         * Node.js makes no guarantees about the atomicity of the copy operation.
         * If an error occurs after the destination file has been opened for writing, Node.js will attempt
         * to remove the destination.
         * @param src A path to the source file.
         * @param dest A path to the destination file.
         * @param flags An optional integer that specifies the behavior of the copy operation.
         * The only supported flag is fs.constants.COPYFILE_EXCL,
         * which causes the copy operation to fail if dest already exists.
         */
        function __promisify__(src: PathLike, dst: PathLike, flags?: number): Promise<void>;
    }

    /**
     * Synchronously copies src to dest. By default, dest is overwritten if it already exists.
     * Node.js makes no guarantees about the atomicity of the copy operation.
     * If an error occurs after the destination file has been opened for writing, Node.js will attempt
     * to remove the destination.
     * @param src A path to the source file.
     * @param dest A path to the destination file.
     * @param flags An optional integer that specifies the behavior of the copy operation.
     * The only supported flag is fs.constants.COPYFILE_EXCL, which causes the copy operation to fail if dest already exists.
     */
    function copyFileSync(src: PathLike, dest: PathLike, flags?: number): void;

    namespace promises {
        interface FileHandle {
            /**
             * Gets the file descriptor for this file handle.
             */
            readonly fd: number;

            /**
             * Asynchronously append data to a file, creating the file if it does not exist. The underlying file will _not_ be closed automatically.
             * The `FileHandle` must have been opened for appending.
             * @param data The data to write. If something other than a `Buffer` or `Uint8Array` is provided, the value is coerced to a string.
             * @param options Either the encoding for the file, or an object optionally specifying the encoding, file mode, and flag.
             * If `encoding` is not supplied, the default of `'utf8'` is used.
             * If `mode` is not supplied, the default of `0o666` is used.
             * If `mode` is a string, it is parsed as an octal integer.
             * If `flag` is not supplied, the default of `'a'` is used.
             */
            appendFile(data: any, options?: { encoding?: string | null, mode?: string | number, flag?: string | number } | string | null): Promise<void>;

            /**
             * Asynchronous fchown(2) - Change ownership of a file.
             */
            chown(uid: number, gid: number): Promise<void>;

            /**
             * Asynchronous fchmod(2) - Change permissions of a file.
             * @param mode A file mode. If a string is passed, it is parsed as an octal integer.
             */
            chmod(mode: string | number): Promise<void>;

            /**
             * Asynchronous fdatasync(2) - synchronize a file's in-core state with storage device.
             */
            datasync(): Promise<void>;

            /**
             * Asynchronous fsync(2) - synchronize a file's in-core state with the underlying storage device.
             */
            sync(): Promise<void>;

            /**
             * Asynchronously reads data from the file.
             * The `FileHandle` must have been opened for reading.
             * @param buffer The buffer that the data will be written to.
             * @param offset The offset in the buffer at which to start writing.
             * @param length The number of bytes to read.
             * @param position The offset from the beginning of the file from which data should be read. If `null`, data will be read from the current position.
             */
            read<TBuffer extends Buffer | Uint8Array>(buffer: TBuffer, offset?: number | null, length?: number | null, position?: number | null): Promise<{ bytesRead: number, buffer: TBuffer }>;

            /**
             * Asynchronously reads the entire contents of a file. The underlying file will _not_ be closed automatically.
             * The `FileHandle` must have been opened for reading.
             * @param options An object that may contain an optional flag.
             * If a flag is not provided, it defaults to `'r'`.
             */
            readFile(options?: { encoding?: null, flag?: string | number } | null): Promise<Buffer>;

            /**
             * Asynchronously reads the entire contents of a file. The underlying file will _not_ be closed automatically.
             * The `FileHandle` must have been opened for reading.
             * @param options An object that may contain an optional flag.
             * If a flag is not provided, it defaults to `'r'`.
             */
            readFile(options: { encoding: BufferEncoding, flag?: string | number } | BufferEncoding): Promise<string>;

            /**
             * Asynchronously reads the entire contents of a file. The underlying file will _not_ be closed automatically.
             * The `FileHandle` must have been opened for reading.
             * @param options An object that may contain an optional flag.
             * If a flag is not provided, it defaults to `'r'`.
             */
            readFile(options?: { encoding?: string | null, flag?: string | number } | string | null): Promise<string | Buffer>;

            /**
             * Asynchronous fstat(2) - Get file status.
             */
            stat(): Promise<Stats>;

            /**
             * Asynchronous ftruncate(2) - Truncate a file to a specified length.
             * @param len If not specified, defaults to `0`.
             */
            truncate(len?: number): Promise<void>;

            /**
             * Asynchronously change file timestamps of the file.
             * @param atime The last access time. If a string is provided, it will be coerced to number.
             * @param mtime The last modified time. If a string is provided, it will be coerced to number.
             */
            utimes(atime: string | number | Date, mtime: string | number | Date): Promise<void>;

            /**
             * Asynchronously writes `buffer` to the file.
             * The `FileHandle` must have been opened for writing.
             * @param buffer The buffer that the data will be written to.
             * @param offset The part of the buffer to be written. If not supplied, defaults to `0`.
             * @param length The number of bytes to write. If not supplied, defaults to `buffer.length - offset`.
             * @param position The offset from the beginning of the file where this data should be written. If not supplied, defaults to the current position.
             */
            write<TBuffer extends Buffer | Uint8Array>(buffer: TBuffer, offset?: number | null, length?: number | null, position?: number | null): Promise<{ bytesWritten: number, buffer: TBuffer }>;

            /**
             * Asynchronously writes `string` to the file.
             * The `FileHandle` must have been opened for writing.
             * It is unsafe to call `write()` multiple times on the same file without waiting for the `Promise`
             * to be resolved (or rejected). For this scenario, `fs.createWriteStream` is strongly recommended.
             * @param string A string to write. If something other than a string is supplied it will be coerced to a string.
             * @param position The offset from the beginning of the file where this data should be written. If not supplied, defaults to the current position.
             * @param encoding The expected string encoding.
             */
            write(data: any, position?: number | null, encoding?: string | null): Promise<{ bytesWritten: number, buffer: string }>;

            /**
             * Asynchronously writes data to a file, replacing the file if it already exists. The underlying file will _not_ be closed automatically.
             * The `FileHandle` must have been opened for writing.
             * It is unsafe to call `writeFile()` multiple times on the same file without waiting for the `Promise` to be resolved (or rejected).
             * @param data The data to write. If something other than a `Buffer` or `Uint8Array` is provided, the value is coerced to a string.
             * @param options Either the encoding for the file, or an object optionally specifying the encoding, file mode, and flag.
             * If `encoding` is not supplied, the default of `'utf8'` is used.
             * If `mode` is not supplied, the default of `0o666` is used.
             * If `mode` is a string, it is parsed as an octal integer.
             * If `flag` is not supplied, the default of `'w'` is used.
             */
            writeFile(data: any, options?: { encoding?: string | null, mode?: string | number, flag?: string | number } | string | null): Promise<void>;

            /**
             * Asynchronous close(2) - close a `FileHandle`.
             */
            close(): Promise<void>;
        }

        /**
         * Asynchronously tests a user's permissions for the file specified by path.
         * @param path A path to a file or directory. If a URL is provided, it must use the `file:` protocol.
         * URL support is _experimental_.
         */
        function access(path: PathLike, mode?: number): Promise<void>;

        /**
         * Asynchronously copies `src` to `dest`. By default, `dest` is overwritten if it already exists.
         * Node.js makes no guarantees about the atomicity of the copy operation.
         * If an error occurs after the destination file has been opened for writing, Node.js will attempt
         * to remove the destination.
         * @param src A path to the source file.
         * @param dest A path to the destination file.
         * @param flags An optional integer that specifies the behavior of the copy operation. The only
         * supported flag is `fs.constants.COPYFILE_EXCL`, which causes the copy operation to fail if
         * `dest` already exists.
         */
        function copyFile(src: PathLike, dest: PathLike, flags?: number): Promise<void>;

        /**
         * Asynchronous open(2) - open and possibly create a file.
         * @param path A path to a file. If a URL is provided, it must use the `file:` protocol.
         * @param mode A file mode. If a string is passed, it is parsed as an octal integer. If not
         * supplied, defaults to `0o666`.
         */
        function open(path: PathLike, flags: string | number, mode?: string | number): Promise<FileHandle>;

        /**
         * Asynchronously reads data from the file referenced by the supplied `FileHandle`.
         * @param handle A `FileHandle`.
         * @param buffer The buffer that the data will be written to.
         * @param offset The offset in the buffer at which to start writing.
         * @param length The number of bytes to read.
         * @param position The offset from the beginning of the file from which data should be read. If
         * `null`, data will be read from the current position.
         */
        function read<TBuffer extends Buffer | Uint8Array>(
            handle: FileHandle,
            buffer: TBuffer,
            offset?: number | null,
            length?: number | null,
            position?: number | null,
        ): Promise<{ bytesRead: number, buffer: TBuffer }>;

        /**
         * Asynchronously writes `buffer` to the file referenced by the supplied `FileHandle`.
         * It is unsafe to call `fsPromises.write()` multiple times on the same file without waiting for the `Promise`
         * to be resolved (or rejected). For this scenario, `fs.createWriteStream` is strongly recommended.
         * @param handle A `FileHandle`.
         * @param buffer The buffer that the data will be written to.
         * @param offset The part of the buffer to be written. If not supplied, defaults to `0`.
         * @param length The number of bytes to write. If not supplied, defaults to `buffer.length - offset`.
         * @param position The offset from the beginning of the file where this data should be written. If not supplied, defaults to the current position.
         */
        function write<TBuffer extends Buffer | Uint8Array>(
            handle: FileHandle,
            buffer: TBuffer,
            offset?: number | null,
            length?: number | null, position?: number | null): Promise<{ bytesWritten: number, buffer: TBuffer }>;

        /**
         * Asynchronously writes `string` to the file referenced by the supplied `FileHandle`.
         * It is unsafe to call `fsPromises.write()` multiple times on the same file without waiting for the `Promise`
         * to be resolved (or rejected). For this scenario, `fs.createWriteStream` is strongly recommended.
         * @param handle A `FileHandle`.
         * @param string A string to write. If something other than a string is supplied it will be coerced to a string.
         * @param position The offset from the beginning of the file where this data should be written. If not supplied, defaults to the current position.
         * @param encoding The expected string encoding.
         */
        function write(handle: FileHandle, string: any, position?: number | null, encoding?: string | null): Promise<{ bytesWritten: number, buffer: string }>;

        /**
         * Asynchronous rename(2) - Change the name or location of a file or directory.
         * @param oldPath A path to a file. If a URL is provided, it must use the `file:` protocol.
         * URL support is _experimental_.
         * @param newPath A path to a file. If a URL is provided, it must use the `file:` protocol.
         * URL support is _experimental_.
         */
        function rename(oldPath: PathLike, newPath: PathLike): Promise<void>;

        /**
         * Asynchronous truncate(2) - Truncate a file to a specified length.
         * @param path A path to a file. If a URL is provided, it must use the `file:` protocol.
         * @param len If not specified, defaults to `0`.
         */
        function truncate(path: PathLike, len?: number): Promise<void>;

        /**
         * Asynchronous ftruncate(2) - Truncate a file to a specified length.
         * @param handle A `FileHandle`.
         * @param len If not specified, defaults to `0`.
         */
        function ftruncate(handle: FileHandle, len?: number): Promise<void>;

        /**
         * Asynchronous rmdir(2) - delete a directory.
         * @param path A path to a file. If a URL is provided, it must use the `file:` protocol.
         */
        function rmdir(path: PathLike): Promise<void>;

        /**
         * Asynchronous fdatasync(2) - synchronize a file's in-core state with storage device.
         * @param handle A `FileHandle`.
         */
        function fdatasync(handle: FileHandle): Promise<void>;

        /**
         * Asynchronous fsync(2) - synchronize a file's in-core state with the underlying storage device.
         * @param handle A `FileHandle`.
         */
        function fsync(handle: FileHandle): Promise<void>;

        /**
         * Asynchronous mkdir(2) - create a directory.
         * @param path A path to a file. If a URL is provided, it must use the `file:` protocol.
         * @param options Either the file mode, or an object optionally specifying the file mode and whether parent folders
         * should be created. If a string is passed, it is parsed as an octal integer. If not specified, defaults to `0o777`.
         */
        function mkdir(path: PathLike, options?: number | string | MakeDirectoryOptions | null): Promise<void>;

        /**
         * Asynchronous readdir(3) - read a directory.
         * @param path A path to a file. If a URL is provided, it must use the `file:` protocol.
         * @param options The encoding (or an object specifying the encoding), used as the encoding of the result. If not provided, `'utf8'` is used.
         */
        function readdir(path: PathLike, options?: { encoding?: BufferEncoding | null } | BufferEncoding | null): Promise<string[]>;

        /**
         * Asynchronous readdir(3) - read a directory.
         * @param path A path to a file. If a URL is provided, it must use the `file:` protocol.
         * @param options The encoding (or an object specifying the encoding), used as the encoding of the result. If not provided, `'utf8'` is used.
         */
        function readdir(path: PathLike, options: { encoding: "buffer" } | "buffer"): Promise<Buffer[]>;

        /**
         * Asynchronous readdir(3) - read a directory.
         * @param path A path to a file. If a URL is provided, it must use the `file:` protocol.
         * @param options The encoding (or an object specifying the encoding), used as the encoding of the result. If not provided, `'utf8'` is used.
         */
        function readdir(path: PathLike, options?: { encoding?: string | null } | string | null): Promise<string[] | Buffer[]>;

        /**
         * Asynchronous readlink(2) - read value of a symbolic link.
         * @param path A path to a file. If a URL is provided, it must use the `file:` protocol.
         * @param options The encoding (or an object specifying the encoding), used as the encoding of the result. If not provided, `'utf8'` is used.
         */
        function readlink(path: PathLike, options?: { encoding?: BufferEncoding | null } | BufferEncoding | null): Promise<string>;

        /**
         * Asynchronous readlink(2) - read value of a symbolic link.
         * @param path A path to a file. If a URL is provided, it must use the `file:` protocol.
         * @param options The encoding (or an object specifying the encoding), used as the encoding of the result. If not provided, `'utf8'` is used.
         */
        function readlink(path: PathLike, options: { encoding: "buffer" } | "buffer"): Promise<Buffer>;

        /**
         * Asynchronous readlink(2) - read value of a symbolic link.
         * @param path A path to a file. If a URL is provided, it must use the `file:` protocol.
         * @param options The encoding (or an object specifying the encoding), used as the encoding of the result. If not provided, `'utf8'` is used.
         */
        function readlink(path: PathLike, options?: { encoding?: string | null } | string | null): Promise<string | Buffer>;

        /**
         * Asynchronous symlink(2) - Create a new symbolic link to an existing file.
         * @param target A path to an existing file. If a URL is provided, it must use the `file:` protocol.
         * @param path A path to the new symlink. If a URL is provided, it must use the `file:` protocol.
         * @param type May be set to `'dir'`, `'file'`, or `'junction'` (default is `'file'`) and is only available on Windows (ignored on other platforms).
         * When using `'junction'`, the `target` argument will automatically be normalized to an absolute path.
         */
        function symlink(target: PathLike, path: PathLike, type?: string | null): Promise<void>;

        /**
         * Asynchronous fstat(2) - Get file status.
         * @param handle A `FileHandle`.
         */
        function fstat(handle: FileHandle): Promise<Stats>;

        /**
         * Asynchronous lstat(2) - Get file status. Does not dereference symbolic links.
         * @param path A path to a file. If a URL is provided, it must use the `file:` protocol.
         */
        function lstat(path: PathLike): Promise<Stats>;

        /**
         * Asynchronous stat(2) - Get file status.
         * @param path A path to a file. If a URL is provided, it must use the `file:` protocol.
         */
        function stat(path: PathLike): Promise<Stats>;

        /**
         * Asynchronous link(2) - Create a new link (also known as a hard link) to an existing file.
         * @param existingPath A path to a file. If a URL is provided, it must use the `file:` protocol.
         * @param newPath A path to a file. If a URL is provided, it must use the `file:` protocol.
         */
        function link(existingPath: PathLike, newPath: PathLike): Promise<void>;

        /**
         * Asynchronous unlink(2) - delete a name and possibly the file it refers to.
         * @param path A path to a file. If a URL is provided, it must use the `file:` protocol.
         */
        function unlink(path: PathLike): Promise<void>;

        /**
         * Asynchronous fchmod(2) - Change permissions of a file.
         * @param handle A `FileHandle`.
         * @param mode A file mode. If a string is passed, it is parsed as an octal integer.
         */
        function fchmod(handle: FileHandle, mode: string | number): Promise<void>;

        /**
         * Asynchronous chmod(2) - Change permissions of a file.
         * @param path A path to a file. If a URL is provided, it must use the `file:` protocol.
         * @param mode A file mode. If a string is passed, it is parsed as an octal integer.
         */
        function chmod(path: PathLike, mode: string | number): Promise<void>;

        /**
         * Asynchronous lchmod(2) - Change permissions of a file. Does not dereference symbolic links.
         * @param path A path to a file. If a URL is provided, it must use the `file:` protocol.
         * @param mode A file mode. If a string is passed, it is parsed as an octal integer.
         */
        function lchmod(path: PathLike, mode: string | number): Promise<void>;

        /**
         * Asynchronous lchown(2) - Change ownership of a file. Does not dereference symbolic links.
         * @param path A path to a file. If a URL is provided, it must use the `file:` protocol.
         */
        function lchown(path: PathLike, uid: number, gid: number): Promise<void>;

        /**
         * Asynchronous fchown(2) - Change ownership of a file.
         * @param handle A `FileHandle`.
         */
        function fchown(handle: FileHandle, uid: number, gid: number): Promise<void>;

        /**
         * Asynchronous chown(2) - Change ownership of a file.
         * @param path A path to a file. If a URL is provided, it must use the `file:` protocol.
         */
        function chown(path: PathLike, uid: number, gid: number): Promise<void>;

        /**
         * Asynchronously change file timestamps of the file referenced by the supplied path.
         * @param path A path to a file. If a URL is provided, it must use the `file:` protocol.
         * @param atime The last access time. If a string is provided, it will be coerced to number.
         * @param mtime The last modified time. If a string is provided, it will be coerced to number.
         */
        function utimes(path: PathLike, atime: string | number | Date, mtime: string | number | Date): Promise<void>;

        /**
         * Asynchronously change file timestamps of the file referenced by the supplied `FileHandle`.
         * @param handle A `FileHandle`.
         * @param atime The last access time. If a string is provided, it will be coerced to number.
         * @param mtime The last modified time. If a string is provided, it will be coerced to number.
         */
        function futimes(handle: FileHandle, atime: string | number | Date, mtime: string | number | Date): Promise<void>;

        /**
         * Asynchronous realpath(3) - return the canonicalized absolute pathname.
         * @param path A path to a file. If a URL is provided, it must use the `file:` protocol.
         * @param options The encoding (or an object specifying the encoding), used as the encoding of the result. If not provided, `'utf8'` is used.
         */
        function realpath(path: PathLike, options?: { encoding?: BufferEncoding | null } | BufferEncoding | null): Promise<string>;

        /**
         * Asynchronous realpath(3) - return the canonicalized absolute pathname.
         * @param path A path to a file. If a URL is provided, it must use the `file:` protocol.
         * @param options The encoding (or an object specifying the encoding), used as the encoding of the result. If not provided, `'utf8'` is used.
         */
        function realpath(path: PathLike, options: { encoding: "buffer" } | "buffer"): Promise<Buffer>;

        /**
         * Asynchronous realpath(3) - return the canonicalized absolute pathname.
         * @param path A path to a file. If a URL is provided, it must use the `file:` protocol.
         * @param options The encoding (or an object specifying the encoding), used as the encoding of the result. If not provided, `'utf8'` is used.
         */
        function realpath(path: PathLike, options?: { encoding?: string | null } | string | null): Promise<string | Buffer>;

        /**
         * Asynchronously creates a unique temporary directory.
         * Generates six random characters to be appended behind a required `prefix` to create a unique temporary directory.
         * @param options The encoding (or an object specifying the encoding), used as the encoding of the result. If not provided, `'utf8'` is used.
         */
        function mkdtemp(prefix: string, options?: { encoding?: BufferEncoding | null } | BufferEncoding | null): Promise<string>;

        /**
         * Asynchronously creates a unique temporary directory.
         * Generates six random characters to be appended behind a required `prefix` to create a unique temporary directory.
         * @param options The encoding (or an object specifying the encoding), used as the encoding of the result. If not provided, `'utf8'` is used.
         */
        function mkdtemp(prefix: string, options: { encoding: "buffer" } | "buffer"): Promise<Buffer>;

        /**
         * Asynchronously creates a unique temporary directory.
         * Generates six random characters to be appended behind a required `prefix` to create a unique temporary directory.
         * @param options The encoding (or an object specifying the encoding), used as the encoding of the result. If not provided, `'utf8'` is used.
         */
        function mkdtemp(prefix: string, options?: { encoding?: string | null } | string | null): Promise<string | Buffer>;

        /**
         * Asynchronously writes data to a file, replacing the file if it already exists.
         * It is unsafe to call `fsPromises.writeFile()` multiple times on the same file without waiting for the `Promise` to be resolved (or rejected).
         * @param path A path to a file. If a URL is provided, it must use the `file:` protocol.
         * URL support is _experimental_.
         * If a `FileHandle` is provided, the underlying file will _not_ be closed automatically.
         * @param data The data to write. If something other than a `Buffer` or `Uint8Array` is provided, the value is coerced to a string.
         * @param options Either the encoding for the file, or an object optionally specifying the encoding, file mode, and flag.
         * If `encoding` is not supplied, the default of `'utf8'` is used.
         * If `mode` is not supplied, the default of `0o666` is used.
         * If `mode` is a string, it is parsed as an octal integer.
         * If `flag` is not supplied, the default of `'w'` is used.
         */
        function writeFile(path: PathLike | FileHandle, data: any, options?: { encoding?: string | null, mode?: string | number, flag?: string | number } | string | null): Promise<void>;

        /**
         * Asynchronously append data to a file, creating the file if it does not exist.
         * @param file A path to a file. If a URL is provided, it must use the `file:` protocol.
         * URL support is _experimental_.
         * If a `FileHandle` is provided, the underlying file will _not_ be closed automatically.
         * @param data The data to write. If something other than a `Buffer` or `Uint8Array` is provided, the value is coerced to a string.
         * @param options Either the encoding for the file, or an object optionally specifying the encoding, file mode, and flag.
         * If `encoding` is not supplied, the default of `'utf8'` is used.
         * If `mode` is not supplied, the default of `0o666` is used.
         * If `mode` is a string, it is parsed as an octal integer.
         * If `flag` is not supplied, the default of `'a'` is used.
         */
        function appendFile(path: PathLike | FileHandle, data: any, options?: { encoding?: string | null, mode?: string | number, flag?: string | number } | string | null): Promise<void>;

        /**
         * Asynchronously reads the entire contents of a file.
         * @param path A path to a file. If a URL is provided, it must use the `file:` protocol.
         * If a `FileHandle` is provided, the underlying file will _not_ be closed automatically.
         * @param options An object that may contain an optional flag.
         * If a flag is not provided, it defaults to `'r'`.
         */
        function readFile(path: PathLike | FileHandle, options?: { encoding?: null, flag?: string | number } | null): Promise<Buffer>;

        /**
         * Asynchronously reads the entire contents of a file.
         * @param path A path to a file. If a URL is provided, it must use the `file:` protocol.
         * If a `FileHandle` is provided, the underlying file will _not_ be closed automatically.
         * @param options An object that may contain an optional flag.
         * If a flag is not provided, it defaults to `'r'`.
         */
        function readFile(path: PathLike | FileHandle, options: { encoding: BufferEncoding, flag?: string | number } | BufferEncoding): Promise<string>;

        /**
         * Asynchronously reads the entire contents of a file.
         * @param path A path to a file. If a URL is provided, it must use the `file:` protocol.
         * If a `FileHandle` is provided, the underlying file will _not_ be closed automatically.
         * @param options An object that may contain an optional flag.
         * If a flag is not provided, it defaults to `'r'`.
         */
        function readFile(path: PathLike | FileHandle, options?: { encoding?: string | null, flag?: string | number } | string | null): Promise<string | Buffer>;
    }
}

declare module "path" {
    /**
     * A parsed path object generated by path.parse() or consumed by path.format().
     */
    interface ParsedPath {
        /**
         * The root of the path such as '/' or 'c:\'
         */
        root: string;
        /**
         * The full directory path such as '/home/user/dir' or 'c:\path\dir'
         */
        dir: string;
        /**
         * The file name including extension (if any) such as 'index.html'
         */
        base: string;
        /**
         * The file extension (if any) such as '.html'
         */
        ext: string;
        /**
         * The file name without extension (if any) such as 'index'
         */
        name: string;
    }
    interface FormatInputPathObject {
        /**
         * The root of the path such as '/' or 'c:\'
         */
        root?: string;
        /**
         * The full directory path such as '/home/user/dir' or 'c:\path\dir'
         */
        dir?: string;
        /**
         * The file name including extension (if any) such as 'index.html'
         */
        base?: string;
        /**
         * The file extension (if any) such as '.html'
         */
        ext?: string;
        /**
         * The file name without extension (if any) such as 'index'
         */
        name?: string;
    }

    /**
     * Normalize a string path, reducing '..' and '.' parts.
     * When multiple slashes are found, they're replaced by a single one; when the path contains a trailing slash, it is preserved. On Windows backslashes are used.
     *
     * @param p string path to normalize.
     */
    function normalize(p: string): string;
    /**
     * Join all arguments together and normalize the resulting path.
     * Arguments must be strings. In v0.8, non-string arguments were silently ignored. In v0.10 and up, an exception is thrown.
     *
     * @param paths paths to join.
     */
    function join(...paths: string[]): string;
    /**
     * The right-most parameter is considered {to}.  Other parameters are considered an array of {from}.
     *
     * Starting from leftmost {from} parameter, resolves {to} to an absolute path.
     *
     * If {to} isn't already absolute, {from} arguments are prepended in right to left order,
     * until an absolute path is found. If after using all {from} paths still no absolute path is found,
     * the current working directory is used as well. The resulting path is normalized,
     * and trailing slashes are removed unless the path gets resolved to the root directory.
     *
     * @param pathSegments string paths to join.  Non-string arguments are ignored.
     */
    function resolve(...pathSegments: string[]): string;
    /**
     * Determines whether {path} is an absolute path. An absolute path will always resolve to the same location, regardless of the working directory.
     *
     * @param path path to test.
     */
    function isAbsolute(path: string): boolean;
    /**
     * Solve the relative path from {from} to {to}.
     * At times we have two absolute paths, and we need to derive the relative path from one to the other. This is actually the reverse transform of path.resolve.
     */
    function relative(from: string, to: string): string;
    /**
     * Return the directory name of a path. Similar to the Unix dirname command.
     *
     * @param p the path to evaluate.
     */
    function dirname(p: string): string;
    /**
     * Return the last portion of a path. Similar to the Unix basename command.
     * Often used to extract the file name from a fully qualified path.
     *
     * @param p the path to evaluate.
     * @param ext optionally, an extension to remove from the result.
     */
    function basename(p: string, ext?: string): string;
    /**
     * Return the extension of the path, from the last '.' to end of string in the last portion of the path.
     * If there is no '.' in the last portion of the path or the first character of it is '.', then it returns an empty string
     *
     * @param p the path to evaluate.
     */
    function extname(p: string): string;
    /**
     * The platform-specific file separator. '\\' or '/'.
     */
    const sep: '\\' | '/';
    /**
     * The platform-specific file delimiter. ';' or ':'.
     */
    const delimiter: ';' | ':';
    /**
     * Returns an object from a path string - the opposite of format().
     *
     * @param pathString path to evaluate.
     */
    function parse(pathString: string): ParsedPath;
    /**
     * Returns a path string from an object - the opposite of parse().
     *
     * @param pathString path to evaluate.
     */
    function format(pathObject: FormatInputPathObject): string;

    namespace posix {
        function normalize(p: string): string;
        function join(...paths: any[]): string;
        function resolve(...pathSegments: any[]): string;
        function isAbsolute(p: string): boolean;
        function relative(from: string, to: string): string;
        function dirname(p: string): string;
        function basename(p: string, ext?: string): string;
        function extname(p: string): string;
        const sep: string;
        const delimiter: string;
        function parse(p: string): ParsedPath;
        function format(pP: FormatInputPathObject): string;
    }

    namespace win32 {
        function normalize(p: string): string;
        function join(...paths: any[]): string;
        function resolve(...pathSegments: any[]): string;
        function isAbsolute(p: string): boolean;
        function relative(from: string, to: string): string;
        function dirname(p: string): string;
        function basename(p: string, ext?: string): string;
        function extname(p: string): string;
        const sep: string;
        const delimiter: string;
        function parse(p: string): ParsedPath;
        function format(pP: FormatInputPathObject): string;
    }
}

declare module "string_decoder" {
    interface NodeStringDecoder {
        write(buffer: Buffer): string;
        end(buffer?: Buffer): string;
    }
    const StringDecoder: {
        new(encoding?: string): NodeStringDecoder;
    };
}

declare module "tls" {
    import * as crypto from "crypto";
    import * as dns from "dns";
    import * as net from "net";
    import * as stream from "stream";

    const CLIENT_RENEG_LIMIT: number;
    const CLIENT_RENEG_WINDOW: number;

    interface Certificate {
        /**
         * Country code.
         */
        C: string;
        /**
         * Street.
         */
        ST: string;
        /**
         * Locality.
         */
        L: string;
        /**
         * Organization.
         */
        O: string;
        /**
         * Organizational unit.
         */
        OU: string;
        /**
         * Common name.
         */
        CN: string;
    }

    interface PeerCertificate {
        subject: Certificate;
        issuer: Certificate;
        subjectaltname: string;
        infoAccess: { [index: string]: string[] | undefined };
        modulus: string;
        exponent: string;
        valid_from: string;
        valid_to: string;
        fingerprint: string;
        ext_key_usage: string[];
        serialNumber: string;
        raw: Buffer;
    }

    interface DetailedPeerCertificate extends PeerCertificate {
        issuerCertificate: DetailedPeerCertificate;
    }

    interface CipherNameAndProtocol {
        /**
         * The cipher name.
         */
        name: string;
        /**
         * SSL/TLS protocol version.
         */
        version: string;
    }

    class TLSSocket extends net.Socket {
        /**
         * Construct a new tls.TLSSocket object from an existing TCP socket.
         */
        constructor(socket: net.Socket, options?: {
            /**
             * An optional TLS context object from tls.createSecureContext()
             */
            secureContext?: SecureContext,
            /**
             * If true the TLS socket will be instantiated in server-mode.
             * Defaults to false.
             */
            isServer?: boolean,
            /**
             * An optional net.Server instance.
             */
            server?: net.Server,
            /**
             * If true the server will request a certificate from clients that
             * connect and attempt to verify that certificate. Defaults to
             * false.
             */
            requestCert?: boolean,
            /**
             * If true the server will reject any connection which is not
             * authorized with the list of supplied CAs. This option only has an
             * effect if requestCert is true. Defaults to false.
             */
            rejectUnauthorized?: boolean,
            /**
             * An array of strings or a Buffer naming possible NPN protocols.
             * (Protocols should be ordered by their priority.)
             */
            NPNProtocols?: string[] | Buffer[] | Uint8Array[] | Buffer | Uint8Array,
            /**
             * An array of strings or a Buffer naming possible ALPN protocols.
             * (Protocols should be ordered by their priority.) When the server
             * receives both NPN and ALPN extensions from the client, ALPN takes
             * precedence over NPN and the server does not send an NPN extension
             * to the client.
             */
            ALPNProtocols?: string[] | Buffer[] | Uint8Array[] | Buffer | Uint8Array,
            /**
             * SNICallback(servername, cb) <Function> A function that will be
             * called if the client supports SNI TLS extension. Two arguments
             * will be passed when called: servername and cb. SNICallback should
             * invoke cb(null, ctx), where ctx is a SecureContext instance.
             * (tls.createSecureContext(...) can be used to get a proper
             * SecureContext.) If SNICallback wasn't provided the default callback
             * with high-level API will be used (see below).
             */
            SNICallback?: (servername: string, cb: (err: Error | null, ctx: SecureContext) => void) => void,
            /**
             * An optional Buffer instance containing a TLS session.
             */
            session?: Buffer,
            /**
             * If true, specifies that the OCSP status request extension will be
             * added to the client hello and an 'OCSPResponse' event will be
             * emitted on the socket before establishing a secure communication
             */
            requestOCSP?: boolean
        });

        /**
         * A boolean that is true if the peer certificate was signed by one of the specified CAs, otherwise false.
         */
        authorized: boolean;
        /**
         * The reason why the peer's certificate has not been verified.
         * This property becomes available only when tlsSocket.authorized === false.
         */
        authorizationError: Error;
        /**
         * Static boolean value, always true.
         * May be used to distinguish TLS sockets from regular ones.
         */
        encrypted: boolean;

        /**
         * String containing the selected ALPN protocol.
         * When ALPN has no selected protocol, tlsSocket.alpnProtocol equals false.
         */
        alpnProtocol?: string;

        /**
         * Returns an object representing the cipher name and the SSL/TLS protocol version of the current connection.
         * @returns Returns an object representing the cipher name
         * and the SSL/TLS protocol version of the current connection.
         */
        getCipher(): CipherNameAndProtocol;
        /**
         * Returns an object representing the peer's certificate.
         * The returned object has some properties corresponding to the field of the certificate.
         * If detailed argument is true the full chain with issuer property will be returned,
         * if false only the top certificate without issuer property.
         * If the peer does not provide a certificate, it returns null or an empty object.
         * @param detailed - If true; the full chain with issuer property will be returned.
         * @returns An object representing the peer's certificate.
         */
        getPeerCertificate(detailed: true): DetailedPeerCertificate;
        getPeerCertificate(detailed?: false): PeerCertificate;
        getPeerCertificate(detailed?: boolean): PeerCertificate | DetailedPeerCertificate;
        /**
         * Returns a string containing the negotiated SSL/TLS protocol version of the current connection.
         * The value `'unknown'` will be returned for connected sockets that have not completed the handshaking process.
         * The value `null` will be returned for server sockets or disconnected client sockets.
         * See https://www.openssl.org/docs/man1.0.2/ssl/SSL_get_version.html for more information.
         * @returns negotiated SSL/TLS protocol version of the current connection
         */
        getProtocol(): string | null;
        /**
         * Could be used to speed up handshake establishment when reconnecting to the server.
         * @returns ASN.1 encoded TLS session or undefined if none was negotiated.
         */
        getSession(): any;
        /**
         * NOTE: Works only with client TLS sockets.
         * Useful only for debugging, for session reuse provide session option to tls.connect().
         * @returns TLS session ticket or undefined if none was negotiated.
         */
        getTLSTicket(): any;
        /**
         * Initiate TLS renegotiation process.
         *
         * NOTE: Can be used to request peer's certificate after the secure connection has been established.
         * ANOTHER NOTE: When running as the server, socket will be destroyed with an error after handshakeTimeout timeout.
         * @param options - The options may contain the following fields: rejectUnauthorized,
         * requestCert (See tls.createServer() for details).
         * @param callback - callback(err) will be executed with null as err, once the renegotiation
         * is successfully completed.
         */
        renegotiate(options: { rejectUnauthorized?: boolean, requestCert?: boolean }, callback: (err: Error | null) => void): any;
        /**
         * Set maximum TLS fragment size (default and maximum value is: 16384, minimum is: 512).
         * Smaller fragment size decreases buffering latency on the client: large fragments are buffered by
         * the TLS layer until the entire fragment is received and its integrity is verified;
         * large fragments can span multiple roundtrips, and their processing can be delayed due to packet
         * loss or reordering. However, smaller fragments add extra TLS framing bytes and CPU overhead,
         * which may decrease overall server throughput.
         * @param size - TLS fragment size (default and maximum value is: 16384, minimum is: 512).
         * @returns Returns true on success, false otherwise.
         */
        setMaxSendFragment(size: number): boolean;

        /**
         * events.EventEmitter
         * 1. OCSPResponse
         * 2. secureConnect
         */
        addListener(event: string, listener: (...args: any[]) => void): this;
        addListener(event: "OCSPResponse", listener: (response: Buffer) => void): this;
        addListener(event: "secureConnect", listener: () => void): this;

        emit(event: string | symbol, ...args: any[]): boolean;
        emit(event: "OCSPResponse", response: Buffer): boolean;
        emit(event: "secureConnect"): boolean;

        on(event: string, listener: (...args: any[]) => void): this;
        on(event: "OCSPResponse", listener: (response: Buffer) => void): this;
        on(event: "secureConnect", listener: () => void): this;

        once(event: string, listener: (...args: any[]) => void): this;
        once(event: "OCSPResponse", listener: (response: Buffer) => void): this;
        once(event: "secureConnect", listener: () => void): this;

        prependListener(event: string, listener: (...args: any[]) => void): this;
        prependListener(event: "OCSPResponse", listener: (response: Buffer) => void): this;
        prependListener(event: "secureConnect", listener: () => void): this;

        prependOnceListener(event: string, listener: (...args: any[]) => void): this;
        prependOnceListener(event: "OCSPResponse", listener: (response: Buffer) => void): this;
        prependOnceListener(event: "secureConnect", listener: () => void): this;
    }

    interface TlsOptions extends SecureContextOptions {
        handshakeTimeout?: number;
        requestCert?: boolean;
        rejectUnauthorized?: boolean;
        NPNProtocols?: string[] | Buffer[] | Uint8Array[] | Buffer | Uint8Array;
        ALPNProtocols?: string[] | Buffer[] | Uint8Array[] | Buffer | Uint8Array;
        SNICallback?: (servername: string, cb: (err: Error | null, ctx: SecureContext) => void) => void;
        sessionTimeout?: number;
        ticketKeys?: Buffer;
    }

    interface ConnectionOptions extends SecureContextOptions {
        host?: string;
        port?: number;
        path?: string; // Creates unix socket connection to path. If this option is specified, `host` and `port` are ignored.
        socket?: net.Socket; // Establish secure connection on a given socket rather than creating a new socket
        rejectUnauthorized?: boolean; // Defaults to true
        NPNProtocols?: string[] | Buffer[] | Uint8Array[] | Buffer | Uint8Array;
        ALPNProtocols?: string[] | Buffer[] | Uint8Array[] | Buffer | Uint8Array;
        checkServerIdentity?: typeof checkServerIdentity;
        servername?: string; // SNI TLS Extension
        session?: Buffer;
        minDHSize?: number;
        secureContext?: SecureContext; // If not provided, the entire ConnectionOptions object will be passed to tls.createSecureContext()
        lookup?: net.LookupFunction;
    }

    class Server extends net.Server {
        addContext(hostName: string, credentials: {
            key: string;
            cert: string;
            ca: string;
        }): void;

        /**
         * events.EventEmitter
         * 1. tlsClientError
         * 2. newSession
         * 3. OCSPRequest
         * 4. resumeSession
         * 5. secureConnection
         */
        addListener(event: string, listener: (...args: any[]) => void): this;
        addListener(event: "tlsClientError", listener: (err: Error, tlsSocket: TLSSocket) => void): this;
        addListener(event: "newSession", listener: (sessionId: any, sessionData: any, callback: (err: Error, resp: Buffer) => void) => void): this;
        addListener(event: "OCSPRequest", listener: (certificate: Buffer, issuer: Buffer, callback: Function) => void): this;
        addListener(event: "resumeSession", listener: (sessionId: any, callback: (err: Error, sessionData: any) => void) => void): this;
        addListener(event: "secureConnection", listener: (tlsSocket: TLSSocket) => void): this;

        emit(event: string | symbol, ...args: any[]): boolean;
        emit(event: "tlsClientError", err: Error, tlsSocket: TLSSocket): boolean;
        emit(event: "newSession", sessionId: any, sessionData: any, callback: (err: Error, resp: Buffer) => void): boolean;
        emit(event: "OCSPRequest", certificate: Buffer, issuer: Buffer, callback: Function): boolean;
        emit(event: "resumeSession", sessionId: any, callback: (err: Error, sessionData: any) => void): boolean;
        emit(event: "secureConnection", tlsSocket: TLSSocket): boolean;

        on(event: string, listener: (...args: any[]) => void): this;
        on(event: "tlsClientError", listener: (err: Error, tlsSocket: TLSSocket) => void): this;
        on(event: "newSession", listener: (sessionId: any, sessionData: any, callback: (err: Error, resp: Buffer) => void) => void): this;
        on(event: "OCSPRequest", listener: (certificate: Buffer, issuer: Buffer, callback: Function) => void): this;
        on(event: "resumeSession", listener: (sessionId: any, callback: (err: Error, sessionData: any) => void) => void): this;
        on(event: "secureConnection", listener: (tlsSocket: TLSSocket) => void): this;

        once(event: string, listener: (...args: any[]) => void): this;
        once(event: "tlsClientError", listener: (err: Error, tlsSocket: TLSSocket) => void): this;
        once(event: "newSession", listener: (sessionId: any, sessionData: any, callback: (err: Error, resp: Buffer) => void) => void): this;
        once(event: "OCSPRequest", listener: (certificate: Buffer, issuer: Buffer, callback: Function) => void): this;
        once(event: "resumeSession", listener: (sessionId: any, callback: (err: Error, sessionData: any) => void) => void): this;
        once(event: "secureConnection", listener: (tlsSocket: TLSSocket) => void): this;

        prependListener(event: string, listener: (...args: any[]) => void): this;
        prependListener(event: "tlsClientError", listener: (err: Error, tlsSocket: TLSSocket) => void): this;
        prependListener(event: "newSession", listener: (sessionId: any, sessionData: any, callback: (err: Error, resp: Buffer) => void) => void): this;
        prependListener(event: "OCSPRequest", listener: (certificate: Buffer, issuer: Buffer, callback: Function) => void): this;
        prependListener(event: "resumeSession", listener: (sessionId: any, callback: (err: Error, sessionData: any) => void) => void): this;
        prependListener(event: "secureConnection", listener: (tlsSocket: TLSSocket) => void): this;

        prependOnceListener(event: string, listener: (...args: any[]) => void): this;
        prependOnceListener(event: "tlsClientError", listener: (err: Error, tlsSocket: TLSSocket) => void): this;
        prependOnceListener(event: "newSession", listener: (sessionId: any, sessionData: any, callback: (err: Error, resp: Buffer) => void) => void): this;
        prependOnceListener(event: "OCSPRequest", listener: (certificate: Buffer, issuer: Buffer, callback: Function) => void): this;
        prependOnceListener(event: "resumeSession", listener: (sessionId: any, callback: (err: Error, sessionData: any) => void) => void): this;
        prependOnceListener(event: "secureConnection", listener: (tlsSocket: TLSSocket) => void): this;
    }

    interface SecurePair {
        encrypted: any;
        cleartext: any;
    }

    interface SecureContextOptions {
        pfx?: string | Buffer | Array<string | Buffer | Object>;
        key?: string | Buffer | Array<Buffer | Object>;
        passphrase?: string;
        cert?: string | Buffer | Array<string | Buffer>;
        ca?: string | Buffer | Array<string | Buffer>;
        ciphers?: string;
        honorCipherOrder?: boolean;
        ecdhCurve?: string;
        clientCertEngine?: string;
        crl?: string | Buffer | Array<string | Buffer>;
        dhparam?: string | Buffer;
        secureOptions?: number; // Value is a numeric bitmask of the `SSL_OP_*` options
        secureProtocol?: string; // SSL Method, e.g. SSLv23_method
        sessionIdContext?: string;
    }

    interface SecureContext {
        context: any;
    }

    /*
     * Verifies the certificate `cert` is issued to host `host`.
     * @host The hostname to verify the certificate against
     * @cert PeerCertificate representing the peer's certificate
     *
     * Returns Error object, populating it with the reason, host and cert on failure.  On success, returns undefined.
     */
    function checkServerIdentity(host: string, cert: PeerCertificate): Error | undefined;
    function createServer(options: TlsOptions, secureConnectionListener?: (socket: TLSSocket) => void): Server;
    function connect(options: ConnectionOptions, secureConnectListener?: () => void): TLSSocket;
    function connect(port: number, host?: string, options?: ConnectionOptions, secureConnectListener?: () => void): TLSSocket;
    function connect(port: number, options?: ConnectionOptions, secureConnectListener?: () => void): TLSSocket;
    function createSecurePair(credentials?: crypto.Credentials, isServer?: boolean, requestCert?: boolean, rejectUnauthorized?: boolean): SecurePair;
    function createSecureContext(details: SecureContextOptions): SecureContext;
    function getCiphers(): string[];

    const DEFAULT_ECDH_CURVE: string;
}

declare module "crypto" {
    import * as stream from "stream";

    interface Certificate {
        exportChallenge(spkac: string | Buffer | NodeJS.TypedArray | DataView): Buffer;
        exportPublicKey(spkac: string | Buffer | NodeJS.TypedArray | DataView): Buffer;
        verifySpkac(spkac: Buffer | NodeJS.TypedArray | DataView): boolean;
    }
    const Certificate: {
        new(): Certificate;
        (): Certificate;
    };

    /** @deprecated since v10.0.0 */
    const fips: boolean;

    interface CredentialDetails {
        pfx: string;
        key: string;
        passphrase: string;
        cert: string;
        ca: string | string[];
        crl: string | string[];
        ciphers: string;
    }
    interface Credentials { context?: any; }
    function createCredentials(details: CredentialDetails): Credentials;
    function createHash(algorithm: string, options?: stream.TransformOptions): Hash;
    function createHmac(algorithm: string, key: string | Buffer | NodeJS.TypedArray | DataView, options?: stream.TransformOptions): Hmac;

    type Utf8AsciiLatin1Encoding = "utf8" | "ascii" | "latin1";
    type HexBase64Latin1Encoding = "latin1" | "hex" | "base64";
    type Utf8AsciiBinaryEncoding = "utf8" | "ascii" | "binary";
    type HexBase64BinaryEncoding = "binary" | "base64" | "hex";
    type ECDHKeyFormat = "compressed" | "uncompressed" | "hybrid";

    interface Hash extends NodeJS.ReadWriteStream {
        update(data: string | Buffer | NodeJS.TypedArray | DataView): Hash;
        update(data: string, input_encoding: Utf8AsciiLatin1Encoding): Hash;
        digest(): Buffer;
        digest(encoding: HexBase64Latin1Encoding): string;
    }
    interface Hmac extends NodeJS.ReadWriteStream {
        update(data: string | Buffer | NodeJS.TypedArray | DataView): Hmac;
        update(data: string, input_encoding: Utf8AsciiLatin1Encoding): Hmac;
        digest(): Buffer;
        digest(encoding: HexBase64Latin1Encoding): string;
    }
    type CipherCCMTypes = 'aes-128-ccm' | 'aes-192-ccm' | 'aes-256-ccm';
    type CipherGCMTypes = 'aes-128-gcm' | 'aes-192-gcm' | 'aes-256-gcm';
    interface CipherCCMOptions extends stream.TransformOptions {
        authTagLength: number;
    }
    interface CipherGCMOptions extends stream.TransformOptions {
        authTagLength?: number;
    }
    /** @deprecated since v10.0.0 use createCipheriv() */
    function createCipher(algorithm: CipherCCMTypes, password: string | Buffer | NodeJS.TypedArray | DataView, options: CipherCCMOptions): CipherCCM;
    /** @deprecated since v10.0.0 use createCipheriv() */
    function createCipher(algorithm: CipherGCMTypes, password: string | Buffer | NodeJS.TypedArray | DataView, options?: CipherGCMOptions): CipherGCM;
    /** @deprecated since v10.0.0 use createCipheriv() */
    function createCipher(algorithm: string, password: string | Buffer | NodeJS.TypedArray | DataView, options?: stream.TransformOptions): Cipher;

    function createCipheriv(algorithm: CipherCCMTypes, key: string | Buffer | NodeJS.TypedArray | DataView, iv: string | Buffer | NodeJS.TypedArray | DataView, options: CipherCCMOptions): CipherCCM;
    function createCipheriv(algorithm: CipherGCMTypes, key: string | Buffer | NodeJS.TypedArray | DataView, iv: string | Buffer | NodeJS.TypedArray | DataView, options?: CipherGCMOptions): CipherGCM;
    function createCipheriv(algorithm: string, key: string | Buffer | NodeJS.TypedArray | DataView, iv: string | Buffer | NodeJS.TypedArray | DataView, options?: stream.TransformOptions): Cipher;

    interface Cipher extends NodeJS.ReadWriteStream {
        update(data: string | Buffer | NodeJS.TypedArray | DataView): Buffer;
        update(data: string, input_encoding: Utf8AsciiBinaryEncoding): Buffer;
        update(data: Buffer | NodeJS.TypedArray | DataView, output_encoding: HexBase64BinaryEncoding): string;
        update(data: Buffer | NodeJS.TypedArray | DataView, input_encoding: any, output_encoding: HexBase64BinaryEncoding): string;
        // second arg ignored
        update(data: string, input_encoding: Utf8AsciiBinaryEncoding, output_encoding: HexBase64BinaryEncoding): string;
        final(): Buffer;
        final(output_encoding: string): string;
        setAutoPadding(auto_padding?: boolean): this;
        // getAuthTag(): Buffer;
        // setAAD(buffer: Buffer): this; // docs only say buffer
    }
    interface CipherCCM extends Cipher {
        setAAD(buffer: Buffer, options: { plaintextLength: number }): this;
        getAuthTag(): Buffer;
    }
    interface CipherGCM extends Cipher {
        setAAD(buffer: Buffer, options?: { plaintextLength: number }): this;
        getAuthTag(): Buffer;
    }
    /** @deprecated since v10.0.0 use createCipheriv() */
    function createDecipher(algorithm: CipherCCMTypes, password: string | Buffer | NodeJS.TypedArray | DataView, options: CipherCCMOptions): DecipherCCM;
    /** @deprecated since v10.0.0 use createCipheriv() */
    function createDecipher(algorithm: CipherGCMTypes, password: string | Buffer | NodeJS.TypedArray | DataView, options?: CipherGCMOptions): DecipherGCM;
    /** @deprecated since v10.0.0 use createCipheriv() */
    function createDecipher(algorithm: string, password: string | Buffer | NodeJS.TypedArray | DataView, options?: stream.TransformOptions): Decipher;

    function createDecipheriv(
        algorithm: CipherCCMTypes,
        key: string | Buffer | NodeJS.TypedArray | DataView,
        iv: string | Buffer | NodeJS.TypedArray | DataView,
        options: CipherCCMOptions,
    ): DecipherCCM;
    function createDecipheriv(
        algorithm: CipherGCMTypes,
        key: string | Buffer | NodeJS.TypedArray | DataView,
        iv: string | Buffer | NodeJS.TypedArray | DataView,
        options?: CipherGCMOptions,
    ): DecipherGCM;
    function createDecipheriv(algorithm: string, key: string | Buffer | NodeJS.TypedArray | DataView, iv: string | Buffer | NodeJS.TypedArray | DataView, options?: stream.TransformOptions): Decipher;

    interface Decipher extends NodeJS.ReadWriteStream {
        update(data: Buffer | NodeJS.TypedArray | DataView): Buffer;
        update(data: string, input_encoding: HexBase64BinaryEncoding): Buffer;
        update(data: Buffer | NodeJS.TypedArray | DataView, input_encoding: any, output_encoding: Utf8AsciiBinaryEncoding): string;
        // second arg is ignored
        update(data: string, input_encoding: HexBase64BinaryEncoding, output_encoding: Utf8AsciiBinaryEncoding): string;
        final(): Buffer;
        final(output_encoding: string): string;
        setAutoPadding(auto_padding?: boolean): this;
        // setAuthTag(tag: Buffer | NodeJS.TypedArray | DataView): this;
        // setAAD(buffer: Buffer | NodeJS.TypedArray | DataView): this;
    }
    interface DecipherCCM extends Decipher {
        setAuthTag(buffer: Buffer | NodeJS.TypedArray | DataView): this;
        setAAD(buffer: Buffer | NodeJS.TypedArray | DataView, options: { plaintextLength: number }): this;
    }
    interface DecipherGCM extends Decipher {
        setAuthTag(buffer: Buffer | NodeJS.TypedArray | DataView): this;
        setAAD(buffer: Buffer | NodeJS.TypedArray | DataView, options?: { plaintextLength: number }): this;
    }

    function createSign(algorithm: string, options?: stream.WritableOptions): Signer;
    interface Signer extends NodeJS.WritableStream {
        update(data: string | Buffer | NodeJS.TypedArray | DataView): Signer;
        update(data: string, input_encoding: Utf8AsciiLatin1Encoding): Signer;
        sign(private_key: string | { key: string; passphrase?: string, padding?: number, saltLength?: number }): Buffer;
        sign(private_key: string | { key: string; passphrase?: string, padding?: number, saltLength?: number }, output_format: HexBase64Latin1Encoding): string;
    }
    function createVerify(algorith: string, options?: stream.WritableOptions): Verify;
    interface Verify extends NodeJS.WritableStream {
        update(data: string | Buffer | NodeJS.TypedArray | DataView): Verify;
        update(data: string, input_encoding: Utf8AsciiLatin1Encoding): Verify;
        verify(object: string | Object, signature: Buffer | NodeJS.TypedArray | DataView): boolean;
        verify(object: string | Object, signature: string, signature_format: HexBase64Latin1Encoding): boolean;
        // https://nodejs.org/api/crypto.html#crypto_verifier_verify_object_signature_signature_format
        // The signature field accepts a TypedArray type, but it is only available starting ES2017
    }
    function createDiffieHellman(prime_length: number, generator?: number | Buffer | NodeJS.TypedArray | DataView): DiffieHellman;
    function createDiffieHellman(prime: Buffer | NodeJS.TypedArray | DataView): DiffieHellman;
    function createDiffieHellman(prime: string, prime_encoding: HexBase64Latin1Encoding): DiffieHellman;
    function createDiffieHellman(prime: string, prime_encoding: HexBase64Latin1Encoding, generator: number | Buffer | NodeJS.TypedArray | DataView): DiffieHellman;
    function createDiffieHellman(prime: string, prime_encoding: HexBase64Latin1Encoding, generator: string, generator_encoding: HexBase64Latin1Encoding): DiffieHellman;
    interface DiffieHellman {
        generateKeys(): Buffer;
        generateKeys(encoding: HexBase64Latin1Encoding): string;
        computeSecret(other_public_key: Buffer | NodeJS.TypedArray | DataView): Buffer;
        computeSecret(other_public_key: string, input_encoding: HexBase64Latin1Encoding): Buffer;
        computeSecret(other_public_key: Buffer | NodeJS.TypedArray | DataView, output_encoding: HexBase64Latin1Encoding): string;
        computeSecret(other_public_key: string, input_encoding: HexBase64Latin1Encoding, output_encoding: HexBase64Latin1Encoding): string;
        getPrime(): Buffer;
        getPrime(encoding: HexBase64Latin1Encoding): string;
        getGenerator(): Buffer;
        getGenerator(encoding: HexBase64Latin1Encoding): string;
        getPublicKey(): Buffer;
        getPublicKey(encoding: HexBase64Latin1Encoding): string;
        getPrivateKey(): Buffer;
        getPrivateKey(encoding: HexBase64Latin1Encoding): string;
        setPublicKey(public_key: Buffer | NodeJS.TypedArray | DataView): void;
        setPublicKey(public_key: string, encoding: string): void;
        setPrivateKey(private_key: Buffer | NodeJS.TypedArray | DataView): void;
        setPrivateKey(private_key: string, encoding: string): void;
        verifyError: number;
    }
    function getDiffieHellman(group_name: string): DiffieHellman;
    function pbkdf2(
        password: string | Buffer | NodeJS.TypedArray | DataView,
        salt: string | Buffer | NodeJS.TypedArray | DataView,
        iterations: number,
        keylen: number,
        digest: string,
        callback: (err: Error | null, derivedKey: Buffer) => any,
    ): void;
    function pbkdf2Sync(password: string | Buffer | NodeJS.TypedArray | DataView, salt: string | Buffer | NodeJS.TypedArray | DataView, iterations: number, keylen: number, digest: string): Buffer;

    function randomBytes(size: number): Buffer;
    function randomBytes(size: number, callback: (err: Error | null, buf: Buffer) => void): void;
    function pseudoRandomBytes(size: number): Buffer;
    function pseudoRandomBytes(size: number, callback: (err: Error | null, buf: Buffer) => void): void;

    function randomFillSync<T extends Buffer | NodeJS.TypedArray | DataView>(buffer: T, offset?: number, size?: number): T;
    function randomFill<T extends Buffer | NodeJS.TypedArray | DataView>(buffer: T, callback: (err: Error | null, buf: T) => void): void;
    function randomFill<T extends Buffer | NodeJS.TypedArray | DataView>(buffer: T, offset: number, callback: (err: Error | null, buf: T) => void): void;
    function randomFill<T extends Buffer | NodeJS.TypedArray | DataView>(buffer: T, offset: number, size: number, callback: (err: Error | null, buf: T) => void): void;

    interface ScryptOptions {
        N?: number;
        r?: number;
        p?: number;
        maxmem?: number;
    }
    function scrypt(
        password: string | Buffer | NodeJS.TypedArray | DataView,
        salt: string | Buffer | NodeJS.TypedArray | DataView,
        keylen: number, callback: (err: Error | null, derivedKey: Buffer) => void,
    ): void;
    function scrypt(
        password: string | Buffer | NodeJS.TypedArray | DataView,
        salt: string | Buffer | NodeJS.TypedArray | DataView,
        keylen: number,
        options: ScryptOptions,
        callback: (err: Error | null, derivedKey: Buffer) => void,
    ): void;
    function scryptSync(password: string | Buffer | NodeJS.TypedArray | DataView, salt: string | Buffer | NodeJS.TypedArray | DataView, keylen: number, options?: ScryptOptions): Buffer;

    interface RsaPublicKey {
        key: string;
        padding?: number;
    }
    interface RsaPrivateKey {
        key: string;
        passphrase?: string;
        padding?: number;
    }
    function publicEncrypt(public_key: string | RsaPublicKey, buffer: Buffer | NodeJS.TypedArray | DataView): Buffer;
    function privateDecrypt(private_key: string | RsaPrivateKey, buffer: Buffer | NodeJS.TypedArray | DataView): Buffer;
    function privateEncrypt(private_key: string | RsaPrivateKey, buffer: Buffer | NodeJS.TypedArray | DataView): Buffer;
    function publicDecrypt(public_key: string | RsaPublicKey, buffer: Buffer | NodeJS.TypedArray | DataView): Buffer;
    function getCiphers(): string[];
    function getCurves(): string[];
    function getHashes(): string[];
    class ECDH {
        static convertKey(
            key: string | Buffer | NodeJS.TypedArray | DataView,
            curve: string,
            inputEncoding?: HexBase64Latin1Encoding,
            outputEncoding?: "latin1" | "hex" | "base64",
            format?: "uncompressed" | "compressed" | "hybrid",
        ): Buffer | string;
        generateKeys(): Buffer;
        generateKeys(encoding: HexBase64Latin1Encoding, format?: ECDHKeyFormat): string;
        computeSecret(other_public_key: Buffer | NodeJS.TypedArray | DataView): Buffer;
        computeSecret(other_public_key: string, input_encoding: HexBase64Latin1Encoding): Buffer;
        computeSecret(other_public_key: Buffer | NodeJS.TypedArray | DataView, output_encoding: HexBase64Latin1Encoding): string;
        computeSecret(other_public_key: string, input_encoding: HexBase64Latin1Encoding, output_encoding: HexBase64Latin1Encoding): string;
        getPrivateKey(): Buffer;
        getPrivateKey(encoding: HexBase64Latin1Encoding): string;
        getPublicKey(): Buffer;
        getPublicKey(encoding: HexBase64Latin1Encoding, format?: ECDHKeyFormat): string;
        setPrivateKey(private_key: Buffer | NodeJS.TypedArray | DataView): void;
        setPrivateKey(private_key: string, encoding: HexBase64Latin1Encoding): void;
    }
    function createECDH(curve_name: string): ECDH;
    function timingSafeEqual(a: Buffer | NodeJS.TypedArray | DataView, b: Buffer | NodeJS.TypedArray | DataView): boolean;
    /** @deprecated since v10.0.0 */
    const DEFAULT_ENCODING: string;

    export type KeyType = 'rsa' | 'dsa' | 'ec';
    export type KeyFormat = 'pem' | 'der';

    interface BasePrivateKeyEncodingOptions<T extends KeyFormat> {
        format: T;
        cipher: string;
        passphrase: string;
    }

    interface RSAKeyPairOptions<PubF extends KeyFormat, PrivF extends KeyFormat> {
        /**
         * Key size in bits
         */
        modulusLength: number;
        /**
         * @default 0x10001
         */
        publicExponent?: number;

        publicKeyEncoding: {
            type: 'pkcs1' | 'spki';
            format: PubF;
        };
        privateKeyEncoding: BasePrivateKeyEncodingOptions<PrivF> & {
            type: 'pkcs1' | 'pkcs8';
        };
    }

    interface DSAKeyPairOptions<PubF extends KeyFormat, PrivF extends KeyFormat> {
        /**
         * Key size in bits
         */
        modulusLength: number;
        /**
         * Size of q in bits
         */
        divisorLength: number;

        publicKeyEncoding: {
            type: 'spki';
            format: PubF;
        };
        privateKeyEncoding: BasePrivateKeyEncodingOptions<PrivF> & {
            type: 'pkcs8';
        };
    }

    interface ECKeyPairOptions<PubF extends KeyFormat, PrivF extends KeyFormat> {
        /**
         * Name of the curve to use.
         */
        namedCurve: string;

        publicKeyEncoding: {
            type: 'pkcs1' | 'spki';
            format: PubF;
        };
        privateKeyEncoding: BasePrivateKeyEncodingOptions<PrivF> & {
            type: 'sec1' | 'pkcs8';
        };
    }

    interface KeyPairSyncResult<T1 extends string | Buffer, T2 extends string | Buffer> {
        publicKey: T1;
        privateKey: T2;
    }

    function generateKeyPairSync(type: 'rsa', options: RSAKeyPairOptions<'pem', 'pem'>): KeyPairSyncResult<string, string>;
    function generateKeyPairSync(type: 'rsa', options: RSAKeyPairOptions<'pem', 'der'>): KeyPairSyncResult<string, Buffer>;
    function generateKeyPairSync(type: 'rsa', options: RSAKeyPairOptions<'der', 'pem'>): KeyPairSyncResult<Buffer, string>;
    function generateKeyPairSync(type: 'rsa', options: RSAKeyPairOptions<'der', 'der'>): KeyPairSyncResult<Buffer, Buffer>;

    function generateKeyPairSync(type: 'dsa', options: DSAKeyPairOptions<'pem', 'pem'>): KeyPairSyncResult<string, string>;
    function generateKeyPairSync(type: 'dsa', options: DSAKeyPairOptions<'pem', 'der'>): KeyPairSyncResult<string, Buffer>;
    function generateKeyPairSync(type: 'dsa', options: DSAKeyPairOptions<'der', 'pem'>): KeyPairSyncResult<Buffer, string>;
    function generateKeyPairSync(type: 'dsa', options: DSAKeyPairOptions<'der', 'der'>): KeyPairSyncResult<Buffer, Buffer>;

    function generateKeyPairSync(type: 'ec', options: ECKeyPairOptions<'pem', 'pem'>): KeyPairSyncResult<string, string>;
    function generateKeyPairSync(type: 'ec', options: ECKeyPairOptions<'pem', 'der'>): KeyPairSyncResult<string, Buffer>;
    function generateKeyPairSync(type: 'ec', options: ECKeyPairOptions<'der', 'pem'>): KeyPairSyncResult<Buffer, string>;
    function generateKeyPairSync(type: 'ec', options: ECKeyPairOptions<'der', 'der'>): KeyPairSyncResult<Buffer, Buffer>;

    function generateKeyPair(type: 'rsa', options: RSAKeyPairOptions<'pem', 'pem'>, callback: (err: Error | null, publicKey: string, privateKey: string) => void): void;
    function generateKeyPair(type: 'rsa', options: RSAKeyPairOptions<'pem', 'der'>, callback: (err: Error | null, publicKey: string, privateKey: Buffer) => void): void;
    function generateKeyPair(type: 'rsa', options: RSAKeyPairOptions<'der', 'pem'>, callback: (err: Error | null, publicKey: Buffer, privateKey: string) => void): void;
    function generateKeyPair(type: 'rsa', options: RSAKeyPairOptions<'der', 'der'>, callback: (err: Error | null, publicKey: Buffer, privateKey: Buffer) => void): void;

    function generateKeyPair(type: 'dsa', options: DSAKeyPairOptions<'pem', 'pem'>, callback: (err: Error | null, publicKey: string, privateKey: string) => void): void;
    function generateKeyPair(type: 'dsa', options: DSAKeyPairOptions<'pem', 'der'>, callback: (err: Error | null, publicKey: string, privateKey: Buffer) => void): void;
    function generateKeyPair(type: 'dsa', options: DSAKeyPairOptions<'der', 'pem'>, callback: (err: Error | null, publicKey: Buffer, privateKey: string) => void): void;
    function generateKeyPair(type: 'dsa', options: DSAKeyPairOptions<'der', 'der'>, callback: (err: Error | null, publicKey: Buffer, privateKey: Buffer) => void): void;

    function generateKeyPair(type: 'ec', options: ECKeyPairOptions<'pem', 'pem'>, callback: (err: Error | null, publicKey: string, privateKey: string) => void): void;
    function generateKeyPair(type: 'ec', options: ECKeyPairOptions<'pem', 'der'>, callback: (err: Error | null, publicKey: string, privateKey: Buffer) => void): void;
    function generateKeyPair(type: 'ec', options: ECKeyPairOptions<'der', 'pem'>, callback: (err: Error | null, publicKey: Buffer, privateKey: string) => void): void;
    function generateKeyPair(type: 'ec', options: ECKeyPairOptions<'der', 'der'>, callback: (err: Error | null, publicKey: Buffer, privateKey: Buffer) => void): void;

    namespace generateKeyPair {
        function __promisify__(type: "rsa", options: RSAKeyPairOptions<'pem', 'pem'>): Promise<{ publicKey: string, privateKey: string }>;
        function __promisify__(type: "rsa", options: RSAKeyPairOptions<'pem', 'der'>): Promise<{ publicKey: string, privateKey: Buffer }>;
        function __promisify__(type: "rsa", options: RSAKeyPairOptions<'der', 'pem'>): Promise<{ publicKey: Buffer, privateKey: string }>;
        function __promisify__(type: "rsa", options: RSAKeyPairOptions<'der', 'der'>): Promise<{ publicKey: Buffer, privateKey: Buffer }>;

        function __promisify__(type: "dsa", options: DSAKeyPairOptions<'pem', 'pem'>): Promise<{ publicKey: string, privateKey: string }>;
        function __promisify__(type: "dsa", options: DSAKeyPairOptions<'pem', 'der'>): Promise<{ publicKey: string, privateKey: Buffer }>;
        function __promisify__(type: "dsa", options: DSAKeyPairOptions<'der', 'pem'>): Promise<{ publicKey: Buffer, privateKey: string }>;
        function __promisify__(type: "dsa", options: DSAKeyPairOptions<'der', 'der'>): Promise<{ publicKey: Buffer, privateKey: Buffer }>;

        function __promisify__(type: "ec", options: ECKeyPairOptions<'pem', 'pem'>): Promise<{ publicKey: string, privateKey: string }>;
        function __promisify__(type: "ec", options: ECKeyPairOptions<'pem', 'der'>): Promise<{ publicKey: string, privateKey: Buffer }>;
        function __promisify__(type: "ec", options: ECKeyPairOptions<'der', 'pem'>): Promise<{ publicKey: Buffer, privateKey: string }>;
        function __promisify__(type: "ec", options: ECKeyPairOptions<'der', 'der'>): Promise<{ publicKey: Buffer, privateKey: Buffer }>;
    }
}

declare module "stream" {
    import * as events from "events";

    class internal extends events.EventEmitter {
        pipe<T extends NodeJS.WritableStream>(destination: T, options?: { end?: boolean; }): T;
    }

    namespace internal {
        class Stream extends internal { }

        interface ReadableOptions {
            highWaterMark?: number;
            encoding?: string;
            objectMode?: boolean;
            read?(this: Readable, size: number): void;
            destroy?(this: Readable, error: Error | null, callback: (error: Error | null) => void): void;
        }

        class Readable extends Stream implements NodeJS.ReadableStream {
            readable: boolean;
            readonly readableHighWaterMark: number;
            readonly readableLength: number;
            constructor(opts?: ReadableOptions);
            _read(size: number): void;
            read(size?: number): any;
            setEncoding(encoding: string): this;
            pause(): this;
            resume(): this;
            isPaused(): boolean;
            unpipe(destination?: NodeJS.WritableStream): this;
            unshift(chunk: any): void;
            wrap(oldStream: NodeJS.ReadableStream): this;
            push(chunk: any, encoding?: string): boolean;
            _destroy(error: Error | null, callback: (error: Error | null) => void): void;
            destroy(error?: Error): void;

            /**
             * Event emitter
             * The defined events on documents including:
             * 1. close
             * 2. data
             * 3. end
             * 4. readable
             * 5. error
             */
            addListener(event: "close", listener: () => void): this;
            addListener(event: "data", listener: (chunk: any) => void): this;
            addListener(event: "end", listener: () => void): this;
            addListener(event: "readable", listener: () => void): this;
            addListener(event: "error", listener: (err: Error) => void): this;
            addListener(event: string | symbol, listener: (...args: any[]) => void): this;

            emit(event: "close"): boolean;
            emit(event: "data", chunk: any): boolean;
            emit(event: "end"): boolean;
            emit(event: "readable"): boolean;
            emit(event: "error", err: Error): boolean;
            emit(event: string | symbol, ...args: any[]): boolean;

            on(event: "close", listener: () => void): this;
            on(event: "data", listener: (chunk: any) => void): this;
            on(event: "end", listener: () => void): this;
            on(event: "readable", listener: () => void): this;
            on(event: "error", listener: (err: Error) => void): this;
            on(event: string | symbol, listener: (...args: any[]) => void): this;

            once(event: "close", listener: () => void): this;
            once(event: "data", listener: (chunk: any) => void): this;
            once(event: "end", listener: () => void): this;
            once(event: "readable", listener: () => void): this;
            once(event: "error", listener: (err: Error) => void): this;
            once(event: string | symbol, listener: (...args: any[]) => void): this;

            prependListener(event: "close", listener: () => void): this;
            prependListener(event: "data", listener: (chunk: any) => void): this;
            prependListener(event: "end", listener: () => void): this;
            prependListener(event: "readable", listener: () => void): this;
            prependListener(event: "error", listener: (err: Error) => void): this;
            prependListener(event: string | symbol, listener: (...args: any[]) => void): this;

            prependOnceListener(event: "close", listener: () => void): this;
            prependOnceListener(event: "data", listener: (chunk: any) => void): this;
            prependOnceListener(event: "end", listener: () => void): this;
            prependOnceListener(event: "readable", listener: () => void): this;
            prependOnceListener(event: "error", listener: (err: Error) => void): this;
            prependOnceListener(event: string | symbol, listener: (...args: any[]) => void): this;

            removeListener(event: "close", listener: () => void): this;
            removeListener(event: "data", listener: (chunk: any) => void): this;
            removeListener(event: "end", listener: () => void): this;
            removeListener(event: "readable", listener: () => void): this;
            removeListener(event: "error", listener: (err: Error) => void): this;
            removeListener(event: string | symbol, listener: (...args: any[]) => void): this;

            [Symbol.asyncIterator](): AsyncIterableIterator<any>;
        }

        interface WritableOptions {
            highWaterMark?: number;
            decodeStrings?: boolean;
            objectMode?: boolean;
            write?(this: Writable, chunk: any, encoding: string, callback: (error?: Error | null) => void): void;
            writev?(this: Writable, chunks: Array<{ chunk: any, encoding: string }>, callback: (error?: Error | null) => void): void;
            destroy?(this: Writable, error: Error | null, callback: (error: Error | null) => void): void;
            final?(this: Writable, callback: (error?: Error | null) => void): void;
        }

        class Writable extends Stream implements NodeJS.WritableStream {
            writable: boolean;
            readonly writableHighWaterMark: number;
            readonly writableLength: number;
            constructor(opts?: WritableOptions);
            _write(chunk: any, encoding: string, callback: (error?: Error | null) => void): void;
            _writev?(chunks: Array<{ chunk: any, encoding: string }>, callback: (error?: Error | null) => void): void;
            _destroy(error: Error | null, callback: (error: Error | null) => void): void;
            _final(callback: (error?: Error | null) => void): void;
            write(chunk: any, cb?: (error: Error | null | undefined) => void): boolean;
            write(chunk: any, encoding?: string, cb?: (error: Error | null | undefined) => void): boolean;
            setDefaultEncoding(encoding: string): this;
            end(cb?: () => void): void;
            end(chunk: any, cb?: () => void): void;
            end(chunk: any, encoding?: string, cb?: () => void): void;
            cork(): void;
            uncork(): void;
            destroy(error?: Error): void;

            /**
             * Event emitter
             * The defined events on documents including:
             * 1. close
             * 2. drain
             * 3. error
             * 4. finish
             * 5. pipe
             * 6. unpipe
             */
            addListener(event: "close", listener: () => void): this;
            addListener(event: "drain", listener: () => void): this;
            addListener(event: "error", listener: (err: Error) => void): this;
            addListener(event: "finish", listener: () => void): this;
            addListener(event: "pipe", listener: (src: Readable) => void): this;
            addListener(event: "unpipe", listener: (src: Readable) => void): this;
            addListener(event: string | symbol, listener: (...args: any[]) => void): this;

            emit(event: "close"): boolean;
            emit(event: "drain"): boolean;
            emit(event: "error", err: Error): boolean;
            emit(event: "finish"): boolean;
            emit(event: "pipe", src: Readable): boolean;
            emit(event: "unpipe", src: Readable): boolean;
            emit(event: string | symbol, ...args: any[]): boolean;

            on(event: "close", listener: () => void): this;
            on(event: "drain", listener: () => void): this;
            on(event: "error", listener: (err: Error) => void): this;
            on(event: "finish", listener: () => void): this;
            on(event: "pipe", listener: (src: Readable) => void): this;
            on(event: "unpipe", listener: (src: Readable) => void): this;
            on(event: string | symbol, listener: (...args: any[]) => void): this;

            once(event: "close", listener: () => void): this;
            once(event: "drain", listener: () => void): this;
            once(event: "error", listener: (err: Error) => void): this;
            once(event: "finish", listener: () => void): this;
            once(event: "pipe", listener: (src: Readable) => void): this;
            once(event: "unpipe", listener: (src: Readable) => void): this;
            once(event: string | symbol, listener: (...args: any[]) => void): this;

            prependListener(event: "close", listener: () => void): this;
            prependListener(event: "drain", listener: () => void): this;
            prependListener(event: "error", listener: (err: Error) => void): this;
            prependListener(event: "finish", listener: () => void): this;
            prependListener(event: "pipe", listener: (src: Readable) => void): this;
            prependListener(event: "unpipe", listener: (src: Readable) => void): this;
            prependListener(event: string | symbol, listener: (...args: any[]) => void): this;

            prependOnceListener(event: "close", listener: () => void): this;
            prependOnceListener(event: "drain", listener: () => void): this;
            prependOnceListener(event: "error", listener: (err: Error) => void): this;
            prependOnceListener(event: "finish", listener: () => void): this;
            prependOnceListener(event: "pipe", listener: (src: Readable) => void): this;
            prependOnceListener(event: "unpipe", listener: (src: Readable) => void): this;
            prependOnceListener(event: string | symbol, listener: (...args: any[]) => void): this;

            removeListener(event: "close", listener: () => void): this;
            removeListener(event: "drain", listener: () => void): this;
            removeListener(event: "error", listener: (err: Error) => void): this;
            removeListener(event: "finish", listener: () => void): this;
            removeListener(event: "pipe", listener: (src: Readable) => void): this;
            removeListener(event: "unpipe", listener: (src: Readable) => void): this;
            removeListener(event: string | symbol, listener: (...args: any[]) => void): this;
        }

        interface DuplexOptions extends ReadableOptions, WritableOptions {
            allowHalfOpen?: boolean;
            readableObjectMode?: boolean;
            writableObjectMode?: boolean;
            read?(this: Duplex, size: number): void;
            write?(this: Duplex, chunk: any, encoding: string, callback: (error?: Error | null) => void): void;
            writev?(this: Duplex, chunks: Array<{ chunk: any, encoding: string }>, callback: (error?: Error | null) => void): void;
            final?(this: Duplex, callback: (error?: Error | null) => void): void;
            destroy?(this: Duplex, error: Error | null, callback: (error: Error | null) => void): void;
        }

        // Note: Duplex extends both Readable and Writable.
        class Duplex extends Readable implements Writable {
            writable: boolean;
            readonly writableHighWaterMark: number;
            readonly writableLength: number;
            constructor(opts?: DuplexOptions);
            _write(chunk: any, encoding: string, callback: (error?: Error | null) => void): void;
            _writev?(chunks: Array<{ chunk: any, encoding: string }>, callback: (error?: Error | null) => void): void;
            _destroy(error: Error | null, callback: (error: Error | null) => void): void;
            _final(callback: (error?: Error | null) => void): void;
            write(chunk: any, cb?: (error: Error | null | undefined) => void): boolean;
            write(chunk: any, encoding?: string, cb?: (error: Error | null | undefined) => void): boolean;
            setDefaultEncoding(encoding: string): this;
            end(cb?: () => void): void;
            end(chunk: any, cb?: () => void): void;
            end(chunk: any, encoding?: string, cb?: () => void): void;
            cork(): void;
            uncork(): void;
        }

        type TransformCallback = (error?: Error, data?: any) => void;

        interface TransformOptions extends DuplexOptions {
            read?(this: Transform, size: number): void;
            write?(this: Transform, chunk: any, encoding: string, callback: (error?: Error | null) => void): void;
            writev?(this: Transform, chunks: Array<{ chunk: any, encoding: string }>, callback: (error?: Error | null) => void): void;
            final?(this: Transform, callback: (error?: Error | null) => void): void;
            destroy?(this: Transform, error: Error | null, callback: (error: Error | null) => void): void;
            transform?(this: Transform, chunk: any, encoding: string, callback: TransformCallback): void;
            flush?(this: Transform, callback: TransformCallback): void;
        }

        class Transform extends Duplex {
            constructor(opts?: TransformOptions);
            _transform(chunk: any, encoding: string, callback: TransformCallback): void;
            _flush(callback: TransformCallback): void;
        }

        class PassThrough extends Transform { }

        function finished(stream: NodeJS.ReadableStream | NodeJS.WritableStream | NodeJS.ReadWriteStream, callback: (err?: NodeJS.ErrnoException) => void): () => void;
        namespace finished {
            function __promisify__(stream: NodeJS.ReadableStream | NodeJS.WritableStream | NodeJS.ReadWriteStream): Promise<void>;
        }

        function pipeline<T extends NodeJS.WritableStream>(stream1: NodeJS.ReadableStream, stream2: T, callback?: (err: NodeJS.ErrnoException) => void): T;
        function pipeline<T extends NodeJS.WritableStream>(stream1: NodeJS.ReadableStream, stream2: NodeJS.ReadWriteStream, stream3: T, callback?: (err: NodeJS.ErrnoException) => void): T;
        function pipeline<T extends NodeJS.WritableStream>(
            stream1: NodeJS.ReadableStream,
            stream2: NodeJS.ReadWriteStream,
            stream3: NodeJS.ReadWriteStream,
            stream4: T,
            callback?: (err: NodeJS.ErrnoException) => void,
        ): T;
        function pipeline<T extends NodeJS.WritableStream>(
            stream1: NodeJS.ReadableStream,
            stream2: NodeJS.ReadWriteStream,
            stream3: NodeJS.ReadWriteStream,
            stream4: NodeJS.ReadWriteStream,
            stream5: T,
            callback?: (err: NodeJS.ErrnoException) => void,
        ): T;
        function pipeline(streams: Array<NodeJS.ReadableStream | NodeJS.WritableStream | NodeJS.ReadWriteStream>, callback?: (err: NodeJS.ErrnoException) => void): NodeJS.WritableStream;
        function pipeline(
            stream1: NodeJS.ReadableStream,
            stream2: NodeJS.ReadWriteStream | NodeJS.WritableStream,
            ...streams: Array<NodeJS.ReadWriteStream | NodeJS.WritableStream | ((err: NodeJS.ErrnoException) => void)>,
        ): NodeJS.WritableStream;
        namespace pipeline {
            function __promisify__(stream1: NodeJS.ReadableStream, stream2: NodeJS.WritableStream): Promise<void>;
            function __promisify__(stream1: NodeJS.ReadableStream, stream2: NodeJS.ReadWriteStream, stream3: NodeJS.WritableStream): Promise<void>;
            function __promisify__(stream1: NodeJS.ReadableStream, stream2: NodeJS.ReadWriteStream, stream3: NodeJS.ReadWriteStream, stream4: NodeJS.WritableStream): Promise<void>;
            function __promisify__(
                stream1: NodeJS.ReadableStream,
                stream2: NodeJS.ReadWriteStream,
                stream3: NodeJS.ReadWriteStream,
                stream4: NodeJS.ReadWriteStream,
                stream5: NodeJS.WritableStream,
            ): Promise<void>;
            function __promisify__(streams: Array<NodeJS.ReadableStream | NodeJS.WritableStream | NodeJS.ReadWriteStream>): Promise<void>;
            function __promisify__(
                stream1: NodeJS.ReadableStream,
                stream2: NodeJS.ReadWriteStream | NodeJS.WritableStream,
                ...streams: Array<NodeJS.ReadWriteStream | NodeJS.WritableStream>,
            ): Promise<void>;
        }
    }

    export = internal;
}

declare module "util" {
    interface InspectOptions extends NodeJS.InspectOptions { }
    function format(format: any, ...param: any[]): string;
    function formatWithOptions(inspectOptions: InspectOptions, format: string, ...param: any[]): string;
    /** @deprecated since v0.11.3 - use `console.error()` instead. */
    function debug(string: string): void;
    /** @deprecated since v0.11.3 - use `console.error()` instead. */
    function error(...param: any[]): void;
    /** @deprecated since v0.11.3 - use `console.log()` instead. */
    function puts(...param: any[]): void;
    /** @deprecated since v0.11.3 - use `console.log()` instead. */
    function print(...param: any[]): void;
    /** @deprecated since v0.11.3 - use a third party module instead. */
    function log(string: string): void;
    const inspect: {
        (object: any, showHidden?: boolean, depth?: number | null, color?: boolean): string;
        (object: any, options: InspectOptions): string;
        colors: {
            [color: string]: [number, number] | undefined
        }
        styles: {
            [style: string]: string | undefined
        }
        defaultOptions: InspectOptions;
        custom: symbol;
    };
    /** @deprecated since v4.0.0 - use `Array.isArray()` instead. */
    function isArray(object: any): object is any[];
    /** @deprecated since v4.0.0 - use `util.types.isRegExp()` instead. */
    function isRegExp(object: any): object is RegExp;
    /** @deprecated since v4.0.0 - use `util.types.isDate()` instead. */
    function isDate(object: any): object is Date;
    /** @deprecated since v4.0.0 - use `util.types.isNativeError()` instead. */
    function isError(object: any): object is Error;
    function inherits(constructor: any, superConstructor: any): void;
    function debuglog(key: string): (msg: string, ...param: any[]) => void;
    /** @deprecated since v4.0.0 - use `typeof value === 'boolean'` instead. */
    function isBoolean(object: any): object is boolean;
    /** @deprecated since v4.0.0 - use `Buffer.isBuffer()` instead. */
    function isBuffer(object: any): object is Buffer;
    /** @deprecated since v4.0.0 - use `typeof value === 'function'` instead. */
    function isFunction(object: any): boolean;
    /** @deprecated since v4.0.0 - use `value === null` instead. */
    function isNull(object: any): object is null;
    /** @deprecated since v4.0.0 - use `value === null || value === undefined` instead. */
    function isNullOrUndefined(object: any): object is null | undefined;
    /** @deprecated since v4.0.0 - use `typeof value === 'number'` instead. */
    function isNumber(object: any): object is number;
    /** @deprecated since v4.0.0 - use `value !== null && typeof value === 'object'` instead. */
    function isObject(object: any): boolean;
    /** @deprecated since v4.0.0 - use `(typeof value !== 'object' && typeof value !== 'function') || value === null` instead. */
    function isPrimitive(object: any): boolean;
    /** @deprecated since v4.0.0 - use `typeof value === 'string'` instead. */
    function isString(object: any): object is string;
    /** @deprecated since v4.0.0 - use `typeof value === 'symbol'` instead. */
    function isSymbol(object: any): object is symbol;
    /** @deprecated since v4.0.0 - use `value === undefined` instead. */
    function isUndefined(object: any): object is undefined;
    function deprecate<T extends Function>(fn: T, message: string): T;
    function isDeepStrictEqual(val1: any, val2: any): boolean;

    interface CustomPromisify<TCustom extends Function> extends Function {
        __promisify__: TCustom;
    }

    function callbackify(fn: () => Promise<void>): (callback: (err: NodeJS.ErrnoException) => void) => void;
    function callbackify<TResult>(fn: () => Promise<TResult>): (callback: (err: NodeJS.ErrnoException, result: TResult) => void) => void;
    function callbackify<T1>(fn: (arg1: T1) => Promise<void>): (arg1: T1, callback: (err: NodeJS.ErrnoException) => void) => void;
    function callbackify<T1, TResult>(fn: (arg1: T1) => Promise<TResult>): (arg1: T1, callback: (err: NodeJS.ErrnoException, result: TResult) => void) => void;
    function callbackify<T1, T2>(fn: (arg1: T1, arg2: T2) => Promise<void>): (arg1: T1, arg2: T2, callback: (err: NodeJS.ErrnoException) => void) => void;
    function callbackify<T1, T2, TResult>(fn: (arg1: T1, arg2: T2) => Promise<TResult>): (arg1: T1, arg2: T2, callback: (err: NodeJS.ErrnoException, result: TResult) => void) => void;
    function callbackify<T1, T2, T3>(fn: (arg1: T1, arg2: T2, arg3: T3) => Promise<void>): (arg1: T1, arg2: T2, arg3: T3, callback: (err: NodeJS.ErrnoException) => void) => void;
    function callbackify<T1, T2, T3, TResult>(
        fn: (arg1: T1, arg2: T2, arg3: T3) => Promise<TResult>): (arg1: T1, arg2: T2, arg3: T3, callback: (err: NodeJS.ErrnoException, result: TResult) => void) => void;
    function callbackify<T1, T2, T3, T4>(
        fn: (arg1: T1, arg2: T2, arg3: T3, arg4: T4) => Promise<void>): (arg1: T1, arg2: T2, arg3: T3, arg4: T4, callback: (err: NodeJS.ErrnoException) => void) => void;
    function callbackify<T1, T2, T3, T4, TResult>(
        fn: (arg1: T1, arg2: T2, arg3: T3, arg4: T4) => Promise<TResult>): (arg1: T1, arg2: T2, arg3: T3, arg4: T4, callback: (err: NodeJS.ErrnoException, result: TResult) => void) => void;
    function callbackify<T1, T2, T3, T4, T5>(
        fn: (arg1: T1, arg2: T2, arg3: T3, arg4: T4, arg5: T5) => Promise<void>): (arg1: T1, arg2: T2, arg3: T3, arg4: T4, arg5: T5, callback: (err: NodeJS.ErrnoException) => void) => void;
    function callbackify<T1, T2, T3, T4, T5, TResult>(
        fn: (arg1: T1, arg2: T2, arg3: T3, arg4: T4, arg5: T5) => Promise<TResult>,
    ): (arg1: T1, arg2: T2, arg3: T3, arg4: T4, arg5: T5, callback: (err: NodeJS.ErrnoException, result: TResult) => void) => void;
    function callbackify<T1, T2, T3, T4, T5, T6>(
        fn: (arg1: T1, arg2: T2, arg3: T3, arg4: T4, arg5: T5, arg6: T6) => Promise<void>,
    ): (arg1: T1, arg2: T2, arg3: T3, arg4: T4, arg5: T5, arg6: T6, callback: (err: NodeJS.ErrnoException) => void) => void;
    function callbackify<T1, T2, T3, T4, T5, T6, TResult>(
        fn: (arg1: T1, arg2: T2, arg3: T3, arg4: T4, arg5: T5, arg6: T6) => Promise<TResult>
    ): (arg1: T1, arg2: T2, arg3: T3, arg4: T4, arg5: T5, arg6: T6, callback: (err: NodeJS.ErrnoException, result: TResult) => void) => void;

    function promisify<TCustom extends Function>(fn: CustomPromisify<TCustom>): TCustom;
    function promisify<TResult>(fn: (callback: (err: Error | null, result: TResult) => void) => void): () => Promise<TResult>;
    function promisify(fn: (callback: (err?: Error | null) => void) => void): () => Promise<void>;
    function promisify<T1, TResult>(fn: (arg1: T1, callback: (err: Error | null, result: TResult) => void) => void): (arg1: T1) => Promise<TResult>;
    function promisify<T1>(fn: (arg1: T1, callback: (err?: Error | null) => void) => void): (arg1: T1) => Promise<void>;
    function promisify<T1, T2, TResult>(fn: (arg1: T1, arg2: T2, callback: (err: Error | null, result: TResult) => void) => void): (arg1: T1, arg2: T2) => Promise<TResult>;
    function promisify<T1, T2>(fn: (arg1: T1, arg2: T2, callback: (err?: Error | null) => void) => void): (arg1: T1, arg2: T2) => Promise<void>;
    function promisify<T1, T2, T3, TResult>(fn: (arg1: T1, arg2: T2, arg3: T3, callback: (err: Error | null, result: TResult) => void) => void): (arg1: T1, arg2: T2, arg3: T3) => Promise<TResult>;
    function promisify<T1, T2, T3>(fn: (arg1: T1, arg2: T2, arg3: T3, callback: (err?: Error | null) => void) => void): (arg1: T1, arg2: T2, arg3: T3) => Promise<void>;
    function promisify<T1, T2, T3, T4, TResult>(
        fn: (arg1: T1, arg2: T2, arg3: T3, arg4: T4, callback: (err: Error | null, result: TResult) => void) => void,
    ): (arg1: T1, arg2: T2, arg3: T3, arg4: T4) => Promise<TResult>;
    function promisify<T1, T2, T3, T4>(fn: (arg1: T1, arg2: T2, arg3: T3, arg4: T4, callback: (err?: Error | null) => void) => void): (arg1: T1, arg2: T2, arg3: T3, arg4: T4) => Promise<void>;
    function promisify<T1, T2, T3, T4, T5, TResult>(
        fn: (arg1: T1, arg2: T2, arg3: T3, arg4: T4, arg5: T5, callback: (err: Error | null, result: TResult) => void) => void,
    ): (arg1: T1, arg2: T2, arg3: T3, arg4: T4, arg5: T5) => Promise<TResult>;
    function promisify<T1, T2, T3, T4, T5>(
        fn: (arg1: T1, arg2: T2, arg3: T3, arg4: T4, arg5: T5, callback: (err?: Error | null) => void) => void,
    ): (arg1: T1, arg2: T2, arg3: T3, arg4: T4, arg5: T5) => Promise<void>;
    function promisify(fn: Function): Function;
    namespace promisify {
        const custom: symbol;
    }

    namespace types {
        function isAnyArrayBuffer(object: any): boolean;
        function isArgumentsObject(object: any): object is IArguments;
        function isArrayBuffer(object: any): object is ArrayBuffer;
        function isAsyncFunction(object: any): boolean;
        function isBooleanObject(object: any): object is Boolean;
        function isBoxedPrimitive(object: any): object is (Number | Boolean | String | Symbol /* BigInt */);
        function isDataView(object: any): object is DataView;
        function isDate(object: any): object is Date;
        function isExternal(object: any): boolean;
        function isFloat32Array(object: any): object is Float32Array;
        function isFloat64Array(object: any): object is Float64Array;
        function isGeneratorFunction(object: any): boolean;
        function isGeneratorObject(object: any): boolean;
        function isInt8Array(object: any): object is Int8Array;
        function isInt16Array(object: any): object is Int16Array;
        function isInt32Array(object: any): object is Int32Array;
        function isMap(object: any): boolean;
        function isMapIterator(object: any): boolean;
        function isNativeError(object: any): object is Error;
        function isNumberObject(object: any): object is Number;
        function isPromise(object: any): boolean;
        function isProxy(object: any): boolean;
        function isRegExp(object: any): object is RegExp;
        function isSet(object: any): boolean;
        function isSetIterator(object: any): boolean;
        function isSharedArrayBuffer(object: any): boolean;
        function isStringObject(object: any): boolean;
        function isSymbolObject(object: any): boolean;
        function isTypedArray(object: any): object is NodeJS.TypedArray;
        function isUint8Array(object: any): object is Uint8Array;
        function isUint8ClampedArray(object: any): object is Uint8ClampedArray;
        function isUint16Array(object: any): object is Uint16Array;
        function isUint32Array(object: any): object is Uint32Array;
        function isWeakMap(object: any): boolean;
        function isWeakSet(object: any): boolean;
        function isWebAssemblyCompiledModule(object: any): boolean;
    }

    class TextDecoder {
        readonly encoding: string;
        readonly fatal: boolean;
        readonly ignoreBOM: boolean;
        constructor(
          encoding?: string,
          options?: { fatal?: boolean; ignoreBOM?: boolean }
        );
        decode(
          input?: NodeJS.TypedArray | DataView | ArrayBuffer | null,
          options?: { stream?: boolean }
        ): string;
    }

    class TextEncoder {
        readonly encoding: string;
        constructor();
        encode(input?: string): Uint8Array;
    }
}

declare module "assert" {
    function internal(value: any, message?: string | Error): void;
    namespace internal {
        class AssertionError implements Error {
            name: string;
            message: string;
            actual: any;
            expected: any;
            operator: string;
            generatedMessage: boolean;
            code: 'ERR_ASSERTION';

            constructor(options?: {
                message?: string; actual?: any; expected?: any;
                operator?: string; stackStartFn?: Function
            });
        }

        function fail(message?: string | Error): never;
        /** @deprecated since v10.0.0 - use fail([message]) or other assert functions instead. */
        function fail(actual: any, expected: any, message?: string | Error, operator?: string, stackStartFn?: Function): never;
        function ok(value: any, message?: string | Error): void;
        /** @deprecated since v9.9.0 - use strictEqual() instead. */
        function equal(actual: any, expected: any, message?: string | Error): void;
        /** @deprecated since v9.9.0 - use notStrictEqual() instead. */
        function notEqual(actual: any, expected: any, message?: string | Error): void;
        /** @deprecated since v9.9.0 - use deepStrictEqual() instead. */
        function deepEqual(actual: any, expected: any, message?: string | Error): void;
        /** @deprecated since v9.9.0 - use notDeepStrictEqual() instead. */
        function notDeepEqual(actual: any, expected: any, message?: string | Error): void;
        function strictEqual(actual: any, expected: any, message?: string | Error): void;
        function notStrictEqual(actual: any, expected: any, message?: string | Error): void;
        function deepStrictEqual(actual: any, expected: any, message?: string | Error): void;
        function notDeepStrictEqual(actual: any, expected: any, message?: string | Error): void;

        function throws(block: Function, message?: string | Error): void;
        function throws(block: Function, error: RegExp | Function | Object | Error, message?: string | Error): void;
        function doesNotThrow(block: Function, message?: string | Error): void;
        function doesNotThrow(block: Function, error: RegExp | Function, message?: string | Error): void;

        function ifError(value: any): void;

        function rejects(block: Function | Promise<any>, message?: string | Error): Promise<void>;
        function rejects(block: Function | Promise<any>, error: RegExp | Function | Object | Error, message?: string | Error): Promise<void>;
        function doesNotReject(block: Function | Promise<any>, message?: string | Error): Promise<void>;
        function doesNotReject(block: Function | Promise<any>, error: RegExp | Function, message?: string | Error): Promise<void>;

        const strict: typeof internal;
    }

    export = internal;
}

declare module "tty" {
    import * as net from "net";

    function isatty(fd: number): boolean;
    class ReadStream extends net.Socket {
        isRaw: boolean;
        setRawMode(mode: boolean): void;
        isTTY: boolean;
    }
    class WriteStream extends net.Socket {
        columns: number;
        rows: number;
        isTTY: boolean;
    }
}

declare module "domain" {
    import * as events from "events";

    class Domain extends events.EventEmitter implements NodeJS.Domain {
        run(fn: Function): void;
        add(emitter: events.EventEmitter): void;
        remove(emitter: events.EventEmitter): void;
        bind(cb: (err: Error, data: any) => any): any;
        intercept(cb: (data: any) => any): any;
        members: any[];
        enter(): void;
        exit(): void;
    }

    function create(): Domain;
}

declare module "constants" {
    const E2BIG: number;
    const EACCES: number;
    const EADDRINUSE: number;
    const EADDRNOTAVAIL: number;
    const EAFNOSUPPORT: number;
    const EAGAIN: number;
    const EALREADY: number;
    const EBADF: number;
    const EBADMSG: number;
    const EBUSY: number;
    const ECANCELED: number;
    const ECHILD: number;
    const ECONNABORTED: number;
    const ECONNREFUSED: number;
    const ECONNRESET: number;
    const EDEADLK: number;
    const EDESTADDRREQ: number;
    const EDOM: number;
    const EEXIST: number;
    const EFAULT: number;
    const EFBIG: number;
    const EHOSTUNREACH: number;
    const EIDRM: number;
    const EILSEQ: number;
    const EINPROGRESS: number;
    const EINTR: number;
    const EINVAL: number;
    const EIO: number;
    const EISCONN: number;
    const EISDIR: number;
    const ELOOP: number;
    const EMFILE: number;
    const EMLINK: number;
    const EMSGSIZE: number;
    const ENAMETOOLONG: number;
    const ENETDOWN: number;
    const ENETRESET: number;
    const ENETUNREACH: number;
    const ENFILE: number;
    const ENOBUFS: number;
    const ENODATA: number;
    const ENODEV: number;
    const ENOENT: number;
    const ENOEXEC: number;
    const ENOLCK: number;
    const ENOLINK: number;
    const ENOMEM: number;
    const ENOMSG: number;
    const ENOPROTOOPT: number;
    const ENOSPC: number;
    const ENOSR: number;
    const ENOSTR: number;
    const ENOSYS: number;
    const ENOTCONN: number;
    const ENOTDIR: number;
    const ENOTEMPTY: number;
    const ENOTSOCK: number;
    const ENOTSUP: number;
    const ENOTTY: number;
    const ENXIO: number;
    const EOPNOTSUPP: number;
    const EOVERFLOW: number;
    const EPERM: number;
    const EPIPE: number;
    const EPROTO: number;
    const EPROTONOSUPPORT: number;
    const EPROTOTYPE: number;
    const ERANGE: number;
    const EROFS: number;
    const ESPIPE: number;
    const ESRCH: number;
    const ETIME: number;
    const ETIMEDOUT: number;
    const ETXTBSY: number;
    const EWOULDBLOCK: number;
    const EXDEV: number;
    const WSAEINTR: number;
    const WSAEBADF: number;
    const WSAEACCES: number;
    const WSAEFAULT: number;
    const WSAEINVAL: number;
    const WSAEMFILE: number;
    const WSAEWOULDBLOCK: number;
    const WSAEINPROGRESS: number;
    const WSAEALREADY: number;
    const WSAENOTSOCK: number;
    const WSAEDESTADDRREQ: number;
    const WSAEMSGSIZE: number;
    const WSAEPROTOTYPE: number;
    const WSAENOPROTOOPT: number;
    const WSAEPROTONOSUPPORT: number;
    const WSAESOCKTNOSUPPORT: number;
    const WSAEOPNOTSUPP: number;
    const WSAEPFNOSUPPORT: number;
    const WSAEAFNOSUPPORT: number;
    const WSAEADDRINUSE: number;
    const WSAEADDRNOTAVAIL: number;
    const WSAENETDOWN: number;
    const WSAENETUNREACH: number;
    const WSAENETRESET: number;
    const WSAECONNABORTED: number;
    const WSAECONNRESET: number;
    const WSAENOBUFS: number;
    const WSAEISCONN: number;
    const WSAENOTCONN: number;
    const WSAESHUTDOWN: number;
    const WSAETOOMANYREFS: number;
    const WSAETIMEDOUT: number;
    const WSAECONNREFUSED: number;
    const WSAELOOP: number;
    const WSAENAMETOOLONG: number;
    const WSAEHOSTDOWN: number;
    const WSAEHOSTUNREACH: number;
    const WSAENOTEMPTY: number;
    const WSAEPROCLIM: number;
    const WSAEUSERS: number;
    const WSAEDQUOT: number;
    const WSAESTALE: number;
    const WSAEREMOTE: number;
    const WSASYSNOTREADY: number;
    const WSAVERNOTSUPPORTED: number;
    const WSANOTINITIALISED: number;
    const WSAEDISCON: number;
    const WSAENOMORE: number;
    const WSAECANCELLED: number;
    const WSAEINVALIDPROCTABLE: number;
    const WSAEINVALIDPROVIDER: number;
    const WSAEPROVIDERFAILEDINIT: number;
    const WSASYSCALLFAILURE: number;
    const WSASERVICE_NOT_FOUND: number;
    const WSATYPE_NOT_FOUND: number;
    const WSA_E_NO_MORE: number;
    const WSA_E_CANCELLED: number;
    const WSAEREFUSED: number;
    const SIGHUP: number;
    const SIGINT: number;
    const SIGILL: number;
    const SIGABRT: number;
    const SIGFPE: number;
    const SIGKILL: number;
    const SIGSEGV: number;
    const SIGTERM: number;
    const SIGBREAK: number;
    const SIGWINCH: number;
    const SSL_OP_ALL: number;
    const SSL_OP_ALLOW_UNSAFE_LEGACY_RENEGOTIATION: number;
    const SSL_OP_CIPHER_SERVER_PREFERENCE: number;
    const SSL_OP_CISCO_ANYCONNECT: number;
    const SSL_OP_COOKIE_EXCHANGE: number;
    const SSL_OP_CRYPTOPRO_TLSEXT_BUG: number;
    const SSL_OP_DONT_INSERT_EMPTY_FRAGMENTS: number;
    const SSL_OP_EPHEMERAL_RSA: number;
    const SSL_OP_LEGACY_SERVER_CONNECT: number;
    const SSL_OP_MICROSOFT_BIG_SSLV3_BUFFER: number;
    const SSL_OP_MICROSOFT_SESS_ID_BUG: number;
    const SSL_OP_MSIE_SSLV2_RSA_PADDING: number;
    const SSL_OP_NETSCAPE_CA_DN_BUG: number;
    const SSL_OP_NETSCAPE_CHALLENGE_BUG: number;
    const SSL_OP_NETSCAPE_DEMO_CIPHER_CHANGE_BUG: number;
    const SSL_OP_NETSCAPE_REUSE_CIPHER_CHANGE_BUG: number;
    const SSL_OP_NO_COMPRESSION: number;
    const SSL_OP_NO_QUERY_MTU: number;
    const SSL_OP_NO_SESSION_RESUMPTION_ON_RENEGOTIATION: number;
    const SSL_OP_NO_SSLv2: number;
    const SSL_OP_NO_SSLv3: number;
    const SSL_OP_NO_TICKET: number;
    const SSL_OP_NO_TLSv1: number;
    const SSL_OP_NO_TLSv1_1: number;
    const SSL_OP_NO_TLSv1_2: number;
    const SSL_OP_PKCS1_CHECK_1: number;
    const SSL_OP_PKCS1_CHECK_2: number;
    const SSL_OP_SINGLE_DH_USE: number;
    const SSL_OP_SINGLE_ECDH_USE: number;
    const SSL_OP_SSLEAY_080_CLIENT_DH_BUG: number;
    const SSL_OP_SSLREF2_REUSE_CERT_TYPE_BUG: number;
    const SSL_OP_TLS_BLOCK_PADDING_BUG: number;
    const SSL_OP_TLS_D5_BUG: number;
    const SSL_OP_TLS_ROLLBACK_BUG: number;
    const ENGINE_METHOD_DSA: number;
    const ENGINE_METHOD_DH: number;
    const ENGINE_METHOD_RAND: number;
    const ENGINE_METHOD_ECDH: number;
    const ENGINE_METHOD_ECDSA: number;
    const ENGINE_METHOD_CIPHERS: number;
    const ENGINE_METHOD_DIGESTS: number;
    const ENGINE_METHOD_STORE: number;
    const ENGINE_METHOD_PKEY_METHS: number;
    const ENGINE_METHOD_PKEY_ASN1_METHS: number;
    const ENGINE_METHOD_ALL: number;
    const ENGINE_METHOD_NONE: number;
    const DH_CHECK_P_NOT_SAFE_PRIME: number;
    const DH_CHECK_P_NOT_PRIME: number;
    const DH_UNABLE_TO_CHECK_GENERATOR: number;
    const DH_NOT_SUITABLE_GENERATOR: number;
    const NPN_ENABLED: number;
    const RSA_PKCS1_PADDING: number;
    const RSA_SSLV23_PADDING: number;
    const RSA_NO_PADDING: number;
    const RSA_PKCS1_OAEP_PADDING: number;
    const RSA_X931_PADDING: number;
    const RSA_PKCS1_PSS_PADDING: number;
    const POINT_CONVERSION_COMPRESSED: number;
    const POINT_CONVERSION_UNCOMPRESSED: number;
    const POINT_CONVERSION_HYBRID: number;
    const O_RDONLY: number;
    const O_WRONLY: number;
    const O_RDWR: number;
    const S_IFMT: number;
    const S_IFREG: number;
    const S_IFDIR: number;
    const S_IFCHR: number;
    const S_IFBLK: number;
    const S_IFIFO: number;
    const S_IFSOCK: number;
    const S_IRWXU: number;
    const S_IRUSR: number;
    const S_IWUSR: number;
    const S_IXUSR: number;
    const S_IRWXG: number;
    const S_IRGRP: number;
    const S_IWGRP: number;
    const S_IXGRP: number;
    const S_IRWXO: number;
    const S_IROTH: number;
    const S_IWOTH: number;
    const S_IXOTH: number;
    const S_IFLNK: number;
    const O_CREAT: number;
    const O_EXCL: number;
    const O_NOCTTY: number;
    const O_DIRECTORY: number;
    const O_NOATIME: number;
    const O_NOFOLLOW: number;
    const O_SYNC: number;
    const O_DSYNC: number;
    const O_SYMLINK: number;
    const O_DIRECT: number;
    const O_NONBLOCK: number;
    const O_TRUNC: number;
    const O_APPEND: number;
    const F_OK: number;
    const R_OK: number;
    const W_OK: number;
    const X_OK: number;
    const COPYFILE_EXCL: number;
    const COPYFILE_FICLONE: number;
    const COPYFILE_FICLONE_FORCE: number;
    const UV_UDP_REUSEADDR: number;
    const SIGQUIT: number;
    const SIGTRAP: number;
    const SIGIOT: number;
    const SIGBUS: number;
    const SIGUSR1: number;
    const SIGUSR2: number;
    const SIGPIPE: number;
    const SIGALRM: number;
    const SIGCHLD: number;
    const SIGSTKFLT: number;
    const SIGCONT: number;
    const SIGSTOP: number;
    const SIGTSTP: number;
    const SIGTTIN: number;
    const SIGTTOU: number;
    const SIGURG: number;
    const SIGXCPU: number;
    const SIGXFSZ: number;
    const SIGVTALRM: number;
    const SIGPROF: number;
    const SIGIO: number;
    const SIGPOLL: number;
    const SIGPWR: number;
    const SIGSYS: number;
    const SIGUNUSED: number;
    const defaultCoreCipherList: string;
    const defaultCipherList: string;
    const ENGINE_METHOD_RSA: number;
    const ALPN_ENABLED: number;
}

declare module "module" {
    export = NodeJS.Module;
}

declare module "process" {
    export = process;
}

declare module "v8" {
    interface HeapSpaceInfo {
        space_name: string;
        space_size: number;
        space_used_size: number;
        space_available_size: number;
        physical_space_size: number;
    }

    // ** Signifies if the --zap_code_space option is enabled or not.  1 == enabled, 0 == disabled. */
    type DoesZapCodeSpaceFlag = 0 | 1;

    interface HeapInfo {
        total_heap_size: number;
        total_heap_size_executable: number;
        total_physical_size: number;
        total_available_size: number;
        used_heap_size: number;
        heap_size_limit: number;
        malloced_memory: number;
        peak_malloced_memory: number;
        does_zap_garbage: DoesZapCodeSpaceFlag;
    }

    function getHeapStatistics(): HeapInfo;
    function getHeapSpaceStatistics(): HeapSpaceInfo[];
    function setFlagsFromString(flags: string): void;
}

declare module "timers" {
    function setTimeout(callback: (...args: any[]) => void, ms: number, ...args: any[]): NodeJS.Timeout;
    namespace setTimeout {
        function __promisify__(ms: number): Promise<void>;
        function __promisify__<T>(ms: number, value: T): Promise<T>;
    }
    function clearTimeout(timeoutId: NodeJS.Timeout): void;
    function setInterval(callback: (...args: any[]) => void, ms: number, ...args: any[]): NodeJS.Timeout;
    function clearInterval(intervalId: NodeJS.Timeout): void;
    function setImmediate(callback: (...args: any[]) => void, ...args: any[]): NodeJS.Immediate;
    namespace setImmediate {
        function __promisify__(): Promise<void>;
        function __promisify__<T>(value: T): Promise<T>;
    }
    function clearImmediate(immediateId: NodeJS.Immediate): void;
}

declare module "console" {
    export = console;
}

/**
 * Async Hooks module: https://nodejs.org/api/async_hooks.html
 */
declare module "async_hooks" {
    /**
     * Returns the asyncId of the current execution context.
     */
    function executionAsyncId(): number;

    /**
     * Returns the ID of the resource responsible for calling the callback that is currently being executed.
     */
    function triggerAsyncId(): number;

    interface HookCallbacks {
        /**
         * Called when a class is constructed that has the possibility to emit an asynchronous event.
         * @param asyncId a unique ID for the async resource
         * @param type the type of the async resource
         * @param triggerAsyncId the unique ID of the async resource in whose execution context this async resource was created
         * @param resource reference to the resource representing the async operation, needs to be released during destroy
         */
        init?(asyncId: number, type: string, triggerAsyncId: number, resource: Object): void;

        /**
         * When an asynchronous operation is initiated or completes a callback is called to notify the user.
         * The before callback is called just before said callback is executed.
         * @param asyncId the unique identifier assigned to the resource about to execute the callback.
         */
        before?(asyncId: number): void;

        /**
         * Called immediately after the callback specified in before is completed.
         * @param asyncId the unique identifier assigned to the resource which has executed the callback.
         */
        after?(asyncId: number): void;

        /**
         * Called when a promise has resolve() called. This may not be in the same execution id
         * as the promise itself.
         * @param asyncId the unique id for the promise that was resolve()d.
         */
        promiseResolve?(asyncId: number): void;

        /**
         * Called after the resource corresponding to asyncId is destroyed
         * @param asyncId a unique ID for the async resource
         */
        destroy?(asyncId: number): void;
    }

    interface AsyncHook {
        /**
         * Enable the callbacks for a given AsyncHook instance. If no callbacks are provided enabling is a noop.
         */
        enable(): this;

        /**
         * Disable the callbacks for a given AsyncHook instance from the global pool of AsyncHook callbacks to be executed. Once a hook has been disabled it will not be called again until enabled.
         */
        disable(): this;
    }

    /**
     * Registers functions to be called for different lifetime events of each async operation.
     * @param options the callbacks to register
     * @return an AsyncHooks instance used for disabling and enabling hooks
     */
    function createHook(options: HookCallbacks): AsyncHook;

    interface AsyncResourceOptions {
      /**
       * The ID of the execution context that created this async event.
       * Default: `executionAsyncId()`
       */
      triggerAsyncId?: number;

      /**
       * Disables automatic `emitDestroy` when the object is garbage collected.
       * This usually does not need to be set (even if `emitDestroy` is called
       * manually), unless the resource's `asyncId` is retrieved and the
       * sensitive API's `emitDestroy` is called with it.
       * Default: `false`
       */
      requireManualDestroy?: boolean;
    }

    /**
     * The class AsyncResource was designed to be extended by the embedder's async resources.
     * Using this users can easily trigger the lifetime events of their own resources.
     */
    class AsyncResource {
        /**
         * AsyncResource() is meant to be extended. Instantiating a
         * new AsyncResource() also triggers init. If triggerAsyncId is omitted then
         * async_hook.executionAsyncId() is used.
         * @param type The type of async event.
         * @param triggerAsyncId The ID of the execution context that created
         *   this async event (default: `executionAsyncId()`), or an
         *   AsyncResourceOptions object (since 9.3)
         */
        constructor(type: string, triggerAsyncId?: number|AsyncResourceOptions);

        /**
         * Call AsyncHooks before callbacks.
         * @deprecated since 9.6 - Use asyncResource.runInAsyncScope() instead.
         */
        emitBefore(): void;

        /**
         * Call AsyncHooks after callbacks.
         * @deprecated since 9.6 - Use asyncResource.runInAsyncScope() instead.
         */
        emitAfter(): void;

        /**
         * Call the provided function with the provided arguments in the
         * execution context of the async resource. This will establish the
         * context, trigger the AsyncHooks before callbacks, call the function,
         * trigger the AsyncHooks after callbacks, and then restore the original
         * execution context.
         * @param fn The function to call in the execution context of this
         *   async resource.
         * @param thisArg The receiver to be used for the function call.
         * @param args Optional arguments to pass to the function.
         */
        runInAsyncScope<This, Result>(fn: (this: This, ...args: any[]) => Result, thisArg?: This, ...args: any[]): Result;

        /**
         * Call AsyncHooks destroy callbacks.
         */
        emitDestroy(): void;

        /**
         * @return the unique ID assigned to this AsyncResource instance.
         */
        asyncId(): number;

        /**
         * @return the trigger ID for this AsyncResource instance.
         */
        triggerAsyncId(): number;
    }
}

declare module "http2" {
    import * as events from "events";
    import * as fs from "fs";
    import * as net from "net";
    import * as stream from "stream";
    import * as tls from "tls";
    import * as url from "url";

    import { IncomingHttpHeaders as Http1IncomingHttpHeaders, OutgoingHttpHeaders } from "http";
    export { OutgoingHttpHeaders } from "http";

    export interface IncomingHttpStatusHeader {
        ":status"?: number;
    }

    export interface IncomingHttpHeaders extends Http1IncomingHttpHeaders {
        ":path"?: string;
        ":method"?: string;
        ":authority"?: string;
        ":scheme"?: string;
    }

    // Http2Stream

    export interface StreamPriorityOptions {
        exclusive?: boolean;
        parent?: number;
        weight?: number;
        silent?: boolean;
    }

    export interface StreamState {
        localWindowSize?: number;
        state?: number;
        streamLocalClose?: number;
        streamRemoteClose?: number;
        sumDependencyWeight?: number;
        weight?: number;
    }

    export interface ServerStreamResponseOptions {
        endStream?: boolean;
        waitForTrailers?: boolean;
    }

    export interface StatOptions {
        offset: number;
        length: number;
    }

    export interface ServerStreamFileResponseOptions {
        statCheck?: (stats: fs.Stats, headers: OutgoingHttpHeaders, statOptions: StatOptions) => void | boolean;
        getTrailers?: (trailers: OutgoingHttpHeaders) => void;
        offset?: number;
        length?: number;
    }

    export interface ServerStreamFileResponseOptionsWithError extends ServerStreamFileResponseOptions {
        onError?: (err: NodeJS.ErrnoException) => void;
    }

    export interface Http2Stream extends stream.Duplex {
        readonly aborted: boolean;
        readonly closed: boolean;
        readonly destroyed: boolean;
        readonly pending: boolean;
        readonly rstCode: number;
        readonly sentHeaders: OutgoingHttpHeaders;
        readonly sentInfoHeaders?: OutgoingHttpHeaders[];
        readonly sentTrailers?: OutgoingHttpHeaders;
        readonly session: Http2Session;
        readonly state: StreamState;
        /**
         * Set the true if the END_STREAM flag was set in the request or response HEADERS frame received,
         * indicating that no additional data should be received and the readable side of the Http2Stream will be closed.
         */
        readonly endAfterHeaders: boolean;
        close(code?: number, callback?: () => void): void;
        priority(options: StreamPriorityOptions): void;
        setTimeout(msecs: number, callback?: () => void): void;

        addListener(event: string, listener: (...args: any[]) => void): this;
        addListener(event: "aborted", listener: () => void): this;
        addListener(event: "close", listener: () => void): this;
        addListener(event: "data", listener: (chunk: Buffer | string) => void): this;
        addListener(event: "drain", listener: () => void): this;
        addListener(event: "end", listener: () => void): this;
        addListener(event: "error", listener: (err: Error) => void): this;
        addListener(event: "finish", listener: () => void): this;
        addListener(event: "frameError", listener: (frameType: number, errorCode: number) => void): this;
        addListener(event: "pipe", listener: (src: stream.Readable) => void): this;
        addListener(event: "unpipe", listener: (src: stream.Readable) => void): this;
        addListener(event: "streamClosed", listener: (code: number) => void): this;
        addListener(event: "timeout", listener: () => void): this;
        addListener(event: "trailers", listener: (trailers: IncomingHttpHeaders, flags: number) => void): this;
        addListener(event: "wantTrailers", listener: () => void): this;

        emit(event: string | symbol, ...args: any[]): boolean;
        emit(event: "aborted"): boolean;
        emit(event: "close"): boolean;
        emit(event: "data", chunk: Buffer | string): boolean;
        emit(event: "drain"): boolean;
        emit(event: "end"): boolean;
        emit(event: "error", err: Error): boolean;
        emit(event: "finish"): boolean;
        emit(event: "frameError", frameType: number, errorCode: number): boolean;
        emit(event: "pipe", src: stream.Readable): boolean;
        emit(event: "unpipe", src: stream.Readable): boolean;
        emit(event: "streamClosed", code: number): boolean;
        emit(event: "timeout"): boolean;
        emit(event: "trailers", trailers: IncomingHttpHeaders, flags: number): boolean;
        emit(event: "wantTrailers"): boolean;

        on(event: string, listener: (...args: any[]) => void): this;
        on(event: "aborted", listener: () => void): this;
        on(event: "close", listener: () => void): this;
        on(event: "data", listener: (chunk: Buffer | string) => void): this;
        on(event: "drain", listener: () => void): this;
        on(event: "end", listener: () => void): this;
        on(event: "error", listener: (err: Error) => void): this;
        on(event: "finish", listener: () => void): this;
        on(event: "frameError", listener: (frameType: number, errorCode: number) => void): this;
        on(event: "pipe", listener: (src: stream.Readable) => void): this;
        on(event: "unpipe", listener: (src: stream.Readable) => void): this;
        on(event: "streamClosed", listener: (code: number) => void): this;
        on(event: "timeout", listener: () => void): this;
        on(event: "trailers", listener: (trailers: IncomingHttpHeaders, flags: number) => void): this;
        on(event: "wantTrailers", listener: () => void): this;

        once(event: string, listener: (...args: any[]) => void): this;
        once(event: "aborted", listener: () => void): this;
        once(event: "close", listener: () => void): this;
        once(event: "data", listener: (chunk: Buffer | string) => void): this;
        once(event: "drain", listener: () => void): this;
        once(event: "end", listener: () => void): this;
        once(event: "error", listener: (err: Error) => void): this;
        once(event: "finish", listener: () => void): this;
        once(event: "frameError", listener: (frameType: number, errorCode: number) => void): this;
        once(event: "pipe", listener: (src: stream.Readable) => void): this;
        once(event: "unpipe", listener: (src: stream.Readable) => void): this;
        once(event: "streamClosed", listener: (code: number) => void): this;
        once(event: "timeout", listener: () => void): this;
        once(event: "trailers", listener: (trailers: IncomingHttpHeaders, flags: number) => void): this;
        once(event: "wantTrailers", listener: () => void): this;

        prependListener(event: string, listener: (...args: any[]) => void): this;
        prependListener(event: "aborted", listener: () => void): this;
        prependListener(event: "close", listener: () => void): this;
        prependListener(event: "data", listener: (chunk: Buffer | string) => void): this;
        prependListener(event: "drain", listener: () => void): this;
        prependListener(event: "end", listener: () => void): this;
        prependListener(event: "error", listener: (err: Error) => void): this;
        prependListener(event: "finish", listener: () => void): this;
        prependListener(event: "frameError", listener: (frameType: number, errorCode: number) => void): this;
        prependListener(event: "pipe", listener: (src: stream.Readable) => void): this;
        prependListener(event: "unpipe", listener: (src: stream.Readable) => void): this;
        prependListener(event: "streamClosed", listener: (code: number) => void): this;
        prependListener(event: "timeout", listener: () => void): this;
        prependListener(event: "trailers", listener: (trailers: IncomingHttpHeaders, flags: number) => void): this;
        prependListener(event: "wantTrailers", listener: () => void): this;

        prependOnceListener(event: string, listener: (...args: any[]) => void): this;
        prependOnceListener(event: "aborted", listener: () => void): this;
        prependOnceListener(event: "close", listener: () => void): this;
        prependOnceListener(event: "data", listener: (chunk: Buffer | string) => void): this;
        prependOnceListener(event: "drain", listener: () => void): this;
        prependOnceListener(event: "end", listener: () => void): this;
        prependOnceListener(event: "error", listener: (err: Error) => void): this;
        prependOnceListener(event: "finish", listener: () => void): this;
        prependOnceListener(event: "frameError", listener: (frameType: number, errorCode: number) => void): this;
        prependOnceListener(event: "pipe", listener: (src: stream.Readable) => void): this;
        prependOnceListener(event: "unpipe", listener: (src: stream.Readable) => void): this;
        prependOnceListener(event: "streamClosed", listener: (code: number) => void): this;
        prependOnceListener(event: "timeout", listener: () => void): this;
        prependOnceListener(event: "trailers", listener: (trailers: IncomingHttpHeaders, flags: number) => void): this;
        prependOnceListener(event: "wantTrailers", listener: () => void): this;

        sendTrailers(headers: OutgoingHttpHeaders): this;
    }

    export interface ClientHttp2Stream extends Http2Stream {
        addListener(event: string, listener: (...args: any[]) => void): this;
        addListener(event: "headers", listener: (headers: IncomingHttpHeaders & IncomingHttpStatusHeader, flags: number) => void): this;
        addListener(event: "push", listener: (headers: IncomingHttpHeaders, flags: number) => void): this;
        addListener(event: "response", listener: (headers: IncomingHttpHeaders & IncomingHttpStatusHeader, flags: number) => void): this;

        emit(event: string | symbol, ...args: any[]): boolean;
        emit(event: "headers", headers: IncomingHttpHeaders & IncomingHttpStatusHeader, flags: number): boolean;
        emit(event: "push", headers: IncomingHttpHeaders, flags: number): boolean;
        emit(event: "response", headers: IncomingHttpHeaders & IncomingHttpStatusHeader, flags: number): boolean;

        on(event: string, listener: (...args: any[]) => void): this;
        on(event: "headers", listener: (headers: IncomingHttpHeaders & IncomingHttpStatusHeader, flags: number) => void): this;
        on(event: "push", listener: (headers: IncomingHttpHeaders, flags: number) => void): this;
        on(event: "response", listener: (headers: IncomingHttpHeaders & IncomingHttpStatusHeader, flags: number) => void): this;

        once(event: string, listener: (...args: any[]) => void): this;
        once(event: "headers", listener: (headers: IncomingHttpHeaders & IncomingHttpStatusHeader, flags: number) => void): this;
        once(event: "push", listener: (headers: IncomingHttpHeaders, flags: number) => void): this;
        once(event: "response", listener: (headers: IncomingHttpHeaders & IncomingHttpStatusHeader, flags: number) => void): this;

        prependListener(event: string, listener: (...args: any[]) => void): this;
        prependListener(event: "headers", listener: (headers: IncomingHttpHeaders & IncomingHttpStatusHeader, flags: number) => void): this;
        prependListener(event: "push", listener: (headers: IncomingHttpHeaders, flags: number) => void): this;
        prependListener(event: "response", listener: (headers: IncomingHttpHeaders & IncomingHttpStatusHeader, flags: number) => void): this;

        prependOnceListener(event: string, listener: (...args: any[]) => void): this;
        prependOnceListener(event: "headers", listener: (headers: IncomingHttpHeaders & IncomingHttpStatusHeader, flags: number) => void): this;
        prependOnceListener(event: "push", listener: (headers: IncomingHttpHeaders, flags: number) => void): this;
        prependOnceListener(event: "response", listener: (headers: IncomingHttpHeaders & IncomingHttpStatusHeader, flags: number) => void): this;
    }

    export interface ServerHttp2Stream extends Http2Stream {
        additionalHeaders(headers: OutgoingHttpHeaders): void;
        readonly headersSent: boolean;
        readonly pushAllowed: boolean;
        pushStream(headers: OutgoingHttpHeaders, callback?: (err: Error | null, pushStream: ServerHttp2Stream, headers: OutgoingHttpHeaders) => void): void;
        pushStream(headers: OutgoingHttpHeaders, options?: StreamPriorityOptions, callback?: (err: Error | null, pushStream: ServerHttp2Stream, headers: OutgoingHttpHeaders) => void): void;
        respond(headers?: OutgoingHttpHeaders, options?: ServerStreamResponseOptions): void;
        respondWithFD(fd: number, headers?: OutgoingHttpHeaders, options?: ServerStreamFileResponseOptions): void;
        respondWithFile(path: string, headers?: OutgoingHttpHeaders, options?: ServerStreamFileResponseOptionsWithError): void;
    }

    // Http2Session

    export interface Settings {
        headerTableSize?: number;
        enablePush?: boolean;
        initialWindowSize?: number;
        maxFrameSize?: number;
        maxConcurrentStreams?: number;
        maxHeaderListSize?: number;
    }

    export interface ClientSessionRequestOptions {
        endStream?: boolean;
        exclusive?: boolean;
        parent?: number;
        weight?: number;
        getTrailers?: (trailers: OutgoingHttpHeaders, flags: number) => void;
    }

    export interface SessionState {
        effectiveLocalWindowSize?: number;
        effectiveRecvDataLength?: number;
        nextStreamID?: number;
        localWindowSize?: number;
        lastProcStreamID?: number;
        remoteWindowSize?: number;
        outboundQueueSize?: number;
        deflateDynamicTableSize?: number;
        inflateDynamicTableSize?: number;
    }

    export interface Http2Session extends events.EventEmitter {
        readonly alpnProtocol?: string;
        close(callback?: () => void): void;
        readonly closed: boolean;
        readonly connecting: boolean;
        destroy(error?: Error, code?: number): void;
        readonly destroyed: boolean;
        readonly encrypted?: boolean;
        goaway(code?: number, lastStreamID?: number, opaqueData?: Buffer | DataView | NodeJS.TypedArray): void;
        readonly localSettings: Settings;
        readonly originSet?: string[];
        readonly pendingSettingsAck: boolean;
        ping(callback: (err: Error | null, duration: number, payload: Buffer) => void): boolean;
        ping(payload: Buffer | DataView | NodeJS.TypedArray , callback: (err: Error | null, duration: number, payload: Buffer) => void): boolean;
        ref(): void;
        readonly remoteSettings: Settings;
        rstStream(stream: Http2Stream, code?: number): void;
        setTimeout(msecs: number, callback?: () => void): void;
        readonly socket: net.Socket | tls.TLSSocket;
        readonly state: SessionState;
        priority(stream: Http2Stream, options: StreamPriorityOptions): void;
        settings(settings: Settings): void;
        readonly type: number;
        unref(): void;

        addListener(event: string, listener: (...args: any[]) => void): this;
        addListener(event: "close", listener: () => void): this;
        addListener(event: "error", listener: (err: Error) => void): this;
        addListener(event: "frameError", listener: (frameType: number, errorCode: number, streamID: number) => void): this;
        addListener(event: "goaway", listener: (errorCode: number, lastStreamID: number, opaqueData: Buffer) => void): this;
        addListener(event: "localSettings", listener: (settings: Settings) => void): this;
        addListener(event: "remoteSettings", listener: (settings: Settings) => void): this;
        addListener(event: "timeout", listener: () => void): this;
        addListener(event: "ping", listener: () => void): this;

        emit(event: string | symbol, ...args: any[]): boolean;
        emit(event: "close"): boolean;
        emit(event: "error", err: Error): boolean;
        emit(event: "frameError", frameType: number, errorCode: number, streamID: number): boolean;
        emit(event: "goaway", errorCode: number, lastStreamID: number, opaqueData: Buffer): boolean;
        emit(event: "localSettings", settings: Settings): boolean;
        emit(event: "remoteSettings", settings: Settings): boolean;
        emit(event: "timeout"): boolean;
        emit(event: "ping"): boolean;

        on(event: string, listener: (...args: any[]) => void): this;
        on(event: "close", listener: () => void): this;
        on(event: "error", listener: (err: Error) => void): this;
        on(event: "frameError", listener: (frameType: number, errorCode: number, streamID: number) => void): this;
        on(event: "goaway", listener: (errorCode: number, lastStreamID: number, opaqueData: Buffer) => void): this;
        on(event: "localSettings", listener: (settings: Settings) => void): this;
        on(event: "remoteSettings", listener: (settings: Settings) => void): this;
        on(event: "timeout", listener: () => void): this;
        on(event: "ping", listener: () => void): this;

        once(event: string, listener: (...args: any[]) => void): this;
        once(event: "close", listener: () => void): this;
        once(event: "error", listener: (err: Error) => void): this;
        once(event: "frameError", listener: (frameType: number, errorCode: number, streamID: number) => void): this;
        once(event: "goaway", listener: (errorCode: number, lastStreamID: number, opaqueData: Buffer) => void): this;
        once(event: "localSettings", listener: (settings: Settings) => void): this;
        once(event: "remoteSettings", listener: (settings: Settings) => void): this;
        once(event: "timeout", listener: () => void): this;
        once(event: "ping", listener: () => void): this;

        prependListener(event: string, listener: (...args: any[]) => void): this;
        prependListener(event: "close", listener: () => void): this;
        prependListener(event: "error", listener: (err: Error) => void): this;
        prependListener(event: "frameError", listener: (frameType: number, errorCode: number, streamID: number) => void): this;
        prependListener(event: "goaway", listener: (errorCode: number, lastStreamID: number, opaqueData: Buffer) => void): this;
        prependListener(event: "localSettings", listener: (settings: Settings) => void): this;
        prependListener(event: "remoteSettings", listener: (settings: Settings) => void): this;
        prependListener(event: "timeout", listener: () => void): this;
        prependListener(event: "ping", listener: () => void): this;

        prependOnceListener(event: string, listener: (...args: any[]) => void): this;
        prependOnceListener(event: "close", listener: () => void): this;
        prependOnceListener(event: "error", listener: (err: Error) => void): this;
        prependOnceListener(event: "frameError", listener: (frameType: number, errorCode: number, streamID: number) => void): this;
        prependOnceListener(event: "goaway", listener: (errorCode: number, lastStreamID: number, opaqueData: Buffer) => void): this;
        prependOnceListener(event: "localSettings", listener: (settings: Settings) => void): this;
        prependOnceListener(event: "remoteSettings", listener: (settings: Settings) => void): this;
        prependOnceListener(event: "timeout", listener: () => void): this;
        prependOnceListener(event: "ping", listener: () => void): this;
    }

    export interface ClientHttp2Session extends Http2Session {
        request(headers?: OutgoingHttpHeaders, options?: ClientSessionRequestOptions): ClientHttp2Stream;

        addListener(event: string, listener: (...args: any[]) => void): this;
        addListener(event: "altsvc", listener: (alt: string, origin: string, stream: number) => void): this;
        addListener(event: "connect", listener: (session: ClientHttp2Session, socket: net.Socket | tls.TLSSocket) => void): this;
        addListener(event: "stream", listener: (stream: ClientHttp2Stream, headers: IncomingHttpHeaders & IncomingHttpStatusHeader, flags: number) => void): this;

        emit(event: string | symbol, ...args: any[]): boolean;
        emit(event: "altsvc", alt: string, origin: string, stream: number): boolean;
        emit(event: "connect", session: ClientHttp2Session, socket: net.Socket | tls.TLSSocket): boolean;
        emit(event: "stream", stream: ClientHttp2Stream, headers: IncomingHttpHeaders & IncomingHttpStatusHeader, flags: number): boolean;

        on(event: string, listener: (...args: any[]) => void): this;
        on(event: "altsvc", listener: (alt: string, origin: string, stream: number) => void): this;
        on(event: "connect", listener: (session: ClientHttp2Session, socket: net.Socket | tls.TLSSocket) => void): this;
        on(event: "stream", listener: (stream: ClientHttp2Stream, headers: IncomingHttpHeaders & IncomingHttpStatusHeader, flags: number) => void): this;

        once(event: string, listener: (...args: any[]) => void): this;
        once(event: "altsvc", listener: (alt: string, origin: string, stream: number) => void): this;
        once(event: "connect", listener: (session: ClientHttp2Session, socket: net.Socket | tls.TLSSocket) => void): this;
        once(event: "stream", listener: (stream: ClientHttp2Stream, headers: IncomingHttpHeaders & IncomingHttpStatusHeader, flags: number) => void): this;

        prependListener(event: string, listener: (...args: any[]) => void): this;
        prependListener(event: "altsvc", listener: (alt: string, origin: string, stream: number) => void): this;
        prependListener(event: "connect", listener: (session: ClientHttp2Session, socket: net.Socket | tls.TLSSocket) => void): this;
        prependListener(event: "stream", listener: (stream: ClientHttp2Stream, headers: IncomingHttpHeaders & IncomingHttpStatusHeader, flags: number) => void): this;

        prependOnceListener(event: string, listener: (...args: any[]) => void): this;
        prependOnceListener(event: "altsvc", listener: (alt: string, origin: string, stream: number) => void): this;
        prependOnceListener(event: "connect", listener: (session: ClientHttp2Session, socket: net.Socket | tls.TLSSocket) => void): this;
        prependOnceListener(event: "stream", listener: (stream: ClientHttp2Stream, headers: IncomingHttpHeaders & IncomingHttpStatusHeader, flags: number) => void): this;
    }

    export interface AlternativeServiceOptions {
        origin: number | string | url.URL;
    }

    export interface ServerHttp2Session extends Http2Session {
        altsvc(alt: string, originOrStream: number | string | url.URL | AlternativeServiceOptions): void;
        readonly server: Http2Server | Http2SecureServer;

        addListener(event: string, listener: (...args: any[]) => void): this;
        addListener(event: "connect", listener: (session: ServerHttp2Session, socket: net.Socket | tls.TLSSocket) => void): this;
        addListener(event: "stream", listener: (stream: ServerHttp2Stream, headers: IncomingHttpHeaders, flags: number) => void): this;

        emit(event: string | symbol, ...args: any[]): boolean;
        emit(event: "connect", session: ServerHttp2Session, socket: net.Socket | tls.TLSSocket): boolean;
        emit(event: "stream", stream: ServerHttp2Stream, headers: IncomingHttpHeaders, flags: number): boolean;

        on(event: string, listener: (...args: any[]) => void): this;
        on(event: "connect", listener: (session: ServerHttp2Session, socket: net.Socket | tls.TLSSocket) => void): this;
        on(event: "stream", listener: (stream: ServerHttp2Stream, headers: IncomingHttpHeaders, flags: number) => void): this;

        once(event: string, listener: (...args: any[]) => void): this;
        once(event: "connect", listener: (session: ServerHttp2Session, socket: net.Socket | tls.TLSSocket) => void): this;
        once(event: "stream", listener: (stream: ServerHttp2Stream, headers: IncomingHttpHeaders, flags: number) => void): this;

        prependListener(event: string, listener: (...args: any[]) => void): this;
        prependListener(event: "connect", listener: (session: ServerHttp2Session, socket: net.Socket | tls.TLSSocket) => void): this;
        prependListener(event: "stream", listener: (stream: ServerHttp2Stream, headers: IncomingHttpHeaders, flags: number) => void): this;

        prependOnceListener(event: string, listener: (...args: any[]) => void): this;
        prependOnceListener(event: "connect", listener: (session: ServerHttp2Session, socket: net.Socket | tls.TLSSocket) => void): this;
        prependOnceListener(event: "stream", listener: (stream: ServerHttp2Stream, headers: IncomingHttpHeaders, flags: number) => void): this;
    }

    // Http2Server

    export interface SessionOptions {
        maxDeflateDynamicTableSize?: number;
        maxReservedRemoteStreams?: number;
        maxSendHeaderBlockLength?: number;
        paddingStrategy?: number;
        peerMaxConcurrentStreams?: number;
        selectPadding?: (frameLen: number, maxFrameLen: number) => number;
        settings?: Settings;
        createConnection?: (option: SessionOptions) => stream.Duplex;
    }

    export type ClientSessionOptions = SessionOptions;
    export type ServerSessionOptions = SessionOptions;

    export interface SecureClientSessionOptions extends ClientSessionOptions, tls.ConnectionOptions { }
    export interface SecureServerSessionOptions extends ServerSessionOptions, tls.TlsOptions { }

    export interface ServerOptions extends ServerSessionOptions {
        allowHTTP1?: boolean;
    }

    export interface SecureServerOptions extends SecureServerSessionOptions {
        allowHTTP1?: boolean;
    }

    export interface Http2Server extends net.Server {
        addListener(event: string, listener: (...args: any[]) => void): this;
        addListener(event: "checkContinue", listener: (request: Http2ServerRequest, response: Http2ServerResponse) => void): this;
        addListener(event: "request", listener: (request: Http2ServerRequest, response: Http2ServerResponse) => void): this;
        addListener(event: "sessionError", listener: (err: Error) => void): this;
        addListener(event: "stream", listener: (stream: ServerHttp2Stream, headers: IncomingHttpHeaders, flags: number) => void): this;
        addListener(event: "timeout", listener: () => void): this;

        emit(event: string | symbol, ...args: any[]): boolean;
        emit(event: "checkContinue", request: Http2ServerRequest, response: Http2ServerResponse): boolean;
        emit(event: "request", request: Http2ServerRequest, response: Http2ServerResponse): boolean;
        emit(event: "sessionError", err: Error): boolean;
        emit(event: "stream", stream: ServerHttp2Stream, headers: IncomingHttpHeaders, flags: number): boolean;
        emit(event: "timeout"): boolean;

        on(event: string, listener: (...args: any[]) => void): this;
        on(event: "checkContinue", listener: (request: Http2ServerRequest, response: Http2ServerResponse) => void): this;
        on(event: "request", listener: (request: Http2ServerRequest, response: Http2ServerResponse) => void): this;
        on(event: "sessionError", listener: (err: Error) => void): this;
        on(event: "stream", listener: (stream: ServerHttp2Stream, headers: IncomingHttpHeaders, flags: number) => void): this;
        on(event: "timeout", listener: () => void): this;

        once(event: string, listener: (...args: any[]) => void): this;
        once(event: "checkContinue", listener: (request: Http2ServerRequest, response: Http2ServerResponse) => void): this;
        once(event: "request", listener: (request: Http2ServerRequest, response: Http2ServerResponse) => void): this;
        once(event: "sessionError", listener: (err: Error) => void): this;
        once(event: "stream", listener: (stream: ServerHttp2Stream, headers: IncomingHttpHeaders, flags: number) => void): this;
        once(event: "timeout", listener: () => void): this;

        prependListener(event: string, listener: (...args: any[]) => void): this;
        prependListener(event: "checkContinue", listener: (request: Http2ServerRequest, response: Http2ServerResponse) => void): this;
        prependListener(event: "request", listener: (request: Http2ServerRequest, response: Http2ServerResponse) => void): this;
        prependListener(event: "sessionError", listener: (err: Error) => void): this;
        prependListener(event: "stream", listener: (stream: ServerHttp2Stream, headers: IncomingHttpHeaders, flags: number) => void): this;
        prependListener(event: "timeout", listener: () => void): this;

        prependOnceListener(event: string, listener: (...args: any[]) => void): this;
        prependOnceListener(event: "checkContinue", listener: (request: Http2ServerRequest, response: Http2ServerResponse) => void): this;
        prependOnceListener(event: "request", listener: (request: Http2ServerRequest, response: Http2ServerResponse) => void): this;
        prependOnceListener(event: "sessionError", listener: (err: Error) => void): this;
        prependOnceListener(event: "stream", listener: (stream: ServerHttp2Stream, headers: IncomingHttpHeaders, flags: number) => void): this;
        prependOnceListener(event: "timeout", listener: () => void): this;
    }

    export interface Http2SecureServer extends tls.Server {
        addListener(event: string, listener: (...args: any[]) => void): this;
        addListener(event: "checkContinue", listener: (request: Http2ServerRequest, response: Http2ServerResponse) => void): this;
        addListener(event: "request", listener: (request: Http2ServerRequest, response: Http2ServerResponse) => void): this;
        addListener(event: "sessionError", listener: (err: Error) => void): this;
        addListener(event: "stream", listener: (stream: ServerHttp2Stream, headers: IncomingHttpHeaders, flags: number) => void): this;
        addListener(event: "timeout", listener: () => void): this;
        addListener(event: "unknownProtocol", listener: (socket: tls.TLSSocket) => void): this;

        emit(event: string | symbol, ...args: any[]): boolean;
        emit(event: "checkContinue", request: Http2ServerRequest, response: Http2ServerResponse): boolean;
        emit(event: "request", request: Http2ServerRequest, response: Http2ServerResponse): boolean;
        emit(event: "sessionError", err: Error): boolean;
        emit(event: "stream", stream: ServerHttp2Stream, headers: IncomingHttpHeaders, flags: number): boolean;
        emit(event: "timeout"): boolean;
        emit(event: "unknownProtocol", socket: tls.TLSSocket): boolean;

        on(event: string, listener: (...args: any[]) => void): this;
        on(event: "checkContinue", listener: (request: Http2ServerRequest, response: Http2ServerResponse) => void): this;
        on(event: "request", listener: (request: Http2ServerRequest, response: Http2ServerResponse) => void): this;
        on(event: "sessionError", listener: (err: Error) => void): this;
        on(event: "stream", listener: (stream: ServerHttp2Stream, headers: IncomingHttpHeaders, flags: number) => void): this;
        on(event: "timeout", listener: () => void): this;
        on(event: "unknownProtocol", listener: (socket: tls.TLSSocket) => void): this;

        once(event: string, listener: (...args: any[]) => void): this;
        once(event: "checkContinue", listener: (request: Http2ServerRequest, response: Http2ServerResponse) => void): this;
        once(event: "request", listener: (request: Http2ServerRequest, response: Http2ServerResponse) => void): this;
        once(event: "sessionError", listener: (err: Error) => void): this;
        once(event: "stream", listener: (stream: ServerHttp2Stream, headers: IncomingHttpHeaders, flags: number) => void): this;
        once(event: "timeout", listener: () => void): this;
        once(event: "unknownProtocol", listener: (socket: tls.TLSSocket) => void): this;

        prependListener(event: string, listener: (...args: any[]) => void): this;
        prependListener(event: "checkContinue", listener: (request: Http2ServerRequest, response: Http2ServerResponse) => void): this;
        prependListener(event: "request", listener: (request: Http2ServerRequest, response: Http2ServerResponse) => void): this;
        prependListener(event: "sessionError", listener: (err: Error) => void): this;
        prependListener(event: "stream", listener: (stream: ServerHttp2Stream, headers: IncomingHttpHeaders, flags: number) => void): this;
        prependListener(event: "timeout", listener: () => void): this;
        prependListener(event: "unknownProtocol", listener: (socket: tls.TLSSocket) => void): this;

        prependOnceListener(event: string, listener: (...args: any[]) => void): this;
        prependOnceListener(event: "checkContinue", listener: (request: Http2ServerRequest, response: Http2ServerResponse) => void): this;
        prependOnceListener(event: "request", listener: (request: Http2ServerRequest, response: Http2ServerResponse) => void): this;
        prependOnceListener(event: "sessionError", listener: (err: Error) => void): this;
        prependOnceListener(event: "stream", listener: (stream: ServerHttp2Stream, headers: IncomingHttpHeaders, flags: number) => void): this;
        prependOnceListener(event: "timeout", listener: () => void): this;
        prependOnceListener(event: "unknownProtocol", listener: (socket: tls.TLSSocket) => void): this;
    }

    export class Http2ServerRequest extends stream.Readable {
        private constructor();
        headers: IncomingHttpHeaders;
        httpVersion: string;
        method: string;
        rawHeaders: string[];
        rawTrailers: string[];
        setTimeout(msecs: number, callback?: () => void): void;
        socket: net.Socket | tls.TLSSocket;
        stream: ServerHttp2Stream;
        trailers: IncomingHttpHeaders;
        url: string;

        addListener(event: string, listener: (...args: any[]) => void): this;
        addListener(event: "aborted", listener: (hadError: boolean, code: number) => void): this;

        emit(event: string | symbol, ...args: any[]): boolean;
        emit(event: "aborted", hadError: boolean, code: number): boolean;

        on(event: string, listener: (...args: any[]) => void): this;
        on(event: "aborted", listener: (hadError: boolean, code: number) => void): this;

        once(event: string, listener: (...args: any[]) => void): this;
        once(event: "aborted", listener: (hadError: boolean, code: number) => void): this;

        prependListener(event: string, listener: (...args: any[]) => void): this;
        prependListener(event: "aborted", listener: (hadError: boolean, code: number) => void): this;

        prependOnceListener(event: string, listener: (...args: any[]) => void): this;
        prependOnceListener(event: "aborted", listener: (hadError: boolean, code: number) => void): this;
    }

    export class Http2ServerResponse extends events.EventEmitter {
        private constructor();
        addTrailers(trailers: OutgoingHttpHeaders): void;
        connection: net.Socket | tls.TLSSocket;
        end(callback?: () => void): void;
        end(data?: string | Buffer, callback?: () => void): void;
        end(data?: string | Buffer, encoding?: string, callback?: () => void): void;
        readonly finished: boolean;
        getHeader(name: string): string;
        getHeaderNames(): string[];
        getHeaders(): OutgoingHttpHeaders;
        hasHeader(name: string): boolean;
        readonly headersSent: boolean;
        removeHeader(name: string): void;
        sendDate: boolean;
        setHeader(name: string, value: number | string | string[]): void;
        setTimeout(msecs: number, callback?: () => void): void;
        socket: net.Socket | tls.TLSSocket;
        statusCode: number;
        statusMessage: '';
        stream: ServerHttp2Stream;
        write(chunk: string | Buffer, callback?: (err: Error) => void): boolean;
        write(chunk: string | Buffer, encoding?: string, callback?: (err: Error) => void): boolean;
        writeContinue(): void;
        writeHead(statusCode: number, headers?: OutgoingHttpHeaders): void;
        writeHead(statusCode: number, statusMessage?: string, headers?: OutgoingHttpHeaders): void;
        createPushResponse(headers: OutgoingHttpHeaders, callback: (err: Error | null, res: Http2ServerResponse) => void): void;

        addListener(event: string, listener: (...args: any[]) => void): this;
        addListener(event: "aborted", listener: (hadError: boolean, code: number) => void): this;
        addListener(event: "close", listener: () => void): this;
        addListener(event: "drain", listener: () => void): this;
        addListener(event: "error", listener: (error: Error) => void): this;
        addListener(event: "finish", listener: () => void): this;

        emit(event: string | symbol, ...args: any[]): boolean;
        emit(event: "aborted", hadError: boolean, code: number): boolean;
        emit(event: "close"): boolean;
        emit(event: "drain"): boolean;
        emit(event: "error", error: Error): boolean;
        emit(event: "finish"): boolean;

        on(event: string, listener: (...args: any[]) => void): this;
        on(event: "aborted", listener: (hadError: boolean, code: number) => void): this;
        on(event: "close", listener: () => void): this;
        on(event: "drain", listener: () => void): this;
        on(event: "error", listener: (error: Error) => void): this;
        on(event: "finish", listener: () => void): this;

        once(event: string, listener: (...args: any[]) => void): this;
        once(event: "aborted", listener: (hadError: boolean, code: number) => void): this;
        once(event: "close", listener: () => void): this;
        once(event: "drain", listener: () => void): this;
        once(event: "error", listener: (error: Error) => void): this;
        once(event: "finish", listener: () => void): this;

        prependListener(event: string, listener: (...args: any[]) => void): this;
        prependListener(event: "aborted", listener: (hadError: boolean, code: number) => void): this;
        prependListener(event: "close", listener: () => void): this;
        prependListener(event: "drain", listener: () => void): this;
        prependListener(event: "error", listener: (error: Error) => void): this;
        prependListener(event: "finish", listener: () => void): this;

        prependOnceListener(event: string, listener: (...args: any[]) => void): this;
        prependOnceListener(event: "aborted", listener: (hadError: boolean, code: number) => void): this;
        prependOnceListener(event: "close", listener: () => void): this;
        prependOnceListener(event: "drain", listener: () => void): this;
        prependOnceListener(event: "error", listener: (error: Error) => void): this;
        prependOnceListener(event: "finish", listener: () => void): this;
    }

    // Public API

    export namespace constants {
        const NGHTTP2_SESSION_SERVER: number;
        const NGHTTP2_SESSION_CLIENT: number;
        const NGHTTP2_STREAM_STATE_IDLE: number;
        const NGHTTP2_STREAM_STATE_OPEN: number;
        const NGHTTP2_STREAM_STATE_RESERVED_LOCAL: number;
        const NGHTTP2_STREAM_STATE_RESERVED_REMOTE: number;
        const NGHTTP2_STREAM_STATE_HALF_CLOSED_LOCAL: number;
        const NGHTTP2_STREAM_STATE_HALF_CLOSED_REMOTE: number;
        const NGHTTP2_STREAM_STATE_CLOSED: number;
        const NGHTTP2_NO_ERROR: number;
        const NGHTTP2_PROTOCOL_ERROR: number;
        const NGHTTP2_INTERNAL_ERROR: number;
        const NGHTTP2_FLOW_CONTROL_ERROR: number;
        const NGHTTP2_SETTINGS_TIMEOUT: number;
        const NGHTTP2_STREAM_CLOSED: number;
        const NGHTTP2_FRAME_SIZE_ERROR: number;
        const NGHTTP2_REFUSED_STREAM: number;
        const NGHTTP2_CANCEL: number;
        const NGHTTP2_COMPRESSION_ERROR: number;
        const NGHTTP2_CONNECT_ERROR: number;
        const NGHTTP2_ENHANCE_YOUR_CALM: number;
        const NGHTTP2_INADEQUATE_SECURITY: number;
        const NGHTTP2_HTTP_1_1_REQUIRED: number;
        const NGHTTP2_ERR_FRAME_SIZE_ERROR: number;
        const NGHTTP2_FLAG_NONE: number;
        const NGHTTP2_FLAG_END_STREAM: number;
        const NGHTTP2_FLAG_END_HEADERS: number;
        const NGHTTP2_FLAG_ACK: number;
        const NGHTTP2_FLAG_PADDED: number;
        const NGHTTP2_FLAG_PRIORITY: number;
        const DEFAULT_SETTINGS_HEADER_TABLE_SIZE: number;
        const DEFAULT_SETTINGS_ENABLE_PUSH: number;
        const DEFAULT_SETTINGS_INITIAL_WINDOW_SIZE: number;
        const DEFAULT_SETTINGS_MAX_FRAME_SIZE: number;
        const MAX_MAX_FRAME_SIZE: number;
        const MIN_MAX_FRAME_SIZE: number;
        const MAX_INITIAL_WINDOW_SIZE: number;
        const NGHTTP2_DEFAULT_WEIGHT: number;
        const NGHTTP2_SETTINGS_HEADER_TABLE_SIZE: number;
        const NGHTTP2_SETTINGS_ENABLE_PUSH: number;
        const NGHTTP2_SETTINGS_MAX_CONCURRENT_STREAMS: number;
        const NGHTTP2_SETTINGS_INITIAL_WINDOW_SIZE: number;
        const NGHTTP2_SETTINGS_MAX_FRAME_SIZE: number;
        const NGHTTP2_SETTINGS_MAX_HEADER_LIST_SIZE: number;
        const PADDING_STRATEGY_NONE: number;
        const PADDING_STRATEGY_MAX: number;
        const PADDING_STRATEGY_CALLBACK: number;
        const HTTP2_HEADER_STATUS: string;
        const HTTP2_HEADER_METHOD: string;
        const HTTP2_HEADER_AUTHORITY: string;
        const HTTP2_HEADER_SCHEME: string;
        const HTTP2_HEADER_PATH: string;
        const HTTP2_HEADER_ACCEPT_CHARSET: string;
        const HTTP2_HEADER_ACCEPT_ENCODING: string;
        const HTTP2_HEADER_ACCEPT_LANGUAGE: string;
        const HTTP2_HEADER_ACCEPT_RANGES: string;
        const HTTP2_HEADER_ACCEPT: string;
        const HTTP2_HEADER_ACCESS_CONTROL_ALLOW_ORIGIN: string;
        const HTTP2_HEADER_AGE: string;
        const HTTP2_HEADER_ALLOW: string;
        const HTTP2_HEADER_AUTHORIZATION: string;
        const HTTP2_HEADER_CACHE_CONTROL: string;
        const HTTP2_HEADER_CONNECTION: string;
        const HTTP2_HEADER_CONTENT_DISPOSITION: string;
        const HTTP2_HEADER_CONTENT_ENCODING: string;
        const HTTP2_HEADER_CONTENT_LANGUAGE: string;
        const HTTP2_HEADER_CONTENT_LENGTH: string;
        const HTTP2_HEADER_CONTENT_LOCATION: string;
        const HTTP2_HEADER_CONTENT_MD5: string;
        const HTTP2_HEADER_CONTENT_RANGE: string;
        const HTTP2_HEADER_CONTENT_TYPE: string;
        const HTTP2_HEADER_COOKIE: string;
        const HTTP2_HEADER_DATE: string;
        const HTTP2_HEADER_ETAG: string;
        const HTTP2_HEADER_EXPECT: string;
        const HTTP2_HEADER_EXPIRES: string;
        const HTTP2_HEADER_FROM: string;
        const HTTP2_HEADER_HOST: string;
        const HTTP2_HEADER_IF_MATCH: string;
        const HTTP2_HEADER_IF_MODIFIED_SINCE: string;
        const HTTP2_HEADER_IF_NONE_MATCH: string;
        const HTTP2_HEADER_IF_RANGE: string;
        const HTTP2_HEADER_IF_UNMODIFIED_SINCE: string;
        const HTTP2_HEADER_LAST_MODIFIED: string;
        const HTTP2_HEADER_LINK: string;
        const HTTP2_HEADER_LOCATION: string;
        const HTTP2_HEADER_MAX_FORWARDS: string;
        const HTTP2_HEADER_PREFER: string;
        const HTTP2_HEADER_PROXY_AUTHENTICATE: string;
        const HTTP2_HEADER_PROXY_AUTHORIZATION: string;
        const HTTP2_HEADER_RANGE: string;
        const HTTP2_HEADER_REFERER: string;
        const HTTP2_HEADER_REFRESH: string;
        const HTTP2_HEADER_RETRY_AFTER: string;
        const HTTP2_HEADER_SERVER: string;
        const HTTP2_HEADER_SET_COOKIE: string;
        const HTTP2_HEADER_STRICT_TRANSPORT_SECURITY: string;
        const HTTP2_HEADER_TRANSFER_ENCODING: string;
        const HTTP2_HEADER_TE: string;
        const HTTP2_HEADER_UPGRADE: string;
        const HTTP2_HEADER_USER_AGENT: string;
        const HTTP2_HEADER_VARY: string;
        const HTTP2_HEADER_VIA: string;
        const HTTP2_HEADER_WWW_AUTHENTICATE: string;
        const HTTP2_HEADER_HTTP2_SETTINGS: string;
        const HTTP2_HEADER_KEEP_ALIVE: string;
        const HTTP2_HEADER_PROXY_CONNECTION: string;
        const HTTP2_METHOD_ACL: string;
        const HTTP2_METHOD_BASELINE_CONTROL: string;
        const HTTP2_METHOD_BIND: string;
        const HTTP2_METHOD_CHECKIN: string;
        const HTTP2_METHOD_CHECKOUT: string;
        const HTTP2_METHOD_CONNECT: string;
        const HTTP2_METHOD_COPY: string;
        const HTTP2_METHOD_DELETE: string;
        const HTTP2_METHOD_GET: string;
        const HTTP2_METHOD_HEAD: string;
        const HTTP2_METHOD_LABEL: string;
        const HTTP2_METHOD_LINK: string;
        const HTTP2_METHOD_LOCK: string;
        const HTTP2_METHOD_MERGE: string;
        const HTTP2_METHOD_MKACTIVITY: string;
        const HTTP2_METHOD_MKCALENDAR: string;
        const HTTP2_METHOD_MKCOL: string;
        const HTTP2_METHOD_MKREDIRECTREF: string;
        const HTTP2_METHOD_MKWORKSPACE: string;
        const HTTP2_METHOD_MOVE: string;
        const HTTP2_METHOD_OPTIONS: string;
        const HTTP2_METHOD_ORDERPATCH: string;
        const HTTP2_METHOD_PATCH: string;
        const HTTP2_METHOD_POST: string;
        const HTTP2_METHOD_PRI: string;
        const HTTP2_METHOD_PROPFIND: string;
        const HTTP2_METHOD_PROPPATCH: string;
        const HTTP2_METHOD_PUT: string;
        const HTTP2_METHOD_REBIND: string;
        const HTTP2_METHOD_REPORT: string;
        const HTTP2_METHOD_SEARCH: string;
        const HTTP2_METHOD_TRACE: string;
        const HTTP2_METHOD_UNBIND: string;
        const HTTP2_METHOD_UNCHECKOUT: string;
        const HTTP2_METHOD_UNLINK: string;
        const HTTP2_METHOD_UNLOCK: string;
        const HTTP2_METHOD_UPDATE: string;
        const HTTP2_METHOD_UPDATEREDIRECTREF: string;
        const HTTP2_METHOD_VERSION_CONTROL: string;
        const HTTP_STATUS_CONTINUE: number;
        const HTTP_STATUS_SWITCHING_PROTOCOLS: number;
        const HTTP_STATUS_PROCESSING: number;
        const HTTP_STATUS_OK: number;
        const HTTP_STATUS_CREATED: number;
        const HTTP_STATUS_ACCEPTED: number;
        const HTTP_STATUS_NON_AUTHORITATIVE_INFORMATION: number;
        const HTTP_STATUS_NO_CONTENT: number;
        const HTTP_STATUS_RESET_CONTENT: number;
        const HTTP_STATUS_PARTIAL_CONTENT: number;
        const HTTP_STATUS_MULTI_STATUS: number;
        const HTTP_STATUS_ALREADY_REPORTED: number;
        const HTTP_STATUS_IM_USED: number;
        const HTTP_STATUS_MULTIPLE_CHOICES: number;
        const HTTP_STATUS_MOVED_PERMANENTLY: number;
        const HTTP_STATUS_FOUND: number;
        const HTTP_STATUS_SEE_OTHER: number;
        const HTTP_STATUS_NOT_MODIFIED: number;
        const HTTP_STATUS_USE_PROXY: number;
        const HTTP_STATUS_TEMPORARY_REDIRECT: number;
        const HTTP_STATUS_PERMANENT_REDIRECT: number;
        const HTTP_STATUS_BAD_REQUEST: number;
        const HTTP_STATUS_UNAUTHORIZED: number;
        const HTTP_STATUS_PAYMENT_REQUIRED: number;
        const HTTP_STATUS_FORBIDDEN: number;
        const HTTP_STATUS_NOT_FOUND: number;
        const HTTP_STATUS_METHOD_NOT_ALLOWED: number;
        const HTTP_STATUS_NOT_ACCEPTABLE: number;
        const HTTP_STATUS_PROXY_AUTHENTICATION_REQUIRED: number;
        const HTTP_STATUS_REQUEST_TIMEOUT: number;
        const HTTP_STATUS_CONFLICT: number;
        const HTTP_STATUS_GONE: number;
        const HTTP_STATUS_LENGTH_REQUIRED: number;
        const HTTP_STATUS_PRECONDITION_FAILED: number;
        const HTTP_STATUS_PAYLOAD_TOO_LARGE: number;
        const HTTP_STATUS_URI_TOO_LONG: number;
        const HTTP_STATUS_UNSUPPORTED_MEDIA_TYPE: number;
        const HTTP_STATUS_RANGE_NOT_SATISFIABLE: number;
        const HTTP_STATUS_EXPECTATION_FAILED: number;
        const HTTP_STATUS_TEAPOT: number;
        const HTTP_STATUS_MISDIRECTED_REQUEST: number;
        const HTTP_STATUS_UNPROCESSABLE_ENTITY: number;
        const HTTP_STATUS_LOCKED: number;
        const HTTP_STATUS_FAILED_DEPENDENCY: number;
        const HTTP_STATUS_UNORDERED_COLLECTION: number;
        const HTTP_STATUS_UPGRADE_REQUIRED: number;
        const HTTP_STATUS_PRECONDITION_REQUIRED: number;
        const HTTP_STATUS_TOO_MANY_REQUESTS: number;
        const HTTP_STATUS_REQUEST_HEADER_FIELDS_TOO_LARGE: number;
        const HTTP_STATUS_UNAVAILABLE_FOR_LEGAL_REASONS: number;
        const HTTP_STATUS_INTERNAL_SERVER_ERROR: number;
        const HTTP_STATUS_NOT_IMPLEMENTED: number;
        const HTTP_STATUS_BAD_GATEWAY: number;
        const HTTP_STATUS_SERVICE_UNAVAILABLE: number;
        const HTTP_STATUS_GATEWAY_TIMEOUT: number;
        const HTTP_STATUS_HTTP_VERSION_NOT_SUPPORTED: number;
        const HTTP_STATUS_VARIANT_ALSO_NEGOTIATES: number;
        const HTTP_STATUS_INSUFFICIENT_STORAGE: number;
        const HTTP_STATUS_LOOP_DETECTED: number;
        const HTTP_STATUS_BANDWIDTH_LIMIT_EXCEEDED: number;
        const HTTP_STATUS_NOT_EXTENDED: number;
        const HTTP_STATUS_NETWORK_AUTHENTICATION_REQUIRED: number;
    }

    export function getDefaultSettings(): Settings;
    export function getPackedSettings(settings: Settings): Settings;
    export function getUnpackedSettings(buf: Buffer | Uint8Array): Settings;

    export function createServer(onRequestHandler?: (request: Http2ServerRequest, response: Http2ServerResponse) => void): Http2Server;
    export function createServer(options: ServerOptions, onRequestHandler?: (request: Http2ServerRequest, response: Http2ServerResponse) => void): Http2Server;

    export function createSecureServer(onRequestHandler?: (request: Http2ServerRequest, response: Http2ServerResponse) => void): Http2SecureServer;
    export function createSecureServer(options: SecureServerOptions, onRequestHandler?: (request: Http2ServerRequest, response: Http2ServerResponse) => void): Http2SecureServer;

    export function connect(authority: string | url.URL, listener?: (session: ClientHttp2Session, socket: net.Socket | tls.TLSSocket) => void): ClientHttp2Session;
    export function connect(
        authority: string | url.URL,
        options?: ClientSessionOptions | SecureClientSessionOptions,
        listener?: (session: ClientHttp2Session, socket: net.Socket | tls.TLSSocket) => void,
    ): ClientHttp2Session;
}

declare module "perf_hooks" {
    import { AsyncResource } from "async_hooks";

    interface PerformanceEntry {
        /**
         * The total number of milliseconds elapsed for this entry.
         * This value will not be meaningful for all Performance Entry types.
         */
        readonly duration: number;

        /**
         * The name of the performance entry.
         */
        readonly name: string;

        /**
         * The high resolution millisecond timestamp marking the starting time of the Performance Entry.
         */
        readonly startTime: number;

        /**
         * The type of the performance entry.
         * Currently it may be one of: 'node', 'mark', 'measure', 'gc', or 'function'.
         */
        readonly entryType: string;

        /**
         * When performanceEntry.entryType is equal to 'gc', the performance.kind property identifies
         * the type of garbage collection operation that occurred.
         * The value may be one of perf_hooks.constants.
         */
        readonly kind?: number;
    }

    interface PerformanceNodeTiming extends PerformanceEntry {
        /**
         * The high resolution millisecond timestamp at which the Node.js process completed bootstrap.
         */
        readonly bootstrapComplete: number;

        /**
         * The high resolution millisecond timestamp at which cluster processing ended.
         */
        readonly clusterSetupEnd: number;

        /**
         * The high resolution millisecond timestamp at which cluster processing started.
         */
        readonly clusterSetupStart: number;

        /**
         * The high resolution millisecond timestamp at which the Node.js event loop exited.
         */
        readonly loopExit: number;

        /**
         * The high resolution millisecond timestamp at which the Node.js event loop started.
         */
        readonly loopStart: number;

        /**
         * The high resolution millisecond timestamp at which main module load ended.
         */
        readonly moduleLoadEnd: number;

        /**
         * The high resolution millisecond timestamp at which main module load started.
         */
        readonly moduleLoadStart: number;

        /**
         * The high resolution millisecond timestamp at which the Node.js process was initialized.
         */
        readonly nodeStart: number;

        /**
         * The high resolution millisecond timestamp at which preload module load ended.
         */
        readonly preloadModuleLoadEnd: number;

        /**
         * The high resolution millisecond timestamp at which preload module load started.
         */
        readonly preloadModuleLoadStart: number;

        /**
         * The high resolution millisecond timestamp at which third_party_main processing ended.
         */
        readonly thirdPartyMainEnd: number;

        /**
         * The high resolution millisecond timestamp at which third_party_main processing started.
         */
        readonly thirdPartyMainStart: number;

        /**
         * The high resolution millisecond timestamp at which the V8 platform was initialized.
         */
        readonly v8Start: number;
    }

    interface Performance {
        /**
         * If name is not provided, removes all PerformanceFunction objects from the Performance Timeline.
         * If name is provided, removes entries with name.
         * @param name
         */
        clearFunctions(name?: string): void;

        /**
         * If name is not provided, removes all PerformanceMark objects from the Performance Timeline.
         * If name is provided, removes only the named mark.
         * @param name
         */
        clearMarks(name?: string): void;

        /**
         * If name is not provided, removes all PerformanceMeasure objects from the Performance Timeline.
         * If name is provided, removes only objects whose performanceEntry.name matches name.
         */
        clearMeasures(name?: string): void;

        /**
         * Returns a list of all PerformanceEntry objects in chronological order with respect to performanceEntry.startTime.
         * @return list of all PerformanceEntry objects
         */
        getEntries(): PerformanceEntry[];

        /**
         * Returns a list of all PerformanceEntry objects in chronological order with respect to performanceEntry.startTime
         * whose performanceEntry.name is equal to name, and optionally, whose performanceEntry.entryType is equal to type.
         * @param name
         * @param type
         * @return list of all PerformanceEntry objects
         */
        getEntriesByName(name: string, type?: string): PerformanceEntry[];

        /**
         * Returns a list of all PerformanceEntry objects in chronological order with respect to performanceEntry.startTime
         * whose performanceEntry.entryType is equal to type.
         * @param type
         * @return list of all PerformanceEntry objects
         */
        getEntriesByType(type: string): PerformanceEntry[];

        /**
         * Creates a new PerformanceMark entry in the Performance Timeline.
         * A PerformanceMark is a subclass of PerformanceEntry whose performanceEntry.entryType is always 'mark',
         * and whose performanceEntry.duration is always 0.
         * Performance marks are used to mark specific significant moments in the Performance Timeline.
         * @param name
         */
        mark(name?: string): void;

        /**
         * Creates a new PerformanceMeasure entry in the Performance Timeline.
         * A PerformanceMeasure is a subclass of PerformanceEntry whose performanceEntry.entryType is always 'measure',
         * and whose performanceEntry.duration measures the number of milliseconds elapsed since startMark and endMark.
         *
         * The startMark argument may identify any existing PerformanceMark in the the Performance Timeline, or may identify
         * any of the timestamp properties provided by the PerformanceNodeTiming class. If the named startMark does not exist,
         * then startMark is set to timeOrigin by default.
         *
         * The endMark argument must identify any existing PerformanceMark in the the Performance Timeline or any of the timestamp
         * properties provided by the PerformanceNodeTiming class. If the named endMark does not exist, an error will be thrown.
         * @param name
         * @param startMark
         * @param endMark
         */
        measure(name: string, startMark: string, endMark: string): void;

        /**
         * An instance of the PerformanceNodeTiming class that provides performance metrics for specific Node.js operational milestones.
         */
        readonly nodeTiming: PerformanceNodeTiming;

        /**
         * @return the current high resolution millisecond timestamp
         */
        now(): number;

        /**
         * The timeOrigin specifies the high resolution millisecond timestamp from which all performance metric durations are measured.
         */
        readonly timeOrigin: number;

        /**
         * Wraps a function within a new function that measures the running time of the wrapped function.
         * A PerformanceObserver must be subscribed to the 'function' event type in order for the timing details to be accessed.
         * @param fn
         */
        timerify<T extends (...optionalParams: any[]) => any>(fn: T): T;
    }

    interface PerformanceObserverEntryList {
        /**
         * @return a list of PerformanceEntry objects in chronological order with respect to performanceEntry.startTime.
         */
        getEntries(): PerformanceEntry[];

        /**
         * @return a list of PerformanceEntry objects in chronological order with respect to performanceEntry.startTime
         * whose performanceEntry.name is equal to name, and optionally, whose performanceEntry.entryType is equal to type.
         */
        getEntriesByName(name: string, type?: string): PerformanceEntry[];

        /**
         * @return Returns a list of PerformanceEntry objects in chronological order with respect to performanceEntry.startTime
         * whose performanceEntry.entryType is equal to type.
         */
        getEntriesByType(type: string): PerformanceEntry[];
    }

    type PerformanceObserverCallback = (list: PerformanceObserverEntryList, observer: PerformanceObserver) => void;

    class PerformanceObserver extends AsyncResource {
        constructor(callback: PerformanceObserverCallback);

        /**
         * Disconnects the PerformanceObserver instance from all notifications.
         */
        disconnect(): void;

        /**
         * Subscribes the PerformanceObserver instance to notifications of new PerformanceEntry instances identified by options.entryTypes.
         * When options.buffered is false, the callback will be invoked once for every PerformanceEntry instance.
         * Property buffered defaults to false.
         * @param options
         */
        observe(options: { entryTypes: string[], buffered?: boolean }): void;
    }

    namespace constants {
        const NODE_PERFORMANCE_GC_MAJOR: number;
        const NODE_PERFORMANCE_GC_MINOR: number;
        const NODE_PERFORMANCE_GC_INCREMENTAL: number;
        const NODE_PERFORMANCE_GC_WEAKCB: number;
    }

    const performance: Performance;
}

declare module "trace_events" {
    /**
     * The `Tracing` object is used to enable or disable tracing for sets of
     * categories. Instances are created using the
     * `trace_events.createTracing()` method.
     *
     * When created, the `Tracing` object is disabled. Calling the
     * `tracing.enable()` method adds the categories to the set of enabled trace
     * event categories. Calling `tracing.disable()` will remove the categories
     * from the set of enabled trace event categories.
     */
    export interface Tracing {
        /**
         * A comma-separated list of the trace event categories covered by this
         * `Tracing` object.
         */
        readonly categories: string;

        /**
         * Disables this `Tracing` object.
         *
         * Only trace event categories _not_ covered by other enabled `Tracing`
         * objects and _not_ specified by the `--trace-event-categories` flag
         * will be disabled.
         */
        disable(): void;

        /**
         * Enables this `Tracing` object for the set of categories covered by
         * the `Tracing` object.
         */
        enable(): void;

        /**
         * `true` only if the `Tracing` object has been enabled.
         */
        readonly enabled: boolean;
    }

    interface CreateTracingOptions {
        /**
         * An array of trace category names. Values included in the array are
         * coerced to a string when possible. An error will be thrown if the
         * value cannot be coerced.
         */
        categories: string[];
    }

    /**
     * Creates and returns a Tracing object for the given set of categories.
     */
    export function createTracing(options: CreateTracingOptions): Tracing;

    /**
     * Returns a comma-separated list of all currently-enabled trace event
     * categories. The current set of enabled trace event categories is
     * determined by the union of all currently-enabled `Tracing` objects and
     * any categories enabled using the `--trace-event-categories` flag.
     */
    export function getEnabledCategories(): string;
}
>>>>>>> ebd68eec
<|MERGE_RESOLUTION|>--- conflicted
+++ resolved
@@ -35,7 +35,6 @@
 //                 Kyle Uehlein <https://github.com/kuehlein>
 // Definitions: https://github.com/DefinitelyTyped/DefinitelyTyped
 
-<<<<<<< HEAD
 /// <reference path="globals.d.ts" />
 /// <reference path="assert.d.ts" />
 /// <reference path="async_hooks.d.ts" />
@@ -75,9192 +74,4 @@
 /// <reference path="v8.d.ts" />
 /// <reference path="vm.d.ts" />
 /// <reference path="worker_threads.d.ts" />
-/// <reference path="zlib.d.ts" />
-=======
-/** inspector module types */
-/// <reference path="./inspector.d.ts" />
-
-// This needs to be global to avoid TS2403 in case lib.dom.d.ts is present in the same build
-interface Console {
-    Console: NodeJS.ConsoleConstructor;
-    /**
-     * A simple assertion test that verifies whether `value` is truthy.
-     * If it is not, an `AssertionError` is thrown.
-     * If provided, the error `message` is formatted using `util.format()` and used as the error message.
-     */
-    assert(value: any, message?: string, ...optionalParams: any[]): void;
-    /**
-     * When `stdout` is a TTY, calling `console.clear()` will attempt to clear the TTY.
-     * When `stdout` is not a TTY, this method does nothing.
-     */
-    clear(): void;
-    /**
-     * Maintains an internal counter specific to `label` and outputs to `stdout` the number of times `console.count()` has been called with the given `label`.
-     */
-    count(label?: string): void;
-    /**
-     * Resets the internal counter specific to `label`.
-     */
-    countReset(label?: string): void;
-    /**
-     * The `console.debug()` function is an alias for {@link console.log()}.
-     */
-    debug(message?: any, ...optionalParams: any[]): void;
-    /**
-     * Uses {@link util.inspect()} on `obj` and prints the resulting string to `stdout`.
-     * This function bypasses any custom `inspect()` function defined on `obj`.
-     */
-    dir(obj: any, options?: NodeJS.InspectOptions): void;
-    /**
-     * This method calls {@link console.log()} passing it the arguments received. Please note that this method does not produce any XML formatting
-     */
-    dirxml(...data: any[]): void;
-    /**
-     * Prints to `stderr` with newline.
-     */
-    error(message?: any, ...optionalParams: any[]): void;
-    /**
-     * Increases indentation of subsequent lines by two spaces.
-     * If one or more `label`s are provided, those are printed first without the additional indentation.
-     */
-    group(...label: any[]): void;
-    /**
-     * The `console.groupCollapsed()` function is an alias for {@link console.group()}.
-     */
-    groupCollapsed(): void;
-    /**
-     * Decreases indentation of subsequent lines by two spaces.
-     */
-    groupEnd(): void;
-    /**
-     * The {@link console.info()} function is an alias for {@link console.log()}.
-     */
-    info(message?: any, ...optionalParams: any[]): void;
-    /**
-     * Prints to `stdout` with newline.
-     */
-    log(message?: any, ...optionalParams: any[]): void;
-    /**
-     * This method does not display anything unless used in the inspector.
-     *  Prints to `stdout` the array `array` formatted as a table.
-     */
-    table(tabularData: any, properties?: string[]): void;
-    /**
-     * Starts a timer that can be used to compute the duration of an operation. Timers are identified by a unique `label`.
-     */
-    time(label?: string): void;
-    /**
-     * Stops a timer that was previously started by calling {@link console.time()} and prints the result to `stdout`.
-     */
-    timeEnd(label?: string): void;
-    /**
-     * For a timer that was previously started by calling {@link console.time()}, prints the elapsed time and other `data` arguments to `stdout`.
-     */
-    timeLog(label?: string, ...data: any[]): void;
-    /**
-     * Prints to `stderr` the string 'Trace :', followed by the {@link util.format()} formatted message and stack trace to the current position in the code.
-     */
-    trace(message?: any, ...optionalParams: any[]): void;
-    /**
-     * The {@link console.warn()} function is an alias for {@link console.error()}.
-     */
-    warn(message?: any, ...optionalParams: any[]): void;
-
-    // --- Inspector mode only ---
-    /**
-     * This method does not display anything unless used in the inspector.
-     *  The console.markTimeline() method is the deprecated form of console.timeStamp().
-     *
-     * @deprecated Use console.timeStamp() instead.
-     */
-    markTimeline(label?: string): void;
-    /**
-     * This method does not display anything unless used in the inspector.
-     *  Starts a JavaScript CPU profile with an optional label.
-     */
-    profile(label?: string): void;
-    /**
-     * This method does not display anything unless used in the inspector.
-     *  Stops the current JavaScript CPU profiling session if one has been started and prints the report to the Profiles panel of the inspector.
-     */
-    profileEnd(label?: string): void;
-    /**
-     * This method does not display anything unless used in the inspector.
-     *  Adds an event with the label `label` to the Timeline panel of the inspector.
-     */
-    timeStamp(label?: string): void;
-    /**
-     * This method does not display anything unless used in the inspector.
-     *  The console.timeline() method is the deprecated form of console.time().
-     *
-     * @deprecated Use console.time() instead.
-     */
-    timeline(label?: string): void;
-    /**
-     * This method does not display anything unless used in the inspector.
-     *  The console.timelineEnd() method is the deprecated form of console.timeEnd().
-     *
-     * @deprecated Use console.timeEnd() instead.
-     */
-    timelineEnd(label?: string): void;
-}
-
-interface Error {
-    stack?: string;
-}
-
-// Declare "static" methods in Error
-interface ErrorConstructor {
-    /** Create .stack property on a target object */
-    captureStackTrace(targetObject: Object, constructorOpt?: Function): void;
-
-    /**
-     * Optional override for formatting stack traces
-     *
-     * @see https://github.com/v8/v8/wiki/Stack%20Trace%20API#customizing-stack-traces
-     */
-    prepareStackTrace?: (err: Error, stackTraces: NodeJS.CallSite[]) => any;
-
-    stackTraceLimit: number;
-}
-
-// compat for TypeScript 1.8 and default es5 target
-// if you use with --target es3 or --target es5 and use below definitions,
-// use the lib.es6.d.ts that is bundled with TypeScript 1.8.
-interface MapConstructor { }
-interface WeakMapConstructor { }
-interface SetConstructor { }
-interface WeakSetConstructor { }
-
-interface Set<T> {}
-interface ReadonlySet<T> {}
-
-// Forward-declare needed types from lib.es2015.d.ts (in case users are using `--lib es5`)
-interface Iterable<T> { }
-interface Iterator<T> {
-    next(value?: any): IteratorResult<T>;
-}
-interface IteratorResult<T> { }
-interface AsyncIterableIterator<T> {}
-interface SymbolConstructor {
-    readonly observable: symbol;
-    readonly iterator: symbol;
-    readonly asyncIterator: symbol;
-}
-declare var Symbol: SymbolConstructor;
-interface SharedArrayBuffer {
-    readonly byteLength: number;
-    slice(begin?: number, end?: number): SharedArrayBuffer;
-}
-
-// Node.js ESNEXT support
-interface String {
-    /** Removes whitespace from the left end of a string. */
-    trimLeft(): string;
-    /** Removes whitespace from the right end of a string. */
-    trimRight(): string;
-}
-
-/*-----------------------------------------------*
- *                                               *
- *                   GLOBAL                      *
- *                                               *
- ------------------------------------------------*/
-declare var process: NodeJS.Process;
-declare var global: NodeJS.Global;
-declare var console: Console;
-
-declare var __filename: string;
-declare var __dirname: string;
-
-declare function setTimeout(callback: (...args: any[]) => void, ms: number, ...args: any[]): NodeJS.Timeout;
-declare namespace setTimeout {
-    function __promisify__(ms: number): Promise<void>;
-    function __promisify__<T>(ms: number, value: T): Promise<T>;
-}
-declare function clearTimeout(timeoutId: NodeJS.Timeout): void;
-declare function setInterval(callback: (...args: any[]) => void, ms: number, ...args: any[]): NodeJS.Timeout;
-declare function clearInterval(intervalId: NodeJS.Timeout): void;
-declare function setImmediate(callback: (...args: any[]) => void, ...args: any[]): NodeJS.Immediate;
-declare namespace setImmediate {
-    function __promisify__(): Promise<void>;
-    function __promisify__<T>(value: T): Promise<T>;
-}
-declare function clearImmediate(immediateId: NodeJS.Immediate): void;
-
-// TODO: change to `type NodeRequireFunction = (id: string) => any;` in next mayor version.
-interface NodeRequireFunction {
-    /* tslint:disable-next-line:callable-types */
-    (id: string): any;
-}
-
-interface NodeRequire extends NodeRequireFunction {
-    resolve: RequireResolve;
-    cache: any;
-    extensions: NodeExtensions;
-    main: NodeModule | undefined;
-}
-
-interface RequireResolve {
-    (id: string, options?: { paths?: string[]; }): string;
-    paths(request: string): string[] | null;
-}
-
-interface NodeExtensions {
-    '.js': (m: NodeModule, filename: string) => any;
-    '.json': (m: NodeModule, filename: string) => any;
-    '.node': (m: NodeModule, filename: string) => any;
-    [ext: string]: (m: NodeModule, filename: string) => any;
-}
-
-declare var require: NodeRequire;
-
-interface NodeModule {
-    exports: any;
-    require: NodeRequireFunction;
-    id: string;
-    filename: string;
-    loaded: boolean;
-    parent: NodeModule | null;
-    children: NodeModule[];
-    paths: string[];
-}
-
-declare var module: NodeModule;
-
-// Same as module.exports
-declare var exports: any;
-declare const SlowBuffer: {
-    new(str: string, encoding?: string): Buffer;
-    new(size: number): Buffer;
-    new(size: Uint8Array): Buffer;
-    new(array: any[]): Buffer;
-    prototype: Buffer;
-    isBuffer(obj: any): boolean;
-    byteLength(string: string, encoding?: string): number;
-    concat(list: Buffer[], totalLength?: number): Buffer;
-};
-
-// Buffer class
-type BufferEncoding = "ascii" | "utf8" | "utf16le" | "ucs2" | "base64" | "latin1" | "binary" | "hex";
-interface Buffer extends Uint8Array {
-    constructor: typeof Buffer;
-    write(string: string, offset?: number, length?: number, encoding?: string): number;
-    toString(encoding?: string, start?: number, end?: number): string;
-    toJSON(): { type: 'Buffer', data: any[] };
-    equals(otherBuffer: Uint8Array): boolean;
-    compare(otherBuffer: Uint8Array, targetStart?: number, targetEnd?: number, sourceStart?: number, sourceEnd?: number): number;
-    copy(targetBuffer: Uint8Array, targetStart?: number, sourceStart?: number, sourceEnd?: number): number;
-    slice(start?: number, end?: number): Buffer;
-    writeUIntLE(value: number, offset: number, byteLength: number, noAssert?: boolean): number;
-    writeUIntBE(value: number, offset: number, byteLength: number, noAssert?: boolean): number;
-    writeIntLE(value: number, offset: number, byteLength: number, noAssert?: boolean): number;
-    writeIntBE(value: number, offset: number, byteLength: number, noAssert?: boolean): number;
-    readUIntLE(offset: number, byteLength: number, noAssert?: boolean): number;
-    readUIntBE(offset: number, byteLength: number, noAssert?: boolean): number;
-    readIntLE(offset: number, byteLength: number, noAssert?: boolean): number;
-    readIntBE(offset: number, byteLength: number, noAssert?: boolean): number;
-    readUInt8(offset: number, noAssert?: boolean): number;
-    readUInt16LE(offset: number, noAssert?: boolean): number;
-    readUInt16BE(offset: number, noAssert?: boolean): number;
-    readUInt32LE(offset: number, noAssert?: boolean): number;
-    readUInt32BE(offset: number, noAssert?: boolean): number;
-    readInt8(offset: number, noAssert?: boolean): number;
-    readInt16LE(offset: number, noAssert?: boolean): number;
-    readInt16BE(offset: number, noAssert?: boolean): number;
-    readInt32LE(offset: number, noAssert?: boolean): number;
-    readInt32BE(offset: number, noAssert?: boolean): number;
-    readFloatLE(offset: number, noAssert?: boolean): number;
-    readFloatBE(offset: number, noAssert?: boolean): number;
-    readDoubleLE(offset: number, noAssert?: boolean): number;
-    readDoubleBE(offset: number, noAssert?: boolean): number;
-    swap16(): Buffer;
-    swap32(): Buffer;
-    swap64(): Buffer;
-    writeUInt8(value: number, offset: number, noAssert?: boolean): number;
-    writeUInt16LE(value: number, offset: number, noAssert?: boolean): number;
-    writeUInt16BE(value: number, offset: number, noAssert?: boolean): number;
-    writeUInt32LE(value: number, offset: number, noAssert?: boolean): number;
-    writeUInt32BE(value: number, offset: number, noAssert?: boolean): number;
-    writeInt8(value: number, offset: number, noAssert?: boolean): number;
-    writeInt16LE(value: number, offset: number, noAssert?: boolean): number;
-    writeInt16BE(value: number, offset: number, noAssert?: boolean): number;
-    writeInt32LE(value: number, offset: number, noAssert?: boolean): number;
-    writeInt32BE(value: number, offset: number, noAssert?: boolean): number;
-    writeFloatLE(value: number, offset: number, noAssert?: boolean): number;
-    writeFloatBE(value: number, offset: number, noAssert?: boolean): number;
-    writeDoubleLE(value: number, offset: number, noAssert?: boolean): number;
-    writeDoubleBE(value: number, offset: number, noAssert?: boolean): number;
-    fill(value: any, offset?: number, end?: number): this;
-    indexOf(value: string | number | Uint8Array, byteOffset?: number, encoding?: string): number;
-    lastIndexOf(value: string | number | Uint8Array, byteOffset?: number, encoding?: string): number;
-    entries(): IterableIterator<[number, number]>;
-    includes(value: string | number | Buffer, byteOffset?: number, encoding?: string): boolean;
-    keys(): IterableIterator<number>;
-    values(): IterableIterator<number>;
-}
-
-/**
- * Raw data is stored in instances of the Buffer class.
- * A Buffer is similar to an array of integers but corresponds to a raw memory allocation outside the V8 heap.  A Buffer cannot be resized.
- * Valid string encodings: 'ascii'|'utf8'|'utf16le'|'ucs2'(alias of 'utf16le')|'base64'|'binary'(deprecated)|'hex'
- */
-declare const Buffer: {
-    /**
-     * Allocates a new buffer containing the given {str}.
-     *
-     * @param str String to store in buffer.
-     * @param encoding encoding to use, optional.  Default is 'utf8'
-     * @deprecated since v10.0.0 - Use `Buffer.from(string[, encoding])` instead.
-     */
-    new(str: string, encoding?: string): Buffer;
-    /**
-     * Allocates a new buffer of {size} octets.
-     *
-     * @param size count of octets to allocate.
-     * @deprecated since v10.0.0 - Use `Buffer.alloc()` instead (also see `Buffer.allocUnsafe()`).
-     */
-    new(size: number): Buffer;
-    /**
-     * Allocates a new buffer containing the given {array} of octets.
-     *
-     * @param array The octets to store.
-     * @deprecated since v10.0.0 - Use `Buffer.from(array)` instead.
-     */
-    new(array: Uint8Array): Buffer;
-    /**
-     * Produces a Buffer backed by the same allocated memory as
-     * the given {ArrayBuffer}/{SharedArrayBuffer}.
-     *
-     *
-     * @param arrayBuffer The ArrayBuffer with which to share memory.
-     * @deprecated since v10.0.0 - Use `Buffer.from(arrayBuffer[, byteOffset[, length]])` instead.
-     */
-    new(arrayBuffer: ArrayBuffer | SharedArrayBuffer): Buffer;
-    /**
-     * Allocates a new buffer containing the given {array} of octets.
-     *
-     * @param array The octets to store.
-     * @deprecated since v10.0.0 - Use `Buffer.from(array)` instead.
-     */
-    new(array: any[]): Buffer;
-    /**
-     * Copies the passed {buffer} data onto a new {Buffer} instance.
-     *
-     * @param buffer The buffer to copy.
-     * @deprecated since v10.0.0 - Use `Buffer.from(buffer)` instead.
-     */
-    new(buffer: Buffer): Buffer;
-    prototype: Buffer;
-    /**
-     * When passed a reference to the .buffer property of a TypedArray instance,
-     * the newly created Buffer will share the same allocated memory as the TypedArray.
-     * The optional {byteOffset} and {length} arguments specify a memory range
-     * within the {arrayBuffer} that will be shared by the Buffer.
-     *
-     * @param arrayBuffer The .buffer property of any TypedArray or a new ArrayBuffer()
-     */
-    from(arrayBuffer: ArrayBuffer | SharedArrayBuffer, byteOffset?: number, length?: number): Buffer;
-    /**
-     * Creates a new Buffer using the passed {data}
-     * @param data data to create a new Buffer
-     */
-    from(data: any[]): Buffer;
-    from(data: Uint8Array): Buffer;
-    /**
-     * Creates a new Buffer containing the given JavaScript string {str}.
-     * If provided, the {encoding} parameter identifies the character encoding.
-     * If not provided, {encoding} defaults to 'utf8'.
-     */
-    from(str: string, encoding?: string): Buffer;
-    /**
-     * Creates a new Buffer using the passed {data}
-     * @param values to create a new Buffer
-     */
-    of(...items: number[]): Buffer;
-    /**
-     * Returns true if {obj} is a Buffer
-     *
-     * @param obj object to test.
-     */
-    isBuffer(obj: any): obj is Buffer;
-    /**
-     * Returns true if {encoding} is a valid encoding argument.
-     * Valid string encodings in Node 0.12: 'ascii'|'utf8'|'utf16le'|'ucs2'(alias of 'utf16le')|'base64'|'binary'(deprecated)|'hex'
-     *
-     * @param encoding string to test.
-     */
-    isEncoding(encoding: string): boolean | undefined;
-    /**
-     * Gives the actual byte length of a string. encoding defaults to 'utf8'.
-     * This is not the same as String.prototype.length since that returns the number of characters in a string.
-     *
-     * @param string string to test.
-     * @param encoding encoding used to evaluate (defaults to 'utf8')
-     */
-    byteLength(string: string | NodeJS.TypedArray | DataView | ArrayBuffer | SharedArrayBuffer, encoding?: string): number;
-    /**
-     * Returns a buffer which is the result of concatenating all the buffers in the list together.
-     *
-     * If the list has no items, or if the totalLength is 0, then it returns a zero-length buffer.
-     * If the list has exactly one item, then the first item of the list is returned.
-     * If the list has more than one item, then a new Buffer is created.
-     *
-     * @param list An array of Buffer objects to concatenate
-     * @param totalLength Total length of the buffers when concatenated.
-     *   If totalLength is not provided, it is read from the buffers in the list. However, this adds an additional loop to the function, so it is faster to provide the length explicitly.
-     */
-    concat(list: Uint8Array[], totalLength?: number): Buffer;
-    /**
-     * The same as buf1.compare(buf2).
-     */
-    compare(buf1: Uint8Array, buf2: Uint8Array): number;
-    /**
-     * Allocates a new buffer of {size} octets.
-     *
-     * @param size count of octets to allocate.
-     * @param fill if specified, buffer will be initialized by calling buf.fill(fill).
-     *    If parameter is omitted, buffer will be filled with zeros.
-     * @param encoding encoding used for call to buf.fill while initalizing
-     */
-    alloc(size: number, fill?: string | Buffer | number, encoding?: string): Buffer;
-    /**
-     * Allocates a new buffer of {size} octets, leaving memory not initialized, so the contents
-     * of the newly created Buffer are unknown and may contain sensitive data.
-     *
-     * @param size count of octets to allocate
-     */
-    allocUnsafe(size: number): Buffer;
-    /**
-     * Allocates a new non-pooled buffer of {size} octets, leaving memory not initialized, so the contents
-     * of the newly created Buffer are unknown and may contain sensitive data.
-     *
-     * @param size count of octets to allocate
-     */
-    allocUnsafeSlow(size: number): Buffer;
-    /**
-     * This is the number of bytes used to determine the size of pre-allocated, internal Buffer instances used for pooling. This value may be modified.
-     */
-    poolSize: number;
-};
-
-/*----------------------------------------------*
-*                                               *
-*               GLOBAL INTERFACES               *
-*                                               *
-*-----------------------------------------------*/
-declare namespace NodeJS {
-    interface InspectOptions {
-        showHidden?: boolean;
-        depth?: number | null;
-        colors?: boolean;
-        customInspect?: boolean;
-        showProxy?: boolean;
-        maxArrayLength?: number | null;
-        breakLength?: number;
-        compact?: boolean;
-        sorted?: boolean | ((a: string, b: string) => number);
-    }
-
-    interface ConsoleConstructorOptions {
-        stdout: WritableStream;
-        stderr?: WritableStream;
-        ignoreErrors?: boolean;
-        colorMode?: boolean | 'auto';
-    }
-
-    interface ConsoleConstructor {
-        prototype: Console;
-        new(stdout: WritableStream, stderr?: WritableStream, ignoreErrors?: boolean): Console;
-        new(options: ConsoleConstructorOptions): Console;
-    }
-
-    interface CallSite {
-        /**
-         * Value of "this"
-         */
-        getThis(): any;
-
-        /**
-         * Type of "this" as a string.
-         * This is the name of the function stored in the constructor field of
-         * "this", if available.  Otherwise the object's [[Class]] internal
-         * property.
-         */
-        getTypeName(): string | null;
-
-        /**
-         * Current function
-         */
-        getFunction(): Function | undefined;
-
-        /**
-         * Name of the current function, typically its name property.
-         * If a name property is not available an attempt will be made to try
-         * to infer a name from the function's context.
-         */
-        getFunctionName(): string | null;
-
-        /**
-         * Name of the property [of "this" or one of its prototypes] that holds
-         * the current function
-         */
-        getMethodName(): string | null;
-
-        /**
-         * Name of the script [if this function was defined in a script]
-         */
-        getFileName(): string | null;
-
-        /**
-         * Current line number [if this function was defined in a script]
-         */
-        getLineNumber(): number | null;
-
-        /**
-         * Current column number [if this function was defined in a script]
-         */
-        getColumnNumber(): number | null;
-
-        /**
-         * A call site object representing the location where eval was called
-         * [if this function was created using a call to eval]
-         */
-        getEvalOrigin(): string | undefined;
-
-        /**
-         * Is this a toplevel invocation, that is, is "this" the global object?
-         */
-        isToplevel(): boolean;
-
-        /**
-         * Does this call take place in code defined by a call to eval?
-         */
-        isEval(): boolean;
-
-        /**
-         * Is this call in native V8 code?
-         */
-        isNative(): boolean;
-
-        /**
-         * Is this a constructor call?
-         */
-        isConstructor(): boolean;
-    }
-
-    interface ErrnoException extends Error {
-        errno?: number;
-        code?: string;
-        path?: string;
-        syscall?: string;
-        stack?: string;
-    }
-
-    class EventEmitter {
-        addListener(event: string | symbol, listener: (...args: any[]) => void): this;
-        on(event: string | symbol, listener: (...args: any[]) => void): this;
-        once(event: string | symbol, listener: (...args: any[]) => void): this;
-        removeListener(event: string | symbol, listener: (...args: any[]) => void): this;
-        off(event: string | symbol, listener: (...args: any[]) => void): this;
-        removeAllListeners(event?: string | symbol): this;
-        setMaxListeners(n: number): this;
-        getMaxListeners(): number;
-        listeners(event: string | symbol): Function[];
-        rawListeners(event: string | symbol): Function[];
-        emit(event: string | symbol, ...args: any[]): boolean;
-        listenerCount(type: string | symbol): number;
-        // Added in Node 6...
-        prependListener(event: string | symbol, listener: (...args: any[]) => void): this;
-        prependOnceListener(event: string | symbol, listener: (...args: any[]) => void): this;
-        eventNames(): Array<string | symbol>;
-    }
-
-    interface ReadableStream extends EventEmitter {
-        readable: boolean;
-        read(size?: number): string | Buffer;
-        setEncoding(encoding: string): this;
-        pause(): this;
-        resume(): this;
-        isPaused(): boolean;
-        pipe<T extends WritableStream>(destination: T, options?: { end?: boolean; }): T;
-        unpipe(destination?: WritableStream): this;
-        unshift(chunk: string): void;
-        unshift(chunk: Buffer): void;
-        wrap(oldStream: ReadableStream): this;
-        [Symbol.asyncIterator](): AsyncIterableIterator<string | Buffer>;
-    }
-
-    interface WritableStream extends EventEmitter {
-        writable: boolean;
-        write(buffer: Buffer | string, cb?: Function): boolean;
-        write(str: string, encoding?: string, cb?: Function): boolean;
-        end(cb?: Function): void;
-        end(buffer: Buffer, cb?: Function): void;
-        end(str: string, cb?: Function): void;
-        end(str: string, encoding?: string, cb?: Function): void;
-    }
-
-    interface ReadWriteStream extends ReadableStream, WritableStream { }
-
-    interface Events extends EventEmitter { }
-
-    interface Domain extends Events {
-        run(fn: Function): void;
-        add(emitter: Events): void;
-        remove(emitter: Events): void;
-        bind(cb: (err: Error, data: any) => any): any;
-        intercept(cb: (data: any) => any): any;
-
-        addListener(event: string, listener: (...args: any[]) => void): this;
-        on(event: string, listener: (...args: any[]) => void): this;
-        once(event: string, listener: (...args: any[]) => void): this;
-        removeListener(event: string, listener: (...args: any[]) => void): this;
-        removeAllListeners(event?: string): this;
-    }
-
-    interface MemoryUsage {
-        rss: number;
-        heapTotal: number;
-        heapUsed: number;
-        external: number;
-    }
-
-    interface CpuUsage {
-        user: number;
-        system: number;
-    }
-
-    interface ProcessRelease {
-        name: string;
-        sourceUrl?: string;
-        headersUrl?: string;
-        libUrl?: string;
-        lts?: string;
-    }
-
-    interface ProcessVersions {
-        http_parser: string;
-        node: string;
-        v8: string;
-        ares: string;
-        uv: string;
-        zlib: string;
-        modules: string;
-        openssl: string;
-    }
-
-    type Platform = 'aix'
-        | 'android'
-        | 'darwin'
-        | 'freebsd'
-        | 'linux'
-        | 'openbsd'
-        | 'sunos'
-        | 'win32'
-        | 'cygwin';
-
-    type Signals =
-        "SIGABRT" | "SIGALRM" | "SIGBUS" | "SIGCHLD" | "SIGCONT" | "SIGFPE" | "SIGHUP" | "SIGILL" | "SIGINT" | "SIGIO" |
-        "SIGIOT" | "SIGKILL" | "SIGPIPE" | "SIGPOLL" | "SIGPROF" | "SIGPWR" | "SIGQUIT" | "SIGSEGV" | "SIGSTKFLT" |
-        "SIGSTOP" | "SIGSYS" | "SIGTERM" | "SIGTRAP" | "SIGTSTP" | "SIGTTIN" | "SIGTTOU" | "SIGUNUSED" | "SIGURG" |
-        "SIGUSR1" | "SIGUSR2" | "SIGVTALRM" | "SIGWINCH" | "SIGXCPU" | "SIGXFSZ" | "SIGBREAK" | "SIGLOST" | "SIGINFO";
-
-    type MultipleResolveType = 'resolve' | 'reject';
-
-    type BeforeExitListener = (code: number) => void;
-    type DisconnectListener = () => void;
-    type ExitListener = (code: number) => void;
-    type RejectionHandledListener = (promise: Promise<any>) => void;
-    type UncaughtExceptionListener = (error: Error) => void;
-    type UnhandledRejectionListener = (reason: any, promise: Promise<any>) => void;
-    type WarningListener = (warning: Error) => void;
-    type MessageListener = (message: any, sendHandle: any) => void;
-    type SignalsListener = (signal: Signals) => void;
-    type NewListenerListener = (type: string | symbol, listener: (...args: any[]) => void) => void;
-    type RemoveListenerListener = (type: string | symbol, listener: (...args: any[]) => void) => void;
-    type MultipleResolveListener = (type: MultipleResolveType, promise: Promise<any>, value: any) => void;
-
-    interface Socket extends ReadWriteStream {
-        isTTY?: true;
-    }
-
-    interface ProcessEnv {
-        [key: string]: string | undefined;
-    }
-
-    interface WriteStream extends Socket {
-        readonly writableHighWaterMark: number;
-        readonly writableLength: number;
-        columns?: number;
-        rows?: number;
-        _write(chunk: any, encoding: string, callback: Function): void;
-        _destroy(err: Error | null, callback: Function): void;
-        _final(callback: Function): void;
-        setDefaultEncoding(encoding: string): this;
-        cork(): void;
-        uncork(): void;
-        destroy(error?: Error): void;
-    }
-    interface ReadStream extends Socket {
-        readonly readableHighWaterMark: number;
-        readonly readableLength: number;
-        isRaw?: boolean;
-        setRawMode?(mode: boolean): void;
-        _read(size: number): void;
-        _destroy(err: Error | null, callback: Function): void;
-        push(chunk: any, encoding?: string): boolean;
-        destroy(error?: Error): void;
-    }
-
-    interface Process extends EventEmitter {
-        stdout: WriteStream;
-        stderr: WriteStream;
-        stdin: ReadStream;
-        openStdin(): Socket;
-        argv: string[];
-        argv0: string;
-        execArgv: string[];
-        execPath: string;
-        abort(): void;
-        chdir(directory: string): void;
-        cwd(): string;
-        debugPort: number;
-        emitWarning(warning: string | Error, name?: string, ctor?: Function): void;
-        env: ProcessEnv;
-        exit(code?: number): never;
-        exitCode: number;
-        getgid(): number;
-        setgid(id: number | string): void;
-        getuid(): number;
-        setuid(id: number | string): void;
-        geteuid(): number;
-        seteuid(id: number | string): void;
-        getegid(): number;
-        setegid(id: number | string): void;
-        getgroups(): number[];
-        setgroups(groups: Array<string | number>): void;
-        setUncaughtExceptionCaptureCallback(cb: ((err: Error) => void) | null): void;
-        hasUncaughtExceptionCaptureCallback(): boolean;
-        version: string;
-        versions: ProcessVersions;
-        config: {
-            target_defaults: {
-                cflags: any[];
-                default_configuration: string;
-                defines: string[];
-                include_dirs: string[];
-                libraries: string[];
-            };
-            variables: {
-                clang: number;
-                host_arch: string;
-                node_install_npm: boolean;
-                node_install_waf: boolean;
-                node_prefix: string;
-                node_shared_openssl: boolean;
-                node_shared_v8: boolean;
-                node_shared_zlib: boolean;
-                node_use_dtrace: boolean;
-                node_use_etw: boolean;
-                node_use_openssl: boolean;
-                target_arch: string;
-                v8_no_strict_aliasing: number;
-                v8_use_snapshot: boolean;
-                visibility: string;
-            };
-        };
-        kill(pid: number, signal?: string | number): void;
-        pid: number;
-        ppid: number;
-        title: string;
-        arch: string;
-        platform: Platform;
-        mainModule?: NodeModule;
-        memoryUsage(): MemoryUsage;
-        cpuUsage(previousValue?: CpuUsage): CpuUsage;
-        nextTick(callback: Function, ...args: any[]): void;
-        release: ProcessRelease;
-        umask(mask?: number): number;
-        uptime(): number;
-        hrtime(time?: [number, number]): [number, number];
-        domain: Domain;
-
-        // Worker
-        send?(message: any, sendHandle?: any): void;
-        disconnect(): void;
-        connected: boolean;
-
-        /**
-         * The `process.allowedNodeEnvironmentFlags` property is a special,
-         * read-only `Set` of flags allowable within the [`NODE_OPTIONS`][]
-         * environment variable.
-         */
-        allowedNodeEnvironmentFlags: ReadonlySet<string>;
-
-        /**
-         * EventEmitter
-         *   1. beforeExit
-         *   2. disconnect
-         *   3. exit
-         *   4. message
-         *   5. rejectionHandled
-         *   6. uncaughtException
-         *   7. unhandledRejection
-         *   8. warning
-         *   9. message
-         *  10. <All OS Signals>
-         *  11. newListener/removeListener inherited from EventEmitter
-         */
-        addListener(event: "beforeExit", listener: BeforeExitListener): this;
-        addListener(event: "disconnect", listener: DisconnectListener): this;
-        addListener(event: "exit", listener: ExitListener): this;
-        addListener(event: "rejectionHandled", listener: RejectionHandledListener): this;
-        addListener(event: "uncaughtException", listener: UncaughtExceptionListener): this;
-        addListener(event: "unhandledRejection", listener: UnhandledRejectionListener): this;
-        addListener(event: "warning", listener: WarningListener): this;
-        addListener(event: "message", listener: MessageListener): this;
-        addListener(event: Signals, listener: SignalsListener): this;
-        addListener(event: "newListener", listener: NewListenerListener): this;
-        addListener(event: "removeListener", listener: RemoveListenerListener): this;
-        addListener(event: "multipleResolves", listener: MultipleResolveListener): this;
-
-        emit(event: "beforeExit", code: number): boolean;
-        emit(event: "disconnect"): boolean;
-        emit(event: "exit", code: number): boolean;
-        emit(event: "rejectionHandled", promise: Promise<any>): boolean;
-        emit(event: "uncaughtException", error: Error): boolean;
-        emit(event: "unhandledRejection", reason: any, promise: Promise<any>): boolean;
-        emit(event: "warning", warning: Error): boolean;
-        emit(event: "message", message: any, sendHandle: any): this;
-        emit(event: Signals, signal: Signals): boolean;
-        emit(event: "newListener", eventName: string | symbol, listener: (...args: any[]) => void): this;
-        emit(event: "removeListener", eventName: string, listener: (...args: any[]) => void): this;
-        emit(event: "multipleResolves", listener: MultipleResolveListener): this;
-
-        on(event: "beforeExit", listener: BeforeExitListener): this;
-        on(event: "disconnect", listener: DisconnectListener): this;
-        on(event: "exit", listener: ExitListener): this;
-        on(event: "rejectionHandled", listener: RejectionHandledListener): this;
-        on(event: "uncaughtException", listener: UncaughtExceptionListener): this;
-        on(event: "unhandledRejection", listener: UnhandledRejectionListener): this;
-        on(event: "warning", listener: WarningListener): this;
-        on(event: "message", listener: MessageListener): this;
-        on(event: Signals, listener: SignalsListener): this;
-        on(event: "newListener", listener: NewListenerListener): this;
-        on(event: "removeListener", listener: RemoveListenerListener): this;
-        on(event: "multipleResolves", listener: MultipleResolveListener): this;
-
-        once(event: "beforeExit", listener: BeforeExitListener): this;
-        once(event: "disconnect", listener: DisconnectListener): this;
-        once(event: "exit", listener: ExitListener): this;
-        once(event: "rejectionHandled", listener: RejectionHandledListener): this;
-        once(event: "uncaughtException", listener: UncaughtExceptionListener): this;
-        once(event: "unhandledRejection", listener: UnhandledRejectionListener): this;
-        once(event: "warning", listener: WarningListener): this;
-        once(event: "message", listener: MessageListener): this;
-        once(event: Signals, listener: SignalsListener): this;
-        once(event: "newListener", listener: NewListenerListener): this;
-        once(event: "removeListener", listener: RemoveListenerListener): this;
-        once(event: "multipleResolves", listener: MultipleResolveListener): this;
-
-        prependListener(event: "beforeExit", listener: BeforeExitListener): this;
-        prependListener(event: "disconnect", listener: DisconnectListener): this;
-        prependListener(event: "exit", listener: ExitListener): this;
-        prependListener(event: "rejectionHandled", listener: RejectionHandledListener): this;
-        prependListener(event: "uncaughtException", listener: UncaughtExceptionListener): this;
-        prependListener(event: "unhandledRejection", listener: UnhandledRejectionListener): this;
-        prependListener(event: "warning", listener: WarningListener): this;
-        prependListener(event: "message", listener: MessageListener): this;
-        prependListener(event: Signals, listener: SignalsListener): this;
-        prependListener(event: "newListener", listener: NewListenerListener): this;
-        prependListener(event: "removeListener", listener: RemoveListenerListener): this;
-        prependListener(event: "multipleResolves", listener: MultipleResolveListener): this;
-
-        prependOnceListener(event: "beforeExit", listener: BeforeExitListener): this;
-        prependOnceListener(event: "disconnect", listener: DisconnectListener): this;
-        prependOnceListener(event: "exit", listener: ExitListener): this;
-        prependOnceListener(event: "rejectionHandled", listener: RejectionHandledListener): this;
-        prependOnceListener(event: "uncaughtException", listener: UncaughtExceptionListener): this;
-        prependOnceListener(event: "unhandledRejection", listener: UnhandledRejectionListener): this;
-        prependOnceListener(event: "warning", listener: WarningListener): this;
-        prependOnceListener(event: "message", listener: MessageListener): this;
-        prependOnceListener(event: Signals, listener: SignalsListener): this;
-        prependOnceListener(event: "newListener", listener: NewListenerListener): this;
-        prependOnceListener(event: "removeListener", listener: RemoveListenerListener): this;
-        prependOnceListener(event: "multipleResolves", listener: MultipleResolveListener): this;
-
-        listeners(event: "beforeExit"): BeforeExitListener[];
-        listeners(event: "disconnect"): DisconnectListener[];
-        listeners(event: "exit"): ExitListener[];
-        listeners(event: "rejectionHandled"): RejectionHandledListener[];
-        listeners(event: "uncaughtException"): UncaughtExceptionListener[];
-        listeners(event: "unhandledRejection"): UnhandledRejectionListener[];
-        listeners(event: "warning"): WarningListener[];
-        listeners(event: "message"): MessageListener[];
-        listeners(event: Signals): SignalsListener[];
-        listeners(event: "newListener"): NewListenerListener[];
-        listeners(event: "removeListener"): RemoveListenerListener[];
-        listeners(event: "multipleResolves"): MultipleResolveListener[];
-    }
-
-    interface Global {
-        Array: typeof Array;
-        ArrayBuffer: typeof ArrayBuffer;
-        Boolean: typeof Boolean;
-        Buffer: typeof Buffer;
-        DataView: typeof DataView;
-        Date: typeof Date;
-        Error: typeof Error;
-        EvalError: typeof EvalError;
-        Float32Array: typeof Float32Array;
-        Float64Array: typeof Float64Array;
-        Function: typeof Function;
-        GLOBAL: Global;
-        Infinity: typeof Infinity;
-        Int16Array: typeof Int16Array;
-        Int32Array: typeof Int32Array;
-        Int8Array: typeof Int8Array;
-        Intl: typeof Intl;
-        JSON: typeof JSON;
-        Map: MapConstructor;
-        Math: typeof Math;
-        NaN: typeof NaN;
-        Number: typeof Number;
-        Object: typeof Object;
-        Promise: Function;
-        RangeError: typeof RangeError;
-        ReferenceError: typeof ReferenceError;
-        RegExp: typeof RegExp;
-        Set: SetConstructor;
-        String: typeof String;
-        Symbol: Function;
-        SyntaxError: typeof SyntaxError;
-        TypeError: typeof TypeError;
-        URIError: typeof URIError;
-        Uint16Array: typeof Uint16Array;
-        Uint32Array: typeof Uint32Array;
-        Uint8Array: typeof Uint8Array;
-        Uint8ClampedArray: Function;
-        WeakMap: WeakMapConstructor;
-        WeakSet: WeakSetConstructor;
-        clearImmediate: (immediateId: Immediate) => void;
-        clearInterval: (intervalId: Timeout) => void;
-        clearTimeout: (timeoutId: Timeout) => void;
-        console: typeof console;
-        decodeURI: typeof decodeURI;
-        decodeURIComponent: typeof decodeURIComponent;
-        encodeURI: typeof encodeURI;
-        encodeURIComponent: typeof encodeURIComponent;
-        escape: (str: string) => string;
-        eval: typeof eval;
-        global: Global;
-        isFinite: typeof isFinite;
-        isNaN: typeof isNaN;
-        parseFloat: typeof parseFloat;
-        parseInt: typeof parseInt;
-        process: Process;
-        root: Global;
-        setImmediate: (callback: (...args: any[]) => void, ...args: any[]) => Immediate;
-        setInterval: (callback: (...args: any[]) => void, ms: number, ...args: any[]) => Timeout;
-        setTimeout: (callback: (...args: any[]) => void, ms: number, ...args: any[]) => Timeout;
-        undefined: typeof undefined;
-        unescape: (str: string) => string;
-        gc: () => void;
-        v8debug?: any;
-    }
-
-    interface Timer {
-        ref(): void;
-        refresh(): void;
-        unref(): void;
-    }
-
-    class Immediate {
-        ref(): void;
-        unref(): void;
-        _onImmediate: Function; // to distinguish it from the Timeout class
-    }
-
-    class Timeout implements Timer {
-        ref(): void;
-        refresh(): void;
-        unref(): void;
-    }
-
-    class Module {
-        static runMain(): void;
-        static wrap(code: string): string;
-        static createRequireFromPath(path: string): (path: string) => any;
-        static builtinModules: string[];
-
-        static Module: typeof Module;
-
-        exports: any;
-        require: NodeRequireFunction;
-        id: string;
-        filename: string;
-        loaded: boolean;
-        parent: Module | null;
-        children: Module[];
-        paths: string[];
-
-        constructor(id: string, parent?: Module);
-    }
-
-    type TypedArray = Uint8Array | Uint8ClampedArray | Uint16Array | Uint32Array | Int8Array | Int16Array | Int32Array | Float32Array | Float64Array;
-}
-
-interface IterableIterator<T> { }
-
-/*----------------------------------------------*
-*                                               *
-*                   MODULES                     *
-*                                               *
-*-----------------------------------------------*/
-declare module "buffer" {
-    export const INSPECT_MAX_BYTES: number;
-    const BuffType: typeof Buffer;
-    const SlowBuffType: typeof SlowBuffer;
-    export { BuffType as Buffer, SlowBuffType as SlowBuffer };
-}
-
-declare module "querystring" {
-    interface StringifyOptions {
-        encodeURIComponent?: Function;
-    }
-
-    interface ParseOptions {
-        maxKeys?: number;
-        decodeURIComponent?: Function;
-    }
-
-    interface ParsedUrlQuery { [key: string]: string | string[]; }
-
-    function stringify(obj?: {}, sep?: string, eq?: string, options?: StringifyOptions): string;
-    function parse(str: string, sep?: string, eq?: string, options?: ParseOptions): ParsedUrlQuery;
-    function escape(str: string): string;
-    function unescape(str: string): string;
-}
-
-declare module "events" {
-    class internal extends NodeJS.EventEmitter { }
-
-    namespace internal {
-         class EventEmitter extends internal {
-            /** @deprecated since v4.0.0 */
-            static listenerCount(emitter: EventEmitter, event: string | symbol): number;
-            static defaultMaxListeners: number;
-
-            addListener(event: string | symbol, listener: (...args: any[]) => void): this;
-            on(event: string | symbol, listener: (...args: any[]) => void): this;
-            once(event: string | symbol, listener: (...args: any[]) => void): this;
-            prependListener(event: string | symbol, listener: (...args: any[]) => void): this;
-            prependOnceListener(event: string | symbol, listener: (...args: any[]) => void): this;
-            removeListener(event: string | symbol, listener: (...args: any[]) => void): this;
-            off(event: string | symbol, listener: (...args: any[]) => void): this;
-            removeAllListeners(event?: string | symbol): this;
-            setMaxListeners(n: number): this;
-            getMaxListeners(): number;
-            listeners(event: string | symbol): Function[];
-            rawListeners(event: string | symbol): Function[];
-            emit(event: string | symbol, ...args: any[]): boolean;
-            eventNames(): Array<string | symbol>;
-            listenerCount(type: string | symbol): number;
-        }
-    }
-
-    export = internal;
-}
-
-declare module "http" {
-    import * as events from "events";
-    import * as net from "net";
-    import * as stream from "stream";
-    import { URL } from "url";
-
-    // incoming headers will never contain number
-    interface IncomingHttpHeaders {
-        'accept'?: string;
-        'access-control-allow-origin'?: string;
-        'access-control-allow-credentials'?: string;
-        'access-control-expose-headers'?: string;
-        'access-control-max-age'?: string;
-        'access-control-allow-methods'?: string;
-        'access-control-allow-headers'?: string;
-        'accept-patch'?: string;
-        'accept-ranges'?: string;
-        'age'?: string;
-        'allow'?: string;
-        'alt-svc'?: string;
-        'authorization'?: string;
-        'cache-control'?: string;
-        'connection'?: string;
-        'content-disposition'?: string;
-        'content-encoding'?: string;
-        'content-language'?: string;
-        'content-length'?: string;
-        'content-location'?: string;
-        'content-range'?: string;
-        'content-type'?: string;
-        'cookie'?: string;
-        'date'?: string;
-        'expect'?: string;
-        'expires'?: string;
-        'forwarded'?: string;
-        'from'?: string;
-        'host'?: string;
-        'if-match'?: string;
-        'if-modified-since'?: string;
-        'if-none-match'?: string;
-        'if-unmodified-since'?: string;
-        'last-modified'?: string;
-        'location'?: string;
-        'pragma'?: string;
-        'proxy-authenticate'?: string;
-        'proxy-authorization'?: string;
-        'public-key-pins'?: string;
-        'range'?: string;
-        'referer'?: string;
-        'retry-after'?: string;
-        'set-cookie'?: string[];
-        'strict-transport-security'?: string;
-        'trailer'?: string;
-        'transfer-encoding'?: string;
-        'tk'?: string;
-        'upgrade'?: string;
-        'user-agent'?: string;
-        'vary'?: string;
-        'via'?: string;
-        'warning'?: string;
-        'www-authenticate'?: string;
-        [header: string]: string | string[] | undefined;
-    }
-
-    // outgoing headers allows numbers (as they are converted internally to strings)
-    interface OutgoingHttpHeaders {
-        [header: string]: number | string | string[] | undefined;
-    }
-
-    interface ClientRequestArgs {
-        protocol?: string;
-        host?: string;
-        hostname?: string;
-        family?: number;
-        port?: number | string;
-        defaultPort?: number | string;
-        localAddress?: string;
-        socketPath?: string;
-        method?: string;
-        path?: string;
-        headers?: OutgoingHttpHeaders;
-        auth?: string;
-        agent?: Agent | boolean;
-        _defaultAgent?: Agent;
-        timeout?: number;
-        setHost?: boolean;
-        // https://github.com/nodejs/node/blob/master/lib/_http_client.js#L278
-        createConnection?: (options: ClientRequestArgs, oncreate: (err: Error, socket: net.Socket) => void) => net.Socket;
-    }
-
-    class Server extends net.Server {
-        constructor(requestListener?: (req: IncomingMessage, res: ServerResponse) => void);
-
-        setTimeout(msecs?: number, callback?: () => void): this;
-        setTimeout(callback: () => void): this;
-        maxHeadersCount: number;
-        timeout: number;
-        keepAliveTimeout: number;
-    }
-
-    // https://github.com/nodejs/node/blob/master/lib/_http_outgoing.js
-    class OutgoingMessage extends stream.Writable {
-        upgrading: boolean;
-        chunkedEncoding: boolean;
-        shouldKeepAlive: boolean;
-        useChunkedEncodingByDefault: boolean;
-        sendDate: boolean;
-        finished: boolean;
-        headersSent: boolean;
-        connection: net.Socket;
-
-        constructor();
-
-        setTimeout(msecs: number, callback?: () => void): this;
-        setHeader(name: string, value: number | string | string[]): void;
-        getHeader(name: string): number | string | string[] | undefined;
-        getHeaders(): OutgoingHttpHeaders;
-        getHeaderNames(): string[];
-        hasHeader(name: string): boolean;
-        removeHeader(name: string): void;
-        addTrailers(headers: OutgoingHttpHeaders | Array<[string, string]>): void;
-        flushHeaders(): void;
-    }
-
-    // https://github.com/nodejs/node/blob/master/lib/_http_server.js#L108-L256
-    class ServerResponse extends OutgoingMessage {
-        statusCode: number;
-        statusMessage: string;
-
-        constructor(req: IncomingMessage);
-
-        assignSocket(socket: net.Socket): void;
-        detachSocket(socket: net.Socket): void;
-        // https://github.com/nodejs/node/blob/master/test/parallel/test-http-write-callbacks.js#L53
-        // no args in writeContinue callback
-        writeContinue(callback?: () => void): void;
-        writeHead(statusCode: number, reasonPhrase?: string, headers?: OutgoingHttpHeaders): void;
-        writeHead(statusCode: number, headers?: OutgoingHttpHeaders): void;
-    }
-
-    // https://github.com/nodejs/node/blob/master/lib/_http_client.js#L77
-    class ClientRequest extends OutgoingMessage {
-        connection: net.Socket;
-        socket: net.Socket;
-        aborted: number;
-
-        constructor(url: string | URL | ClientRequestArgs, cb?: (res: IncomingMessage) => void);
-
-        abort(): void;
-        onSocket(socket: net.Socket): void;
-        setTimeout(timeout: number, callback?: () => void): this;
-        setNoDelay(noDelay?: boolean): void;
-        setSocketKeepAlive(enable?: boolean, initialDelay?: number): void;
-    }
-
-    class IncomingMessage extends stream.Readable {
-        constructor(socket: net.Socket);
-
-        httpVersion: string;
-        httpVersionMajor: number;
-        httpVersionMinor: number;
-        connection: net.Socket;
-        headers: IncomingHttpHeaders;
-        rawHeaders: string[];
-        trailers: { [key: string]: string | undefined };
-        rawTrailers: string[];
-        setTimeout(msecs: number, callback: () => void): this;
-        /**
-         * Only valid for request obtained from http.Server.
-         */
-        method?: string;
-        /**
-         * Only valid for request obtained from http.Server.
-         */
-        url?: string;
-        /**
-         * Only valid for response obtained from http.ClientRequest.
-         */
-        statusCode?: number;
-        /**
-         * Only valid for response obtained from http.ClientRequest.
-         */
-        statusMessage?: string;
-        socket: net.Socket;
-        destroy(error?: Error): void;
-    }
-
-    interface AgentOptions {
-        /**
-         * Keep sockets around in a pool to be used by other requests in the future. Default = false
-         */
-        keepAlive?: boolean;
-        /**
-         * When using HTTP KeepAlive, how often to send TCP KeepAlive packets over sockets being kept alive. Default = 1000.
-         * Only relevant if keepAlive is set to true.
-         */
-        keepAliveMsecs?: number;
-        /**
-         * Maximum number of sockets to allow per host. Default for Node 0.10 is 5, default for Node 0.12 is Infinity
-         */
-        maxSockets?: number;
-        /**
-         * Maximum number of sockets to leave open in a free state. Only relevant if keepAlive is set to true. Default = 256.
-         */
-        maxFreeSockets?: number;
-        /**
-         * Socket timeout in milliseconds. This will set the timeout after the socket is connected.
-         */
-        timeout?: number;
-    }
-
-    class Agent {
-        maxFreeSockets: number;
-        maxSockets: number;
-        sockets: any;
-        requests: any;
-
-        constructor(opts?: AgentOptions);
-
-        /**
-         * Destroy any sockets that are currently in use by the agent.
-         * It is usually not necessary to do this. However, if you are using an agent with KeepAlive enabled,
-         * then it is best to explicitly shut down the agent when you know that it will no longer be used. Otherwise,
-         * sockets may hang open for quite a long time before the server terminates them.
-         */
-        destroy(): void;
-    }
-
-    const METHODS: string[];
-
-    const STATUS_CODES: {
-        [errorCode: number]: string | undefined;
-        [errorCode: string]: string | undefined;
-    };
-
-    function createServer(requestListener?: (request: IncomingMessage, response: ServerResponse) => void): Server;
-    function createClient(port?: number, host?: string): any;
-
-    // although RequestOptions are passed as ClientRequestArgs to ClientRequest directly,
-    // create interface RequestOptions would make the naming more clear to developers
-    interface RequestOptions extends ClientRequestArgs { }
-    function request(options: RequestOptions | string | URL, callback?: (res: IncomingMessage) => void): ClientRequest;
-    function request(url: string | URL, options: RequestOptions, callback?: (res: IncomingMessage) => void): ClientRequest;
-    function get(options: RequestOptions | string | URL, callback?: (res: IncomingMessage) => void): ClientRequest;
-    function get(url: string | URL, options: RequestOptions, callback?: (res: IncomingMessage) => void): ClientRequest;
-    let globalAgent: Agent;
-}
-
-declare module "cluster" {
-    import * as child from "child_process";
-    import * as events from "events";
-    import * as net from "net";
-
-    // interfaces
-    interface ClusterSettings {
-        execArgv?: string[]; // default: process.execArgv
-        exec?: string;
-        args?: string[];
-        silent?: boolean;
-        stdio?: any[];
-        uid?: number;
-        gid?: number;
-        inspectPort?: number | (() => number);
-    }
-
-    interface Address {
-        address: string;
-        port: number;
-        addressType: number | "udp4" | "udp6";  // 4, 6, -1, "udp4", "udp6"
-    }
-
-    class Worker extends events.EventEmitter {
-        id: number;
-        process: child.ChildProcess;
-        suicide: boolean;
-        send(message: any, sendHandle?: any, callback?: (error: Error) => void): boolean;
-        kill(signal?: string): void;
-        destroy(signal?: string): void;
-        disconnect(): void;
-        isConnected(): boolean;
-        isDead(): boolean;
-        exitedAfterDisconnect: boolean;
-
-        /**
-         * events.EventEmitter
-         *   1. disconnect
-         *   2. error
-         *   3. exit
-         *   4. listening
-         *   5. message
-         *   6. online
-         */
-        addListener(event: string, listener: (...args: any[]) => void): this;
-        addListener(event: "disconnect", listener: () => void): this;
-        addListener(event: "error", listener: (error: Error) => void): this;
-        addListener(event: "exit", listener: (code: number, signal: string) => void): this;
-        addListener(event: "listening", listener: (address: Address) => void): this;
-        addListener(event: "message", listener: (message: any, handle: net.Socket | net.Server) => void): this;  // the handle is a net.Socket or net.Server object, or undefined.
-        addListener(event: "online", listener: () => void): this;
-
-        emit(event: string | symbol, ...args: any[]): boolean;
-        emit(event: "disconnect"): boolean;
-        emit(event: "error", error: Error): boolean;
-        emit(event: "exit", code: number, signal: string): boolean;
-        emit(event: "listening", address: Address): boolean;
-        emit(event: "message", message: any, handle: net.Socket | net.Server): boolean;
-        emit(event: "online"): boolean;
-
-        on(event: string, listener: (...args: any[]) => void): this;
-        on(event: "disconnect", listener: () => void): this;
-        on(event: "error", listener: (error: Error) => void): this;
-        on(event: "exit", listener: (code: number, signal: string) => void): this;
-        on(event: "listening", listener: (address: Address) => void): this;
-        on(event: "message", listener: (message: any, handle: net.Socket | net.Server) => void): this;  // the handle is a net.Socket or net.Server object, or undefined.
-        on(event: "online", listener: () => void): this;
-
-        once(event: string, listener: (...args: any[]) => void): this;
-        once(event: "disconnect", listener: () => void): this;
-        once(event: "error", listener: (error: Error) => void): this;
-        once(event: "exit", listener: (code: number, signal: string) => void): this;
-        once(event: "listening", listener: (address: Address) => void): this;
-        once(event: "message", listener: (message: any, handle: net.Socket | net.Server) => void): this;  // the handle is a net.Socket or net.Server object, or undefined.
-        once(event: "online", listener: () => void): this;
-
-        prependListener(event: string, listener: (...args: any[]) => void): this;
-        prependListener(event: "disconnect", listener: () => void): this;
-        prependListener(event: "error", listener: (error: Error) => void): this;
-        prependListener(event: "exit", listener: (code: number, signal: string) => void): this;
-        prependListener(event: "listening", listener: (address: Address) => void): this;
-        prependListener(event: "message", listener: (message: any, handle: net.Socket | net.Server) => void): this;  // the handle is a net.Socket or net.Server object, or undefined.
-        prependListener(event: "online", listener: () => void): this;
-
-        prependOnceListener(event: string, listener: (...args: any[]) => void): this;
-        prependOnceListener(event: "disconnect", listener: () => void): this;
-        prependOnceListener(event: "error", listener: (error: Error) => void): this;
-        prependOnceListener(event: "exit", listener: (code: number, signal: string) => void): this;
-        prependOnceListener(event: "listening", listener: (address: Address) => void): this;
-        prependOnceListener(event: "message", listener: (message: any, handle: net.Socket | net.Server) => void): this;  // the handle is a net.Socket or net.Server object, or undefined.
-        prependOnceListener(event: "online", listener: () => void): this;
-    }
-
-    interface Cluster extends events.EventEmitter {
-        Worker: Worker;
-        disconnect(callback?: Function): void;
-        fork(env?: any): Worker;
-        isMaster: boolean;
-        isWorker: boolean;
-        // TODO: cluster.schedulingPolicy
-        settings: ClusterSettings;
-        setupMaster(settings?: ClusterSettings): void;
-        worker?: Worker;
-        workers?: {
-            [index: string]: Worker | undefined
-        };
-
-        /**
-         * events.EventEmitter
-         *   1. disconnect
-         *   2. exit
-         *   3. fork
-         *   4. listening
-         *   5. message
-         *   6. online
-         *   7. setup
-         */
-        addListener(event: string, listener: (...args: any[]) => void): this;
-        addListener(event: "disconnect", listener: (worker: Worker) => void): this;
-        addListener(event: "exit", listener: (worker: Worker, code: number, signal: string) => void): this;
-        addListener(event: "fork", listener: (worker: Worker) => void): this;
-        addListener(event: "listening", listener: (worker: Worker, address: Address) => void): this;
-        addListener(event: "message", listener: (worker: Worker, message: any, handle: net.Socket | net.Server) => void): this;  // the handle is a net.Socket or net.Server object, or undefined.
-        addListener(event: "online", listener: (worker: Worker) => void): this;
-        addListener(event: "setup", listener: (settings: any) => void): this;
-
-        emit(event: string | symbol, ...args: any[]): boolean;
-        emit(event: "disconnect", worker: Worker): boolean;
-        emit(event: "exit", worker: Worker, code: number, signal: string): boolean;
-        emit(event: "fork", worker: Worker): boolean;
-        emit(event: "listening", worker: Worker, address: Address): boolean;
-        emit(event: "message", worker: Worker, message: any, handle: net.Socket | net.Server): boolean;
-        emit(event: "online", worker: Worker): boolean;
-        emit(event: "setup", settings: any): boolean;
-
-        on(event: string, listener: (...args: any[]) => void): this;
-        on(event: "disconnect", listener: (worker: Worker) => void): this;
-        on(event: "exit", listener: (worker: Worker, code: number, signal: string) => void): this;
-        on(event: "fork", listener: (worker: Worker) => void): this;
-        on(event: "listening", listener: (worker: Worker, address: Address) => void): this;
-        on(event: "message", listener: (worker: Worker, message: any, handle: net.Socket | net.Server) => void): this;  // the handle is a net.Socket or net.Server object, or undefined.
-        on(event: "online", listener: (worker: Worker) => void): this;
-        on(event: "setup", listener: (settings: any) => void): this;
-
-        once(event: string, listener: (...args: any[]) => void): this;
-        once(event: "disconnect", listener: (worker: Worker) => void): this;
-        once(event: "exit", listener: (worker: Worker, code: number, signal: string) => void): this;
-        once(event: "fork", listener: (worker: Worker) => void): this;
-        once(event: "listening", listener: (worker: Worker, address: Address) => void): this;
-        once(event: "message", listener: (worker: Worker, message: any, handle: net.Socket | net.Server) => void): this;  // the handle is a net.Socket or net.Server object, or undefined.
-        once(event: "online", listener: (worker: Worker) => void): this;
-        once(event: "setup", listener: (settings: any) => void): this;
-
-        prependListener(event: string, listener: (...args: any[]) => void): this;
-        prependListener(event: "disconnect", listener: (worker: Worker) => void): this;
-        prependListener(event: "exit", listener: (worker: Worker, code: number, signal: string) => void): this;
-        prependListener(event: "fork", listener: (worker: Worker) => void): this;
-        prependListener(event: "listening", listener: (worker: Worker, address: Address) => void): this;
-        prependListener(event: "message", listener: (worker: Worker, message: any, handle: net.Socket | net.Server) => void): this;  // the handle is a net.Socket or net.Server object, or undefined.
-        prependListener(event: "online", listener: (worker: Worker) => void): this;
-        prependListener(event: "setup", listener: (settings: any) => void): this;
-
-        prependOnceListener(event: string, listener: (...args: any[]) => void): this;
-        prependOnceListener(event: "disconnect", listener: (worker: Worker) => void): this;
-        prependOnceListener(event: "exit", listener: (worker: Worker, code: number, signal: string) => void): this;
-        prependOnceListener(event: "fork", listener: (worker: Worker) => void): this;
-        prependOnceListener(event: "listening", listener: (worker: Worker, address: Address) => void): this;
-        // the handle is a net.Socket or net.Server object, or undefined.
-        prependOnceListener(event: "message", listener: (worker: Worker, message: any, handle: net.Socket | net.Server) => void): this;
-        prependOnceListener(event: "online", listener: (worker: Worker) => void): this;
-        prependOnceListener(event: "setup", listener: (settings: any) => void): this;
-    }
-
-    function disconnect(callback?: Function): void;
-    function fork(env?: any): Worker;
-    const isMaster: boolean;
-    const isWorker: boolean;
-    // TODO: cluster.schedulingPolicy
-    const settings: ClusterSettings;
-    function setupMaster(settings?: ClusterSettings): void;
-    const worker: Worker;
-    const workers: {
-        [index: string]: Worker | undefined
-    };
-
-    /**
-     * events.EventEmitter
-     *   1. disconnect
-     *   2. exit
-     *   3. fork
-     *   4. listening
-     *   5. message
-     *   6. online
-     *   7. setup
-     */
-    function addListener(event: string, listener: (...args: any[]) => void): Cluster;
-    function addListener(event: "disconnect", listener: (worker: Worker) => void): Cluster;
-    function addListener(event: "exit", listener: (worker: Worker, code: number, signal: string) => void): Cluster;
-    function addListener(event: "fork", listener: (worker: Worker) => void): Cluster;
-    function addListener(event: "listening", listener: (worker: Worker, address: Address) => void): Cluster;
-     // the handle is a net.Socket or net.Server object, or undefined.
-    function addListener(event: "message", listener: (worker: Worker, message: any, handle: net.Socket | net.Server) => void): Cluster;
-    function addListener(event: "online", listener: (worker: Worker) => void): Cluster;
-    function addListener(event: "setup", listener: (settings: any) => void): Cluster;
-
-    function emit(event: string | symbol, ...args: any[]): boolean;
-    function emit(event: "disconnect", worker: Worker): boolean;
-    function emit(event: "exit", worker: Worker, code: number, signal: string): boolean;
-    function emit(event: "fork", worker: Worker): boolean;
-    function emit(event: "listening", worker: Worker, address: Address): boolean;
-    function emit(event: "message", worker: Worker, message: any, handle: net.Socket | net.Server): boolean;
-    function emit(event: "online", worker: Worker): boolean;
-    function emit(event: "setup", settings: any): boolean;
-
-    function on(event: string, listener: (...args: any[]) => void): Cluster;
-    function on(event: "disconnect", listener: (worker: Worker) => void): Cluster;
-    function on(event: "exit", listener: (worker: Worker, code: number, signal: string) => void): Cluster;
-    function on(event: "fork", listener: (worker: Worker) => void): Cluster;
-    function on(event: "listening", listener: (worker: Worker, address: Address) => void): Cluster;
-    function on(event: "message", listener: (worker: Worker, message: any, handle: net.Socket | net.Server) => void): Cluster;  // the handle is a net.Socket or net.Server object, or undefined.
-    function on(event: "online", listener: (worker: Worker) => void): Cluster;
-    function on(event: "setup", listener: (settings: any) => void): Cluster;
-
-    function once(event: string, listener: (...args: any[]) => void): Cluster;
-    function once(event: "disconnect", listener: (worker: Worker) => void): Cluster;
-    function once(event: "exit", listener: (worker: Worker, code: number, signal: string) => void): Cluster;
-    function once(event: "fork", listener: (worker: Worker) => void): Cluster;
-    function once(event: "listening", listener: (worker: Worker, address: Address) => void): Cluster;
-    function once(event: "message", listener: (worker: Worker, message: any, handle: net.Socket | net.Server) => void): Cluster;  // the handle is a net.Socket or net.Server object, or undefined.
-    function once(event: "online", listener: (worker: Worker) => void): Cluster;
-    function once(event: "setup", listener: (settings: any) => void): Cluster;
-
-    function removeListener(event: string, listener: (...args: any[]) => void): Cluster;
-    function removeAllListeners(event?: string): Cluster;
-    function setMaxListeners(n: number): Cluster;
-    function getMaxListeners(): number;
-    function listeners(event: string): Function[];
-    function listenerCount(type: string): number;
-
-    function prependListener(event: string, listener: (...args: any[]) => void): Cluster;
-    function prependListener(event: "disconnect", listener: (worker: Worker) => void): Cluster;
-    function prependListener(event: "exit", listener: (worker: Worker, code: number, signal: string) => void): Cluster;
-    function prependListener(event: "fork", listener: (worker: Worker) => void): Cluster;
-    function prependListener(event: "listening", listener: (worker: Worker, address: Address) => void): Cluster;
-     // the handle is a net.Socket or net.Server object, or undefined.
-    function prependListener(event: "message", listener: (worker: Worker, message: any, handle: net.Socket | net.Server) => void): Cluster;
-    function prependListener(event: "online", listener: (worker: Worker) => void): Cluster;
-    function prependListener(event: "setup", listener: (settings: any) => void): Cluster;
-
-    function prependOnceListener(event: string, listener: (...args: any[]) => void): Cluster;
-    function prependOnceListener(event: "disconnect", listener: (worker: Worker) => void): Cluster;
-    function prependOnceListener(event: "exit", listener: (worker: Worker, code: number, signal: string) => void): Cluster;
-    function prependOnceListener(event: "fork", listener: (worker: Worker) => void): Cluster;
-    function prependOnceListener(event: "listening", listener: (worker: Worker, address: Address) => void): Cluster;
-     // the handle is a net.Socket or net.Server object, or undefined.
-    function prependOnceListener(event: "message", listener: (worker: Worker, message: any, handle: net.Socket | net.Server) => void): Cluster;
-    function prependOnceListener(event: "online", listener: (worker: Worker) => void): Cluster;
-    function prependOnceListener(event: "setup", listener: (settings: any) => void): Cluster;
-
-    function eventNames(): string[];
-}
-
-declare module "worker_threads" {
-    import { EventEmitter } from "events";
-    import { Readable, Writable } from "stream";
-
-    const isMainThread: boolean;
-    const parentPort: null | MessagePort;
-    const threadId: number;
-    const workerData: any;
-
-    class MessageChannel {
-        readonly port1: MessagePort;
-        readonly port2: MessagePort;
-    }
-
-    class MessagePort extends EventEmitter {
-        close(): void;
-        postMessage(value: any, transferList?: Array<ArrayBuffer | MessagePort>): void;
-        ref(): void;
-        unref(): void;
-        start(): void;
-
-        addListener(event: "close", listener: () => void): this;
-        addListener(event: "message", listener: (value: any) => void): this;
-        addListener(event: string | symbol, listener: (...args: any[]) => void): this;
-
-        emit(event: "close"): boolean;
-        emit(event: "message", value: any): boolean;
-        emit(event: string | symbol, ...args: any[]): boolean;
-
-        on(event: "close", listener: () => void): this;
-        on(event: "message", listener: (value: any) => void): this;
-        on(event: string | symbol, listener: (...args: any[]) => void): this;
-
-        once(event: "close", listener: () => void): this;
-        once(event: "message", listener: (value: any) => void): this;
-        once(event: string | symbol, listener: (...args: any[]) => void): this;
-
-        prependListener(event: "close", listener: () => void): this;
-        prependListener(event: "message", listener: (value: any) => void): this;
-        prependListener(event: string | symbol, listener: (...args: any[]) => void): this;
-
-        prependOnceListener(event: "close", listener: () => void): this;
-        prependOnceListener(event: "message", listener: (value: any) => void): this;
-        prependOnceListener(event: string | symbol, listener: (...args: any[]) => void): this;
-
-        removeListener(event: "close", listener: () => void): this;
-        removeListener(event: "message", listener: (value: any) => void): this;
-        removeListener(event: string | symbol, listener: (...args: any[]) => void): this;
-
-        off(event: "close", listener: () => void): this;
-        off(event: "message", listener: (value: any) => void): this;
-        off(event: string | symbol, listener: (...args: any[]) => void): this;
-    }
-
-    interface WorkerOptions {
-        eval?: boolean;
-        workerData?: any;
-        stdin?: boolean;
-        stdout?: boolean;
-        stderr?: boolean;
-    }
-
-    class Worker extends EventEmitter {
-        readonly stdin: Writable | null;
-        readonly stdout: Readable;
-        readonly stderr: Readable;
-        readonly threadId: number;
-
-        constructor(filename: string, options?: WorkerOptions);
-
-        postMessage(value: any, transferList?: Array<ArrayBuffer | MessagePort>): void;
-        ref(): void;
-        unref(): void;
-        terminate(callback?: (err: any, exitCode: number) => void): void;
-
-        addListener(event: "error", listener: (err: any) => void): this;
-        addListener(event: "exit", listener: (exitCode: number) => void): this;
-        addListener(event: "message", listener: (value: any) => void): this;
-        addListener(event: "online", listener: () => void): this;
-        addListener(event: string | symbol, listener: (...args: any[]) => void): this;
-
-        emit(event: "error", err: any): boolean;
-        emit(event: "exit", exitCode: number): boolean;
-        emit(event: "message", value: any): boolean;
-        emit(event: "online"): boolean;
-        emit(event: string | symbol, ...args: any[]): boolean;
-
-        on(event: "error", listener: (err: any) => void): this;
-        on(event: "exit", listener: (exitCode: number) => void): this;
-        on(event: "message", listener: (value: any) => void): this;
-        on(event: "online", listener: () => void): this;
-        on(event: string | symbol, listener: (...args: any[]) => void): this;
-
-        once(event: "error", listener: (err: any) => void): this;
-        once(event: "exit", listener: (exitCode: number) => void): this;
-        once(event: "message", listener: (value: any) => void): this;
-        once(event: "online", listener: () => void): this;
-        once(event: string | symbol, listener: (...args: any[]) => void): this;
-
-        prependListener(event: "error", listener: (err: any) => void): this;
-        prependListener(event: "exit", listener: (exitCode: number) => void): this;
-        prependListener(event: "message", listener: (value: any) => void): this;
-        prependListener(event: "online", listener: () => void): this;
-        prependListener(event: string | symbol, listener: (...args: any[]) => void): this;
-
-        prependOnceListener(event: "error", listener: (err: any) => void): this;
-        prependOnceListener(event: "exit", listener: (exitCode: number) => void): this;
-        prependOnceListener(event: "message", listener: (value: any) => void): this;
-        prependOnceListener(event: "online", listener: () => void): this;
-        prependOnceListener(event: string | symbol, listener: (...args: any[]) => void): this;
-
-        removeListener(event: "error", listener: (err: any) => void): this;
-        removeListener(event: "exit", listener: (exitCode: number) => void): this;
-        removeListener(event: "message", listener: (value: any) => void): this;
-        removeListener(event: "online", listener: () => void): this;
-        removeListener(event: string | symbol, listener: (...args: any[]) => void): this;
-
-        off(event: "error", listener: (err: any) => void): this;
-        off(event: "exit", listener: (exitCode: number) => void): this;
-        off(event: "message", listener: (value: any) => void): this;
-        off(event: "online", listener: () => void): this;
-        off(event: string | symbol, listener: (...args: any[]) => void): this;
-    }
-}
-
-declare module "zlib" {
-    import * as stream from "stream";
-
-    interface ZlibOptions {
-        flush?: number; // default: zlib.constants.Z_NO_FLUSH
-        finishFlush?: number; // default: zlib.constants.Z_FINISH
-        chunkSize?: number; // default: 16*1024
-        windowBits?: number;
-        level?: number; // compression only
-        memLevel?: number; // compression only
-        strategy?: number; // compression only
-        dictionary?: Buffer | NodeJS.TypedArray | DataView | ArrayBuffer; // deflate/inflate only, empty dictionary by default
-    }
-
-    interface Zlib {
-        /** @deprecated Use bytesWritten instead. */
-        readonly bytesRead: number;
-        readonly bytesWritten: number;
-        close(callback?: () => void): void;
-        flush(kind?: number | (() => void), callback?: () => void): void;
-    }
-
-    interface ZlibParams {
-        params(level: number, strategy: number, callback: () => void): void;
-    }
-
-    interface ZlibReset {
-        reset(): void;
-    }
-
-    interface Gzip extends stream.Transform, Zlib { }
-    interface Gunzip extends stream.Transform, Zlib { }
-    interface Deflate extends stream.Transform, Zlib, ZlibReset, ZlibParams { }
-    interface Inflate extends stream.Transform, Zlib, ZlibReset { }
-    interface DeflateRaw extends stream.Transform, Zlib, ZlibReset, ZlibParams { }
-    interface InflateRaw extends stream.Transform, Zlib, ZlibReset { }
-    interface Unzip extends stream.Transform, Zlib { }
-
-    function createGzip(options?: ZlibOptions): Gzip;
-    function createGunzip(options?: ZlibOptions): Gunzip;
-    function createDeflate(options?: ZlibOptions): Deflate;
-    function createInflate(options?: ZlibOptions): Inflate;
-    function createDeflateRaw(options?: ZlibOptions): DeflateRaw;
-    function createInflateRaw(options?: ZlibOptions): InflateRaw;
-    function createUnzip(options?: ZlibOptions): Unzip;
-
-    type InputType = string | Buffer | DataView | ArrayBuffer | NodeJS.TypedArray;
-    function deflate(buf: InputType, callback: (error: Error | null, result: Buffer) => void): void;
-    function deflate(buf: InputType, options: ZlibOptions, callback: (error: Error | null, result: Buffer) => void): void;
-    function deflateSync(buf: InputType, options?: ZlibOptions): Buffer;
-    function deflateRaw(buf: InputType, callback: (error: Error | null, result: Buffer) => void): void;
-    function deflateRaw(buf: InputType, options: ZlibOptions, callback: (error: Error | null, result: Buffer) => void): void;
-    function deflateRawSync(buf: InputType, options?: ZlibOptions): Buffer;
-    function gzip(buf: InputType, callback: (error: Error | null, result: Buffer) => void): void;
-    function gzip(buf: InputType, options: ZlibOptions, callback: (error: Error | null, result: Buffer) => void): void;
-    function gzipSync(buf: InputType, options?: ZlibOptions): Buffer;
-    function gunzip(buf: InputType, callback: (error: Error | null, result: Buffer) => void): void;
-    function gunzip(buf: InputType, options: ZlibOptions, callback: (error: Error | null, result: Buffer) => void): void;
-    function gunzipSync(buf: InputType, options?: ZlibOptions): Buffer;
-    function inflate(buf: InputType, callback: (error: Error | null, result: Buffer) => void): void;
-    function inflate(buf: InputType, options: ZlibOptions, callback: (error: Error | null, result: Buffer) => void): void;
-    function inflateSync(buf: InputType, options?: ZlibOptions): Buffer;
-    function inflateRaw(buf: InputType, callback: (error: Error | null, result: Buffer) => void): void;
-    function inflateRaw(buf: InputType, options: ZlibOptions, callback: (error: Error | null, result: Buffer) => void): void;
-    function inflateRawSync(buf: InputType, options?: ZlibOptions): Buffer;
-    function unzip(buf: InputType, callback: (error: Error | null, result: Buffer) => void): void;
-    function unzip(buf: InputType, options: ZlibOptions, callback: (error: Error | null, result: Buffer) => void): void;
-    function unzipSync(buf: InputType, options?: ZlibOptions): Buffer;
-
-    namespace constants {
-        // Allowed flush values.
-
-        const Z_NO_FLUSH: number;
-        const Z_PARTIAL_FLUSH: number;
-        const Z_SYNC_FLUSH: number;
-        const Z_FULL_FLUSH: number;
-        const Z_FINISH: number;
-        const Z_BLOCK: number;
-        const Z_TREES: number;
-
-        // Return codes for the compression/decompression functions. Negative values are errors, positive values are used for special but normal events.
-
-        const Z_OK: number;
-        const Z_STREAM_END: number;
-        const Z_NEED_DICT: number;
-        const Z_ERRNO: number;
-        const Z_STREAM_ERROR: number;
-        const Z_DATA_ERROR: number;
-        const Z_MEM_ERROR: number;
-        const Z_BUF_ERROR: number;
-        const Z_VERSION_ERROR: number;
-
-        // Compression levels.
-
-        const Z_NO_COMPRESSION: number;
-        const Z_BEST_SPEED: number;
-        const Z_BEST_COMPRESSION: number;
-        const Z_DEFAULT_COMPRESSION: number;
-
-        // Compression strategy.
-
-        const Z_FILTERED: number;
-        const Z_HUFFMAN_ONLY: number;
-        const Z_RLE: number;
-        const Z_FIXED: number;
-        const Z_DEFAULT_STRATEGY: number;
-    }
-
-    // Constants
-    const Z_NO_FLUSH: number;
-    const Z_PARTIAL_FLUSH: number;
-    const Z_SYNC_FLUSH: number;
-    const Z_FULL_FLUSH: number;
-    const Z_FINISH: number;
-    const Z_BLOCK: number;
-    const Z_TREES: number;
-    const Z_OK: number;
-    const Z_STREAM_END: number;
-    const Z_NEED_DICT: number;
-    const Z_ERRNO: number;
-    const Z_STREAM_ERROR: number;
-    const Z_DATA_ERROR: number;
-    const Z_MEM_ERROR: number;
-    const Z_BUF_ERROR: number;
-    const Z_VERSION_ERROR: number;
-    const Z_NO_COMPRESSION: number;
-    const Z_BEST_SPEED: number;
-    const Z_BEST_COMPRESSION: number;
-    const Z_DEFAULT_COMPRESSION: number;
-    const Z_FILTERED: number;
-    const Z_HUFFMAN_ONLY: number;
-    const Z_RLE: number;
-    const Z_FIXED: number;
-    const Z_DEFAULT_STRATEGY: number;
-    const Z_BINARY: number;
-    const Z_TEXT: number;
-    const Z_ASCII: number;
-    const Z_UNKNOWN: number;
-    const Z_DEFLATED: number;
-}
-
-declare module "os" {
-    interface CpuInfo {
-        model: string;
-        speed: number;
-        times: {
-            user: number;
-            nice: number;
-            sys: number;
-            idle: number;
-            irq: number;
-        };
-    }
-
-    interface NetworkInterfaceBase {
-        address: string;
-        netmask: string;
-        mac: string;
-        internal: boolean;
-        cidr: string | null;
-    }
-
-    interface NetworkInterfaceInfoIPv4 extends NetworkInterfaceBase {
-        family: "IPv4";
-    }
-
-    interface NetworkInterfaceInfoIPv6 extends NetworkInterfaceBase {
-        family: "IPv6";
-        scopeid: number;
-    }
-
-    type NetworkInterfaceInfo = NetworkInterfaceInfoIPv4 | NetworkInterfaceInfoIPv6;
-
-    function hostname(): string;
-    function loadavg(): number[];
-    function uptime(): number;
-    function freemem(): number;
-    function totalmem(): number;
-    function cpus(): CpuInfo[];
-    function type(): string;
-    function release(): string;
-    function networkInterfaces(): { [index: string]: NetworkInterfaceInfo[] };
-    function homedir(): string;
-    function userInfo(options?: { encoding: string }): { username: string, uid: number, gid: number, shell: any, homedir: string };
-    const constants: {
-        UV_UDP_REUSEADDR: number;
-        signals: {
-            SIGHUP: number;
-            SIGINT: number;
-            SIGQUIT: number;
-            SIGILL: number;
-            SIGTRAP: number;
-            SIGABRT: number;
-            SIGIOT: number;
-            SIGBUS: number;
-            SIGFPE: number;
-            SIGKILL: number;
-            SIGUSR1: number;
-            SIGSEGV: number;
-            SIGUSR2: number;
-            SIGPIPE: number;
-            SIGALRM: number;
-            SIGTERM: number;
-            SIGCHLD: number;
-            SIGSTKFLT: number;
-            SIGCONT: number;
-            SIGSTOP: number;
-            SIGTSTP: number;
-            SIGTTIN: number;
-            SIGTTOU: number;
-            SIGURG: number;
-            SIGXCPU: number;
-            SIGXFSZ: number;
-            SIGVTALRM: number;
-            SIGPROF: number;
-            SIGWINCH: number;
-            SIGIO: number;
-            SIGPOLL: number;
-            SIGPWR: number;
-            SIGSYS: number;
-            SIGUNUSED: number;
-        };
-        errno: {
-            E2BIG: number;
-            EACCES: number;
-            EADDRINUSE: number;
-            EADDRNOTAVAIL: number;
-            EAFNOSUPPORT: number;
-            EAGAIN: number;
-            EALREADY: number;
-            EBADF: number;
-            EBADMSG: number;
-            EBUSY: number;
-            ECANCELED: number;
-            ECHILD: number;
-            ECONNABORTED: number;
-            ECONNREFUSED: number;
-            ECONNRESET: number;
-            EDEADLK: number;
-            EDESTADDRREQ: number;
-            EDOM: number;
-            EDQUOT: number;
-            EEXIST: number;
-            EFAULT: number;
-            EFBIG: number;
-            EHOSTUNREACH: number;
-            EIDRM: number;
-            EILSEQ: number;
-            EINPROGRESS: number;
-            EINTR: number;
-            EINVAL: number;
-            EIO: number;
-            EISCONN: number;
-            EISDIR: number;
-            ELOOP: number;
-            EMFILE: number;
-            EMLINK: number;
-            EMSGSIZE: number;
-            EMULTIHOP: number;
-            ENAMETOOLONG: number;
-            ENETDOWN: number;
-            ENETRESET: number;
-            ENETUNREACH: number;
-            ENFILE: number;
-            ENOBUFS: number;
-            ENODATA: number;
-            ENODEV: number;
-            ENOENT: number;
-            ENOEXEC: number;
-            ENOLCK: number;
-            ENOLINK: number;
-            ENOMEM: number;
-            ENOMSG: number;
-            ENOPROTOOPT: number;
-            ENOSPC: number;
-            ENOSR: number;
-            ENOSTR: number;
-            ENOSYS: number;
-            ENOTCONN: number;
-            ENOTDIR: number;
-            ENOTEMPTY: number;
-            ENOTSOCK: number;
-            ENOTSUP: number;
-            ENOTTY: number;
-            ENXIO: number;
-            EOPNOTSUPP: number;
-            EOVERFLOW: number;
-            EPERM: number;
-            EPIPE: number;
-            EPROTO: number;
-            EPROTONOSUPPORT: number;
-            EPROTOTYPE: number;
-            ERANGE: number;
-            EROFS: number;
-            ESPIPE: number;
-            ESRCH: number;
-            ESTALE: number;
-            ETIME: number;
-            ETIMEDOUT: number;
-            ETXTBSY: number;
-            EWOULDBLOCK: number;
-            EXDEV: number;
-        };
-        priority: {
-            PRIORITY_LOW: number;
-            PRIORITY_BELOW_NORMAL: number;
-            PRIORITY_NORMAL: number;
-            PRIORITY_ABOVE_NORMAL: number;
-            PRIORITY_HIGH: number;
-            PRIORITY_HIGHEST: number;
-        }
-    };
-    function arch(): string;
-    function platform(): NodeJS.Platform;
-    function tmpdir(): string;
-    const EOL: string;
-    function endianness(): "BE" | "LE";
-    /**
-     * Gets the priority of a process.
-     * Defaults to current process.
-     */
-    function getPriority(pid?: number): number;
-    /**
-     * Sets the priority of the current process.
-     * @param priority Must be in range of -20 to 19
-     */
-    function setPriority(priority: number): void;
-    /**
-     * Sets the priority of the process specified process.
-     * @param priority Must be in range of -20 to 19
-     */
-    function setPriority(pid: number, priority: number): void;
-}
-
-declare module "https" {
-    import * as tls from "tls";
-    import * as events from "events";
-    import * as http from "http";
-    import { URL } from "url";
-
-    type ServerOptions = tls.SecureContextOptions & tls.TlsOptions;
-
-    type RequestOptions = http.RequestOptions & tls.SecureContextOptions & {
-        rejectUnauthorized?: boolean; // Defaults to true
-        servername?: string; // SNI TLS Extension
-    };
-
-    interface AgentOptions extends http.AgentOptions, tls.ConnectionOptions {
-        rejectUnauthorized?: boolean;
-        maxCachedSessions?: number;
-    }
-
-    class Agent extends http.Agent {
-        constructor(options?: AgentOptions);
-        options: AgentOptions;
-    }
-
-    class Server extends tls.Server {
-        setTimeout(callback: () => void): this;
-        setTimeout(msecs?: number, callback?: () => void): this;
-        timeout: number;
-        keepAliveTimeout: number;
-    }
-
-    function createServer(options: ServerOptions, requestListener?: (req: http.IncomingMessage, res: http.ServerResponse) => void): Server;
-    function request(options: RequestOptions | string | URL, callback?: (res: http.IncomingMessage) => void): http.ClientRequest;
-    function request(url: string | URL, options: RequestOptions, callback?: (res: http.IncomingMessage) => void): http.ClientRequest;
-    function get(options: RequestOptions | string | URL, callback?: (res: http.IncomingMessage) => void): http.ClientRequest;
-    function get(url: string | URL, options: RequestOptions, callback?: (res: http.IncomingMessage) => void): http.ClientRequest;
-    let globalAgent: Agent;
-}
-
-declare module "punycode" {
-    function decode(string: string): string;
-    function encode(string: string): string;
-    function toUnicode(domain: string): string;
-    function toASCII(domain: string): string;
-    const ucs2: ucs2;
-    interface ucs2 {
-        decode(string: string): number[];
-        encode(codePoints: number[]): string;
-    }
-    const version: any;
-}
-
-declare module "repl" {
-    import { Interface, Completer, AsyncCompleter } from "readline";
-    import { Context } from "vm";
-    import { InspectOptions } from "util";
-
-    interface ReplOptions {
-        /**
-         * The input prompt to display.
-         * Default: `"> "`
-         */
-        prompt?: string;
-        /**
-         * The `Readable` stream from which REPL input will be read.
-         * Default: `process.stdin`
-         */
-        input?: NodeJS.ReadableStream;
-        /**
-         * The `Writable` stream to which REPL output will be written.
-         * Default: `process.stdout`
-         */
-        output?: NodeJS.WritableStream;
-        /**
-         * If `true`, specifies that the output should be treated as a TTY terminal, and have
-         * ANSI/VT100 escape codes written to it.
-         * Default: checking the value of the `isTTY` property on the output stream upon
-         * instantiation.
-         */
-        terminal?: boolean;
-        /**
-         * The function to be used when evaluating each given line of input.
-         * Default: an async wrapper for the JavaScript `eval()` function. An `eval` function can
-         * error with `repl.Recoverable` to indicate the input was incomplete and prompt for
-         * additional lines.
-         *
-         * @see https://nodejs.org/dist/latest-v10.x/docs/api/repl.html#repl_default_evaluation
-         * @see https://nodejs.org/dist/latest-v10.x/docs/api/repl.html#repl_custom_evaluation_functions
-         */
-        eval?: REPLEval;
-        /**
-         * If `true`, specifies that the default `writer` function should include ANSI color
-         * styling to REPL output. If a custom `writer` function is provided then this has no
-         * effect.
-         * Default: the REPL instance's `terminal` value.
-         */
-        useColors?: boolean;
-        /**
-         * If `true`, specifies that the default evaluation function will use the JavaScript
-         * `global` as the context as opposed to creating a new separate context for the REPL
-         * instance. The node CLI REPL sets this value to `true`.
-         * Default: `false`.
-         */
-        useGlobal?: boolean;
-        /**
-         * If `true`, specifies that the default writer will not output the return value of a
-         * command if it evaluates to `undefined`.
-         * Default: `false`.
-         */
-        ignoreUndefined?: boolean;
-        /**
-         * The function to invoke to format the output of each command before writing to `output`.
-         * Default: a wrapper for `util.inspect`.
-         *
-         * @see https://nodejs.org/dist/latest-v10.x/docs/api/repl.html#repl_customizing_repl_output
-         */
-        writer?: REPLWriter;
-        /**
-         * An optional function used for custom Tab auto completion.
-         *
-         * @see https://nodejs.org/dist/latest-v11.x/docs/api/readline.html#readline_use_of_the_completer_function
-         */
-        completer?: Completer | AsyncCompleter;
-        /**
-         * A flag that specifies whether the default evaluator executes all JavaScript commands in
-         * strict mode or default (sloppy) mode.
-         * Accepted values are:
-         * - `repl.REPL_MODE_SLOPPY` - evaluates expressions in sloppy mode.
-         * - `repl.REPL_MODE_STRICT` - evaluates expressions in strict mode. This is equivalent to
-         *   prefacing every repl statement with `'use strict'`.
-         */
-        replMode?: typeof REPL_MODE_SLOPPY | typeof REPL_MODE_STRICT;
-        /**
-         * Stop evaluating the current piece of code when `SIGINT` is received, i.e. `Ctrl+C` is
-         * pressed. This cannot be used together with a custom `eval` function.
-         * Default: `false`.
-         */
-        breakEvalOnSigint?: boolean;
-    }
-
-    type REPLEval = (this: REPLServer, evalCmd: string, context: Context, file: string, cb: (err: Error | null, result: any) => void) => void;
-    type REPLWriter = (this: REPLServer, obj: any) => string;
-
-    /**
-     * This is the default "writer" value, if none is passed in the REPL options,
-     * and it can be overridden by custom print functions.
-     */
-    const writer: REPLWriter & { options: InspectOptions };
-
-    type REPLCommandAction = (this: REPLServer, text: string) => void;
-
-    interface REPLCommand {
-        /**
-         * Help text to be displayed when `.help` is entered.
-         */
-        help?: string;
-        /**
-         * The function to execute, optionally accepting a single string argument.
-         */
-        action: REPLCommandAction;
-    }
-
-    /**
-     * Provides a customizable Read-Eval-Print-Loop (REPL).
-     *
-     * Instances of `repl.REPLServer` will accept individual lines of user input, evaluate those
-     * according to a user-defined evaluation function, then output the result. Input and output
-     * may be from `stdin` and `stdout`, respectively, or may be connected to any Node.js `stream`.
-     *
-     * Instances of `repl.REPLServer` support automatic completion of inputs, simplistic Emacs-style
-     * line editing, multi-line inputs, ANSI-styled output, saving and restoring current REPL session
-     * state, error recovery, and customizable evaluation functions.
-     *
-     * Instances of `repl.REPLServer` are created using the `repl.start()` method and _should not_
-     * be created directly using the JavaScript `new` keyword.
-     *
-     * @see https://nodejs.org/dist/latest-v10.x/docs/api/repl.html#repl_repl
-     */
-    class REPLServer extends Interface {
-        /**
-         * The `vm.Context` provided to the `eval` function to be used for JavaScript
-         * evaluation.
-         */
-        readonly context: Context;
-        /**
-         * The `Readable` stream from which REPL input will be read.
-         */
-        readonly inputStream: NodeJS.ReadableStream;
-        /**
-         * The `Writable` stream to which REPL output will be written.
-         */
-        readonly outputStream: NodeJS.WritableStream;
-        /**
-         * The commands registered via `replServer.defineCommand()`.
-         */
-        readonly commands: { readonly [name: string]: REPLCommand | undefined };
-        /**
-         * A value indicating whether the REPL is currently in "editor mode".
-         *
-         * @see https://nodejs.org/dist/latest-v10.x/docs/api/repl.html#repl_commands_and_special_keys
-         */
-        readonly editorMode: boolean;
-        /**
-         * A value indicating whether the `_` variable has been assigned.
-         *
-         * @see https://nodejs.org/dist/latest-v10.x/docs/api/repl.html#repl_assignment_of_the_underscore_variable
-         */
-        readonly underscoreAssigned: boolean;
-        /**
-         * The last evaluation result from the REPL (assigned to the `_` variable inside of the REPL).
-         *
-         * @see https://nodejs.org/dist/latest-v10.x/docs/api/repl.html#repl_assignment_of_the_underscore_variable
-         */
-        readonly last: any;
-        /**
-         * A value indicating whether the `_error` variable has been assigned.
-         *
-         * @since v9.8.0
-         * @see https://nodejs.org/dist/latest-v10.x/docs/api/repl.html#repl_assignment_of_the_underscore_variable
-         */
-        readonly underscoreErrAssigned: boolean;
-        /**
-         * The last error raised inside the REPL (assigned to the `_error` variable inside of the REPL).
-         *
-         * @since v9.8.0
-         * @see https://nodejs.org/dist/latest-v10.x/docs/api/repl.html#repl_assignment_of_the_underscore_variable
-         */
-        readonly lastError: any;
-        /**
-         * Specified in the REPL options, this is the function to be used when evaluating each
-         * given line of input. If not specified in the REPL options, this is an async wrapper
-         * for the JavaScript `eval()` function.
-         */
-        readonly eval: REPLEval;
-        /**
-         * Specified in the REPL options, this is a value indicating whether the default
-         * `writer` function should include ANSI color styling to REPL output.
-         */
-        readonly useColors: boolean;
-        /**
-         * Specified in the REPL options, this is a value indicating whether the default `eval`
-         * function will use the JavaScript `global` as the context as opposed to creating a new
-         * separate context for the REPL instance.
-         */
-        readonly useGlobal: boolean;
-        /**
-         * Specified in the REPL options, this is a value indicating whether the default `writer`
-         * function should output the result of a command if it evaluates to `undefined`.
-         */
-        readonly ignoreUndefined: boolean;
-        /**
-         * Specified in the REPL options, this is the function to invoke to format the output of
-         * each command before writing to `outputStream`. If not specified in the REPL options,
-         * this will be a wrapper for `util.inspect`.
-         */
-        readonly writer: REPLWriter;
-        /**
-         * Specified in the REPL options, this is the function to use for custom Tab auto-completion.
-         */
-        readonly completer: Completer | AsyncCompleter;
-        /**
-         * Specified in the REPL options, this is a flag that specifies whether the default `eval`
-         * function should execute all JavaScript commands in strict mode or default (sloppy) mode.
-         * Possible values are:
-         * - `repl.REPL_MODE_SLOPPY` - evaluates expressions in sloppy mode.
-         * - `repl.REPL_MODE_STRICT` - evaluates expressions in strict mode. This is equivalent to
-         *    prefacing every repl statement with `'use strict'`.
-         */
-        readonly replMode: typeof REPL_MODE_SLOPPY | typeof REPL_MODE_STRICT;
-
-        /**
-         * NOTE: According to the documentation:
-         *
-         * > Instances of `repl.REPLServer` are created using the `repl.start()` method and
-         * > _should not_ be created directly using the JavaScript `new` keyword.
-         *
-         * `REPLServer` cannot be subclassed due to implementation specifics in NodeJS.
-         *
-         * @see https://nodejs.org/dist/latest-v10.x/docs/api/repl.html#repl_class_replserver
-         */
-        private constructor();
-
-        /**
-         * Used to add new `.`-prefixed commands to the REPL instance. Such commands are invoked
-         * by typing a `.` followed by the `keyword`.
-         *
-         * @param keyword The command keyword (_without_ a leading `.` character).
-         * @param cmd The function to invoke when the command is processed.
-         *
-         * @see https://nodejs.org/dist/latest-v10.x/docs/api/repl.html#repl_replserver_definecommand_keyword_cmd
-         */
-        defineCommand(keyword: string, cmd: REPLCommandAction | REPLCommand): void;
-        /**
-         * Readies the REPL instance for input from the user, printing the configured `prompt` to a
-         * new line in the `output` and resuming the `input` to accept new input.
-         *
-         * When multi-line input is being entered, an ellipsis is printed rather than the 'prompt'.
-         *
-         * This method is primarily intended to be called from within the action function for
-         * commands registered using the `replServer.defineCommand()` method.
-         *
-         * @param preserveCursor When `true`, the cursor placement will not be reset to `0`.
-         */
-        displayPrompt(preserveCursor?: boolean): void;
-        /**
-         * Clears any command that has been buffered but not yet executed.
-         *
-         * This method is primarily intended to be called from within the action function for
-         * commands registered using the `replServer.defineCommand()` method.
-         *
-         * @since v9.0.0
-         */
-        clearBufferedCommand(): void;
-
-        /**
-         * events.EventEmitter
-         * 1. close - inherited from `readline.Interface`
-         * 2. line - inherited from `readline.Interface`
-         * 3. pause - inherited from `readline.Interface`
-         * 4. resume - inherited from `readline.Interface`
-         * 5. SIGCONT - inherited from `readline.Interface`
-         * 6. SIGINT - inherited from `readline.Interface`
-         * 7. SIGTSTP - inherited from `readline.Interface`
-         * 8. exit
-         * 9. reset
-         */
-
-        addListener(event: string, listener: (...args: any[]) => void): this;
-        addListener(event: "close", listener: () => void): this;
-        addListener(event: "line", listener: (input: string) => void): this;
-        addListener(event: "pause", listener: () => void): this;
-        addListener(event: "resume", listener: () => void): this;
-        addListener(event: "SIGCONT", listener: () => void): this;
-        addListener(event: "SIGINT", listener: () => void): this;
-        addListener(event: "SIGTSTP", listener: () => void): this;
-        addListener(event: "exit", listener: () => void): this;
-        addListener(event: "reset", listener: (context: Context) => void): this;
-
-        emit(event: string | symbol, ...args: any[]): boolean;
-        emit(event: "close"): boolean;
-        emit(event: "line", input: string): boolean;
-        emit(event: "pause"): boolean;
-        emit(event: "resume"): boolean;
-        emit(event: "SIGCONT"): boolean;
-        emit(event: "SIGINT"): boolean;
-        emit(event: "SIGTSTP"): boolean;
-        emit(event: "exit"): boolean;
-        emit(event: "reset", context: Context): boolean;
-
-        on(event: string, listener: (...args: any[]) => void): this;
-        on(event: "close", listener: () => void): this;
-        on(event: "line", listener: (input: string) => void): this;
-        on(event: "pause", listener: () => void): this;
-        on(event: "resume", listener: () => void): this;
-        on(event: "SIGCONT", listener: () => void): this;
-        on(event: "SIGINT", listener: () => void): this;
-        on(event: "SIGTSTP", listener: () => void): this;
-        on(event: "exit", listener: () => void): this;
-        on(event: "reset", listener: (context: Context) => void): this;
-
-        once(event: string, listener: (...args: any[]) => void): this;
-        once(event: "close", listener: () => void): this;
-        once(event: "line", listener: (input: string) => void): this;
-        once(event: "pause", listener: () => void): this;
-        once(event: "resume", listener: () => void): this;
-        once(event: "SIGCONT", listener: () => void): this;
-        once(event: "SIGINT", listener: () => void): this;
-        once(event: "SIGTSTP", listener: () => void): this;
-        once(event: "exit", listener: () => void): this;
-        once(event: "reset", listener: (context: Context) => void): this;
-
-        prependListener(event: string, listener: (...args: any[]) => void): this;
-        prependListener(event: "close", listener: () => void): this;
-        prependListener(event: "line", listener: (input: string) => void): this;
-        prependListener(event: "pause", listener: () => void): this;
-        prependListener(event: "resume", listener: () => void): this;
-        prependListener(event: "SIGCONT", listener: () => void): this;
-        prependListener(event: "SIGINT", listener: () => void): this;
-        prependListener(event: "SIGTSTP", listener: () => void): this;
-        prependListener(event: "exit", listener: () => void): this;
-        prependListener(event: "reset", listener: (context: Context) => void): this;
-
-        prependOnceListener(event: string, listener: (...args: any[]) => void): this;
-        prependOnceListener(event: "close", listener: () => void): this;
-        prependOnceListener(event: "line", listener: (input: string) => void): this;
-        prependOnceListener(event: "pause", listener: () => void): this;
-        prependOnceListener(event: "resume", listener: () => void): this;
-        prependOnceListener(event: "SIGCONT", listener: () => void): this;
-        prependOnceListener(event: "SIGINT", listener: () => void): this;
-        prependOnceListener(event: "SIGTSTP", listener: () => void): this;
-        prependOnceListener(event: "exit", listener: () => void): this;
-        prependOnceListener(event: "reset", listener: (context: Context) => void): this;
-    }
-
-    /**
-     * A flag passed in the REPL options. Evaluates expressions in sloppy mode.
-     */
-    export const REPL_MODE_SLOPPY: symbol; // TODO: unique symbol
-
-    /**
-     * A flag passed in the REPL options. Evaluates expressions in strict mode.
-     * This is equivalent to prefacing every repl statement with `'use strict'`.
-     */
-    export const REPL_MODE_STRICT: symbol; // TODO: unique symbol
-
-    /**
-     * Creates and starts a `repl.REPLServer` instance.
-     *
-     * @param options The options for the `REPLServer`. If `options` is a string, then it specifies
-     * the input prompt.
-     */
-    function start(options?: string | ReplOptions): REPLServer;
-
-    /**
-     * Indicates a recoverable error that a `REPLServer` can use to support multi-line input.
-     *
-     * @see https://nodejs.org/dist/latest-v10.x/docs/api/repl.html#repl_recoverable_errors
-     */
-    class Recoverable extends SyntaxError {
-        err: Error;
-
-        constructor(err: Error);
-    }
-}
-
-declare module "readline" {
-    import * as events from "events";
-    import * as stream from "stream";
-
-    interface Key {
-        sequence?: string;
-        name?: string;
-        ctrl?: boolean;
-        meta?: boolean;
-        shift?: boolean;
-    }
-
-    class Interface extends events.EventEmitter {
-        readonly terminal: boolean;
-
-        /**
-         * NOTE: According to the documentation:
-         *
-         * > Instances of the `readline.Interface` class are constructed using the
-         * > `readline.createInterface()` method.
-         *
-         * @see https://nodejs.org/dist/latest-v10.x/docs/api/readline.html#readline_class_interface
-         */
-        protected constructor(input: NodeJS.ReadableStream, output?: NodeJS.WritableStream, completer?: Completer | AsyncCompleter, terminal?: boolean);
-        /**
-         * NOTE: According to the documentation:
-         *
-         * > Instances of the `readline.Interface` class are constructed using the
-         * > `readline.createInterface()` method.
-         *
-         * @see https://nodejs.org/dist/latest-v10.x/docs/api/readline.html#readline_class_interface
-         */
-        protected constructor(options: ReadLineOptions);
-
-        setPrompt(prompt: string): void;
-        prompt(preserveCursor?: boolean): void;
-        question(query: string, callback: (answer: string) => void): void;
-        pause(): this;
-        resume(): this;
-        close(): void;
-        write(data: string | Buffer, key?: Key): void;
-
-        /**
-         * events.EventEmitter
-         * 1. close
-         * 2. line
-         * 3. pause
-         * 4. resume
-         * 5. SIGCONT
-         * 6. SIGINT
-         * 7. SIGTSTP
-         */
-
-        addListener(event: string, listener: (...args: any[]) => void): this;
-        addListener(event: "close", listener: () => void): this;
-        addListener(event: "line", listener: (input: string) => void): this;
-        addListener(event: "pause", listener: () => void): this;
-        addListener(event: "resume", listener: () => void): this;
-        addListener(event: "SIGCONT", listener: () => void): this;
-        addListener(event: "SIGINT", listener: () => void): this;
-        addListener(event: "SIGTSTP", listener: () => void): this;
-
-        emit(event: string | symbol, ...args: any[]): boolean;
-        emit(event: "close"): boolean;
-        emit(event: "line", input: string): boolean;
-        emit(event: "pause"): boolean;
-        emit(event: "resume"): boolean;
-        emit(event: "SIGCONT"): boolean;
-        emit(event: "SIGINT"): boolean;
-        emit(event: "SIGTSTP"): boolean;
-
-        on(event: string, listener: (...args: any[]) => void): this;
-        on(event: "close", listener: () => void): this;
-        on(event: "line", listener: (input: string) => void): this;
-        on(event: "pause", listener: () => void): this;
-        on(event: "resume", listener: () => void): this;
-        on(event: "SIGCONT", listener: () => void): this;
-        on(event: "SIGINT", listener: () => void): this;
-        on(event: "SIGTSTP", listener: () => void): this;
-
-        once(event: string, listener: (...args: any[]) => void): this;
-        once(event: "close", listener: () => void): this;
-        once(event: "line", listener: (input: string) => void): this;
-        once(event: "pause", listener: () => void): this;
-        once(event: "resume", listener: () => void): this;
-        once(event: "SIGCONT", listener: () => void): this;
-        once(event: "SIGINT", listener: () => void): this;
-        once(event: "SIGTSTP", listener: () => void): this;
-
-        prependListener(event: string, listener: (...args: any[]) => void): this;
-        prependListener(event: "close", listener: () => void): this;
-        prependListener(event: "line", listener: (input: string) => void): this;
-        prependListener(event: "pause", listener: () => void): this;
-        prependListener(event: "resume", listener: () => void): this;
-        prependListener(event: "SIGCONT", listener: () => void): this;
-        prependListener(event: "SIGINT", listener: () => void): this;
-        prependListener(event: "SIGTSTP", listener: () => void): this;
-
-        prependOnceListener(event: string, listener: (...args: any[]) => void): this;
-        prependOnceListener(event: "close", listener: () => void): this;
-        prependOnceListener(event: "line", listener: (input: string) => void): this;
-        prependOnceListener(event: "pause", listener: () => void): this;
-        prependOnceListener(event: "resume", listener: () => void): this;
-        prependOnceListener(event: "SIGCONT", listener: () => void): this;
-        prependOnceListener(event: "SIGINT", listener: () => void): this;
-        prependOnceListener(event: "SIGTSTP", listener: () => void): this;
-    }
-
-    type ReadLine = Interface; // type forwarded for backwards compatiblity
-
-    type Completer = (line: string) => CompleterResult;
-    type AsyncCompleter = (line: string, callback: (err: any, result: CompleterResult) => void) => any;
-
-    type CompleterResult = [string[], string];
-
-    interface ReadLineOptions {
-        input: NodeJS.ReadableStream;
-        output?: NodeJS.WritableStream;
-        completer?: Completer | AsyncCompleter;
-        terminal?: boolean;
-        historySize?: number;
-        prompt?: string;
-        crlfDelay?: number;
-        removeHistoryDuplicates?: boolean;
-    }
-
-    function createInterface(input: NodeJS.ReadableStream, output?: NodeJS.WritableStream, completer?: Completer | AsyncCompleter, terminal?: boolean): Interface;
-    function createInterface(options: ReadLineOptions): Interface;
-
-    function cursorTo(stream: NodeJS.WritableStream, x: number, y?: number): void;
-    function emitKeypressEvents(stream: NodeJS.ReadableStream, interface?: Interface): void;
-    function moveCursor(stream: NodeJS.WritableStream, dx: number | string, dy: number | string): void;
-    function clearLine(stream: NodeJS.WritableStream, dir: number): void;
-    function clearScreenDown(stream: NodeJS.WritableStream): void;
-}
-
-declare module "vm" {
-    interface Context {
-        [key: string]: any;
-    }
-    interface BaseOptions {
-        /**
-         * Specifies the filename used in stack traces produced by this script.
-         * Default: `''`.
-         */
-        filename?: string;
-        /**
-         * Specifies the line number offset that is displayed in stack traces produced by this script.
-         * Default: `0`.
-         */
-        lineOffset?: number;
-        /**
-         * Specifies the column number offset that is displayed in stack traces produced by this script.
-         * Default: `0`
-         */
-        columnOffset?: number;
-    }
-    interface ScriptOptions extends BaseOptions {
-        displayErrors?: boolean;
-        timeout?: number;
-        cachedData?: Buffer;
-        produceCachedData?: boolean;
-    }
-    interface RunningScriptOptions extends BaseOptions {
-        displayErrors?: boolean;
-        timeout?: number;
-    }
-    interface CompileFunctionOptions extends BaseOptions {
-        /**
-         * Provides an optional data with V8's code cache data for the supplied source.
-         */
-        cachedData?: Buffer;
-        /**
-         * Specifies whether to produce new cache data.
-         * Default: `false`,
-         */
-        produceCachedData?: boolean;
-        /**
-         * The sandbox/context in which the said function should be compiled in.
-         */
-        parsingContext?: Context;
-
-        /**
-         * An array containing a collection of context extensions (objects wrapping the current scope) to be applied while compiling
-         */
-        contextExtensions?: Object[];
-    }
-    class Script {
-        constructor(code: string, options?: ScriptOptions);
-        runInContext(contextifiedSandbox: Context, options?: RunningScriptOptions): any;
-        runInNewContext(sandbox?: Context, options?: RunningScriptOptions): any;
-        runInThisContext(options?: RunningScriptOptions): any;
-    }
-    function createContext(sandbox?: Context): Context;
-    function isContext(sandbox: Context): boolean;
-    function runInContext(code: string, contextifiedSandbox: Context, options?: RunningScriptOptions | string): any;
-    function runInNewContext(code: string, sandbox?: Context, options?: RunningScriptOptions | string): any;
-    function runInThisContext(code: string, options?: RunningScriptOptions | string): any;
-    function compileFunction(code: string, params: string[], options: CompileFunctionOptions): Function;
-}
-
-declare module "child_process" {
-    import * as events from "events";
-    import * as stream from "stream";
-    import * as net from "net";
-
-    interface ChildProcess extends events.EventEmitter {
-        stdin: stream.Writable;
-        stdout: stream.Readable;
-        stderr: stream.Readable;
-        stdio: [stream.Writable, stream.Readable, stream.Readable];
-        killed: boolean;
-        pid: number;
-        kill(signal?: string): void;
-        send(message: any, callback?: (error: Error) => void): boolean;
-        send(message: any, sendHandle?: net.Socket | net.Server, callback?: (error: Error) => void): boolean;
-        send(message: any, sendHandle?: net.Socket | net.Server, options?: MessageOptions, callback?: (error: Error) => void): boolean;
-        connected: boolean;
-        disconnect(): void;
-        unref(): void;
-        ref(): void;
-
-        /**
-         * events.EventEmitter
-         * 1. close
-         * 2. disconnect
-         * 3. error
-         * 4. exit
-         * 5. message
-         */
-
-        addListener(event: string, listener: (...args: any[]) => void): this;
-        addListener(event: "close", listener: (code: number, signal: string) => void): this;
-        addListener(event: "disconnect", listener: () => void): this;
-        addListener(event: "error", listener: (err: Error) => void): this;
-        addListener(event: "exit", listener: (code: number | null, signal: string | null) => void): this;
-        addListener(event: "message", listener: (message: any, sendHandle: net.Socket | net.Server) => void): this;
-
-        emit(event: string | symbol, ...args: any[]): boolean;
-        emit(event: "close", code: number, signal: string): boolean;
-        emit(event: "disconnect"): boolean;
-        emit(event: "error", err: Error): boolean;
-        emit(event: "exit", code: number | null, signal: string | null): boolean;
-        emit(event: "message", message: any, sendHandle: net.Socket | net.Server): boolean;
-
-        on(event: string, listener: (...args: any[]) => void): this;
-        on(event: "close", listener: (code: number, signal: string) => void): this;
-        on(event: "disconnect", listener: () => void): this;
-        on(event: "error", listener: (err: Error) => void): this;
-        on(event: "exit", listener: (code: number | null, signal: string | null) => void): this;
-        on(event: "message", listener: (message: any, sendHandle: net.Socket | net.Server) => void): this;
-
-        once(event: string, listener: (...args: any[]) => void): this;
-        once(event: "close", listener: (code: number, signal: string) => void): this;
-        once(event: "disconnect", listener: () => void): this;
-        once(event: "error", listener: (err: Error) => void): this;
-        once(event: "exit", listener: (code: number | null, signal: string | null) => void): this;
-        once(event: "message", listener: (message: any, sendHandle: net.Socket | net.Server) => void): this;
-
-        prependListener(event: string, listener: (...args: any[]) => void): this;
-        prependListener(event: "close", listener: (code: number, signal: string) => void): this;
-        prependListener(event: "disconnect", listener: () => void): this;
-        prependListener(event: "error", listener: (err: Error) => void): this;
-        prependListener(event: "exit", listener: (code: number | null, signal: string | null) => void): this;
-        prependListener(event: "message", listener: (message: any, sendHandle: net.Socket | net.Server) => void): this;
-
-        prependOnceListener(event: string, listener: (...args: any[]) => void): this;
-        prependOnceListener(event: "close", listener: (code: number, signal: string) => void): this;
-        prependOnceListener(event: "disconnect", listener: () => void): this;
-        prependOnceListener(event: "error", listener: (err: Error) => void): this;
-        prependOnceListener(event: "exit", listener: (code: number | null, signal: string | null) => void): this;
-        prependOnceListener(event: "message", listener: (message: any, sendHandle: net.Socket | net.Server) => void): this;
-    }
-
-    interface MessageOptions {
-        keepOpen?: boolean;
-    }
-
-    type StdioOptions = "pipe" | "ignore" | "inherit" | Array<("pipe" | "ipc" | "ignore" | "inherit" | stream.Stream | number | null | undefined)>;
-
-    interface SpawnOptions {
-        cwd?: string;
-        env?: NodeJS.ProcessEnv;
-        argv0?: string;
-        stdio?: StdioOptions;
-        detached?: boolean;
-        uid?: number;
-        gid?: number;
-        shell?: boolean | string;
-        windowsVerbatimArguments?: boolean;
-        windowsHide?: boolean;
-    }
-
-    function spawn(command: string, options?: SpawnOptions): ChildProcess;
-    function spawn(command: string, args?: ReadonlyArray<string>, options?: SpawnOptions): ChildProcess;
-
-    interface ExecOptions {
-        cwd?: string;
-        env?: NodeJS.ProcessEnv;
-        shell?: string;
-        timeout?: number;
-        maxBuffer?: number;
-        killSignal?: string;
-        uid?: number;
-        gid?: number;
-        windowsHide?: boolean;
-    }
-
-    interface ExecOptionsWithStringEncoding extends ExecOptions {
-        encoding: BufferEncoding;
-    }
-
-    interface ExecOptionsWithBufferEncoding extends ExecOptions {
-        encoding: string | null; // specify `null`.
-    }
-
-    interface ExecException extends Error {
-        cmd?: string;
-        killed?: boolean;
-        code?: number;
-        signal?: string;
-    }
-
-    // no `options` definitely means stdout/stderr are `string`.
-    function exec(command: string, callback?: (error: ExecException | null, stdout: string, stderr: string) => void): ChildProcess;
-
-    // `options` with `"buffer"` or `null` for `encoding` means stdout/stderr are definitely `Buffer`.
-    function exec(command: string, options: { encoding: "buffer" | null } & ExecOptions, callback?: (error: ExecException | null, stdout: Buffer, stderr: Buffer) => void): ChildProcess;
-
-    // `options` with well known `encoding` means stdout/stderr are definitely `string`.
-    function exec(command: string, options: { encoding: BufferEncoding } & ExecOptions, callback?: (error: ExecException | null, stdout: string, stderr: string) => void): ChildProcess;
-
-    // `options` with an `encoding` whose type is `string` means stdout/stderr could either be `Buffer` or `string`.
-    // There is no guarantee the `encoding` is unknown as `string` is a superset of `BufferEncoding`.
-    function exec(command: string, options: { encoding: string } & ExecOptions, callback?: (error: ExecException | null, stdout: string | Buffer, stderr: string | Buffer) => void): ChildProcess;
-
-    // `options` without an `encoding` means stdout/stderr are definitely `string`.
-    function exec(command: string, options: ExecOptions, callback?: (error: ExecException | null, stdout: string, stderr: string) => void): ChildProcess;
-
-    // fallback if nothing else matches. Worst case is always `string | Buffer`.
-    function exec(
-        command: string,
-        options: ({ encoding?: string | null } & ExecOptions) | undefined | null,
-        callback?: (error: ExecException | null, stdout: string | Buffer, stderr: string | Buffer) => void,
-    ): ChildProcess;
-
-    // NOTE: This namespace provides design-time support for util.promisify. Exported members do not exist at runtime.
-    namespace exec {
-        function __promisify__(command: string): Promise<{ stdout: string, stderr: string }>;
-        function __promisify__(command: string, options: { encoding: "buffer" | null } & ExecOptions): Promise<{ stdout: Buffer, stderr: Buffer }>;
-        function __promisify__(command: string, options: { encoding: BufferEncoding } & ExecOptions): Promise<{ stdout: string, stderr: string }>;
-        function __promisify__(command: string, options: ExecOptions): Promise<{ stdout: string, stderr: string }>;
-        function __promisify__(command: string, options?: ({ encoding?: string | null } & ExecOptions) | null): Promise<{ stdout: string | Buffer, stderr: string | Buffer }>;
-    }
-
-    interface ExecFileOptions {
-        cwd?: string;
-        env?: NodeJS.ProcessEnv;
-        timeout?: number;
-        maxBuffer?: number;
-        killSignal?: string;
-        uid?: number;
-        gid?: number;
-        windowsHide?: boolean;
-        windowsVerbatimArguments?: boolean;
-        shell?: boolean | string;
-    }
-    interface ExecFileOptionsWithStringEncoding extends ExecFileOptions {
-        encoding: BufferEncoding;
-    }
-    interface ExecFileOptionsWithBufferEncoding extends ExecFileOptions {
-        encoding: 'buffer' | null;
-    }
-    interface ExecFileOptionsWithOtherEncoding extends ExecFileOptions {
-        encoding: string;
-    }
-
-    function execFile(file: string): ChildProcess;
-    function execFile(file: string, options: ({ encoding?: string | null } & ExecFileOptions) | undefined | null): ChildProcess;
-    function execFile(file: string, args?: ReadonlyArray<string> | null): ChildProcess;
-    function execFile(file: string, args: ReadonlyArray<string> | undefined | null, options: ({ encoding?: string | null } & ExecFileOptions) | undefined | null): ChildProcess;
-
-    // no `options` definitely means stdout/stderr are `string`.
-    function execFile(file: string, callback: (error: Error | null, stdout: string, stderr: string) => void): ChildProcess;
-    function execFile(file: string, args: ReadonlyArray<string> | undefined | null, callback: (error: Error | null, stdout: string, stderr: string) => void): ChildProcess;
-
-    // `options` with `"buffer"` or `null` for `encoding` means stdout/stderr are definitely `Buffer`.
-    function execFile(file: string, options: ExecFileOptionsWithBufferEncoding, callback: (error: Error | null, stdout: Buffer, stderr: Buffer) => void): ChildProcess;
-    function execFile(
-        file: string,
-        args: ReadonlyArray<string> | undefined | null,
-        options: ExecFileOptionsWithBufferEncoding,
-        callback: (error: Error | null, stdout: Buffer, stderr: Buffer) => void,
-    ): ChildProcess;
-
-    // `options` with well known `encoding` means stdout/stderr are definitely `string`.
-    function execFile(file: string, options: ExecFileOptionsWithStringEncoding, callback: (error: Error | null, stdout: string, stderr: string) => void): ChildProcess;
-    function execFile(
-        file: string,
-        args: ReadonlyArray<string> | undefined | null,
-        options: ExecFileOptionsWithStringEncoding,
-        callback: (error: Error | null, stdout: string, stderr: string) => void,
-    ): ChildProcess;
-
-    // `options` with an `encoding` whose type is `string` means stdout/stderr could either be `Buffer` or `string`.
-    // There is no guarantee the `encoding` is unknown as `string` is a superset of `BufferEncoding`.
-    function execFile(
-        file: string,
-        options: ExecFileOptionsWithOtherEncoding,
-        callback: (error: Error | null, stdout: string | Buffer, stderr: string | Buffer) => void,
-    ): ChildProcess;
-    function execFile(
-        file: string,
-        args: ReadonlyArray<string> | undefined | null,
-        options: ExecFileOptionsWithOtherEncoding,
-        callback: (error: Error | null, stdout: string | Buffer, stderr: string | Buffer) => void,
-    ): ChildProcess;
-
-    // `options` without an `encoding` means stdout/stderr are definitely `string`.
-    function execFile(file: string, options: ExecFileOptions, callback: (error: Error | null, stdout: string, stderr: string) => void): ChildProcess;
-    function execFile(file: string, args: ReadonlyArray<string> | undefined | null, options: ExecFileOptions, callback: (error: Error | null, stdout: string, stderr: string) => void): ChildProcess;
-
-    // fallback if nothing else matches. Worst case is always `string | Buffer`.
-    function execFile(
-        file: string,
-        options: ({ encoding?: string | null } & ExecFileOptions) | undefined | null,
-        callback: ((error: Error | null, stdout: string | Buffer, stderr: string | Buffer) => void) | undefined | null,
-    ): ChildProcess;
-    function execFile(
-        file: string,
-        args: ReadonlyArray<string> | undefined | null,
-        options: ({ encoding?: string | null } & ExecFileOptions) | undefined | null,
-        callback: ((error: Error | null, stdout: string | Buffer, stderr: string | Buffer) => void) | undefined | null,
-    ): ChildProcess;
-
-    // NOTE: This namespace provides design-time support for util.promisify. Exported members do not exist at runtime.
-    namespace execFile {
-        function __promisify__(file: string): Promise<{ stdout: string, stderr: string }>;
-        function __promisify__(file: string, args: string[] | undefined | null): Promise<{ stdout: string, stderr: string }>;
-        function __promisify__(file: string, options: ExecFileOptionsWithBufferEncoding): Promise<{ stdout: Buffer, stderr: Buffer }>;
-        function __promisify__(file: string, args: string[] | undefined | null, options: ExecFileOptionsWithBufferEncoding): Promise<{ stdout: Buffer, stderr: Buffer }>;
-        function __promisify__(file: string, options: ExecFileOptionsWithStringEncoding): Promise<{ stdout: string, stderr: string }>;
-        function __promisify__(file: string, args: string[] | undefined | null, options: ExecFileOptionsWithStringEncoding): Promise<{ stdout: string, stderr: string }>;
-        function __promisify__(file: string, options: ExecFileOptionsWithOtherEncoding): Promise<{ stdout: string | Buffer, stderr: string | Buffer }>;
-        function __promisify__(file: string, args: string[] | undefined | null, options: ExecFileOptionsWithOtherEncoding): Promise<{ stdout: string | Buffer, stderr: string | Buffer }>;
-        function __promisify__(file: string, options: ExecFileOptions): Promise<{ stdout: string, stderr: string }>;
-        function __promisify__(file: string, args: string[] | undefined | null, options: ExecFileOptions): Promise<{ stdout: string, stderr: string }>;
-        function __promisify__(file: string, options: ({ encoding?: string | null } & ExecFileOptions) | undefined | null): Promise<{ stdout: string | Buffer, stderr: string | Buffer }>;
-        function __promisify__(
-            file: string,
-            args: string[] | undefined | null,
-            options: ({ encoding?: string | null } & ExecFileOptions) | undefined | null,
-        ): Promise<{ stdout: string | Buffer, stderr: string | Buffer }>;
-    }
-
-    interface ForkOptions {
-        cwd?: string;
-        env?: NodeJS.ProcessEnv;
-        execPath?: string;
-        execArgv?: string[];
-        silent?: boolean;
-        stdio?: StdioOptions;
-        windowsVerbatimArguments?: boolean;
-        uid?: number;
-        gid?: number;
-    }
-    function fork(modulePath: string, args?: ReadonlyArray<string>, options?: ForkOptions): ChildProcess;
-
-    interface SpawnSyncOptions {
-        argv0?: string; // Not specified in the docs
-        cwd?: string;
-        input?: string | Buffer | NodeJS.TypedArray | DataView;
-        stdio?: StdioOptions;
-        env?: NodeJS.ProcessEnv;
-        uid?: number;
-        gid?: number;
-        timeout?: number;
-        killSignal?: string | number;
-        maxBuffer?: number;
-        encoding?: string;
-        shell?: boolean | string;
-        windowsVerbatimArguments?: boolean;
-        windowsHide?: boolean;
-    }
-    interface SpawnSyncOptionsWithStringEncoding extends SpawnSyncOptions {
-        encoding: BufferEncoding;
-    }
-    interface SpawnSyncOptionsWithBufferEncoding extends SpawnSyncOptions {
-        encoding: string; // specify `null`.
-    }
-    interface SpawnSyncReturns<T> {
-        pid: number;
-        output: string[];
-        stdout: T;
-        stderr: T;
-        status: number;
-        signal: string;
-        error: Error;
-    }
-    function spawnSync(command: string): SpawnSyncReturns<Buffer>;
-    function spawnSync(command: string, options?: SpawnSyncOptionsWithStringEncoding): SpawnSyncReturns<string>;
-    function spawnSync(command: string, options?: SpawnSyncOptionsWithBufferEncoding): SpawnSyncReturns<Buffer>;
-    function spawnSync(command: string, options?: SpawnSyncOptions): SpawnSyncReturns<Buffer>;
-    function spawnSync(command: string, args?: ReadonlyArray<string>, options?: SpawnSyncOptionsWithStringEncoding): SpawnSyncReturns<string>;
-    function spawnSync(command: string, args?: ReadonlyArray<string>, options?: SpawnSyncOptionsWithBufferEncoding): SpawnSyncReturns<Buffer>;
-    function spawnSync(command: string, args?: ReadonlyArray<string>, options?: SpawnSyncOptions): SpawnSyncReturns<Buffer>;
-
-    interface ExecSyncOptions {
-        cwd?: string;
-        input?: string | Buffer | Uint8Array;
-        stdio?: StdioOptions;
-        env?: NodeJS.ProcessEnv;
-        shell?: string;
-        uid?: number;
-        gid?: number;
-        timeout?: number;
-        killSignal?: string | number;
-        maxBuffer?: number;
-        encoding?: string;
-        windowsHide?: boolean;
-    }
-    interface ExecSyncOptionsWithStringEncoding extends ExecSyncOptions {
-        encoding: BufferEncoding;
-    }
-    interface ExecSyncOptionsWithBufferEncoding extends ExecSyncOptions {
-        encoding: string; // specify `null`.
-    }
-    function execSync(command: string): Buffer;
-    function execSync(command: string, options?: ExecSyncOptionsWithStringEncoding): string;
-    function execSync(command: string, options?: ExecSyncOptionsWithBufferEncoding): Buffer;
-    function execSync(command: string, options?: ExecSyncOptions): Buffer;
-
-    interface ExecFileSyncOptions {
-        cwd?: string;
-        input?: string | Buffer | NodeJS.TypedArray | DataView;
-        stdio?: StdioOptions;
-        env?: NodeJS.ProcessEnv;
-        uid?: number;
-        gid?: number;
-        timeout?: number;
-        killSignal?: string | number;
-        maxBuffer?: number;
-        encoding?: string;
-        windowsHide?: boolean;
-        shell?: boolean | string;
-    }
-    interface ExecFileSyncOptionsWithStringEncoding extends ExecFileSyncOptions {
-        encoding: BufferEncoding;
-    }
-    interface ExecFileSyncOptionsWithBufferEncoding extends ExecFileSyncOptions {
-        encoding: string; // specify `null`.
-    }
-    function execFileSync(command: string): Buffer;
-    function execFileSync(command: string, options?: ExecFileSyncOptionsWithStringEncoding): string;
-    function execFileSync(command: string, options?: ExecFileSyncOptionsWithBufferEncoding): Buffer;
-    function execFileSync(command: string, options?: ExecFileSyncOptions): Buffer;
-    function execFileSync(command: string, args?: ReadonlyArray<string>, options?: ExecFileSyncOptionsWithStringEncoding): string;
-    function execFileSync(command: string, args?: ReadonlyArray<string>, options?: ExecFileSyncOptionsWithBufferEncoding): Buffer;
-    function execFileSync(command: string, args?: ReadonlyArray<string>, options?: ExecFileSyncOptions): Buffer;
-}
-
-declare module "url" {
-    import { ParsedUrlQuery } from 'querystring';
-
-    interface UrlObjectCommon {
-        auth?: string;
-        hash?: string;
-        host?: string;
-        hostname?: string;
-        href?: string;
-        path?: string;
-        pathname?: string;
-        protocol?: string;
-        search?: string;
-        slashes?: boolean;
-    }
-
-    // Input to `url.format`
-    interface UrlObject extends UrlObjectCommon {
-        port?: string | number;
-        query?: string | null | { [key: string]: any };
-    }
-
-    // Output of `url.parse`
-    interface Url extends UrlObjectCommon {
-        port?: string;
-        query?: string | null | ParsedUrlQuery;
-    }
-
-    interface UrlWithParsedQuery extends Url {
-        query: ParsedUrlQuery;
-    }
-
-    interface UrlWithStringQuery extends Url {
-        query: string | null;
-    }
-
-    function parse(urlStr: string): UrlWithStringQuery;
-    function parse(urlStr: string, parseQueryString: false | undefined, slashesDenoteHost?: boolean): UrlWithStringQuery;
-    function parse(urlStr: string, parseQueryString: true, slashesDenoteHost?: boolean): UrlWithParsedQuery;
-    function parse(urlStr: string, parseQueryString: boolean, slashesDenoteHost?: boolean): Url;
-
-    function format(URL: URL, options?: URLFormatOptions): string;
-    function format(urlObject: UrlObject | string): string;
-    function resolve(from: string, to: string): string;
-
-    function domainToASCII(domain: string): string;
-    function domainToUnicode(domain: string): string;
-
-    /**
-     * This function ensures the correct decodings of percent-encoded characters as
-     * well as ensuring a cross-platform valid absolute path string.
-     * @param url The file URL string or URL object to convert to a path.
-     */
-    function fileURLToPath(url: string | URL): string;
-
-    /**
-     * This function ensures that path is resolved absolutely, and that the URL
-     * control characters are correctly encoded when converting into a File URL.
-     * @param url The path to convert to a File URL.
-     */
-    function pathToFileURL(url: string): URL;
-
-    interface URLFormatOptions {
-        auth?: boolean;
-        fragment?: boolean;
-        search?: boolean;
-        unicode?: boolean;
-    }
-
-    class URL {
-        constructor(input: string, base?: string | URL);
-        hash: string;
-        host: string;
-        hostname: string;
-        href: string;
-        readonly origin: string;
-        password: string;
-        pathname: string;
-        port: string;
-        protocol: string;
-        search: string;
-        readonly searchParams: URLSearchParams;
-        username: string;
-        toString(): string;
-        toJSON(): string;
-    }
-
-    class URLSearchParams implements Iterable<[string, string]> {
-        constructor(init?: URLSearchParams | string | { [key: string]: string | string[] | undefined } | Iterable<[string, string]> | Array<[string, string]>);
-        append(name: string, value: string): void;
-        delete(name: string): void;
-        entries(): IterableIterator<[string, string]>;
-        forEach(callback: (value: string, name: string, searchParams: this) => void): void;
-        get(name: string): string | null;
-        getAll(name: string): string[];
-        has(name: string): boolean;
-        keys(): IterableIterator<string>;
-        set(name: string, value: string): void;
-        sort(): void;
-        toString(): string;
-        values(): IterableIterator<string>;
-        [Symbol.iterator](): IterableIterator<[string, string]>;
-    }
-}
-
-declare module "dns" {
-    // Supported getaddrinfo flags.
-    const ADDRCONFIG: number;
-    const V4MAPPED: number;
-
-    interface LookupOptions {
-        family?: number;
-        hints?: number;
-        all?: boolean;
-        verbatim?: boolean;
-    }
-
-    interface LookupOneOptions extends LookupOptions {
-        all?: false;
-    }
-
-    interface LookupAllOptions extends LookupOptions {
-        all: true;
-    }
-
-    interface LookupAddress {
-        address: string;
-        family: number;
-    }
-
-    function lookup(hostname: string, family: number, callback: (err: NodeJS.ErrnoException, address: string, family: number) => void): void;
-    function lookup(hostname: string, options: LookupOneOptions, callback: (err: NodeJS.ErrnoException, address: string, family: number) => void): void;
-    function lookup(hostname: string, options: LookupAllOptions, callback: (err: NodeJS.ErrnoException, addresses: LookupAddress[]) => void): void;
-    function lookup(hostname: string, options: LookupOptions, callback: (err: NodeJS.ErrnoException, address: string | LookupAddress[], family: number) => void): void;
-    function lookup(hostname: string, callback: (err: NodeJS.ErrnoException, address: string, family: number) => void): void;
-
-    // NOTE: This namespace provides design-time support for util.promisify. Exported members do not exist at runtime.
-    namespace lookup {
-        function __promisify__(hostname: string, options: LookupAllOptions): Promise<{ address: LookupAddress[] }>;
-        function __promisify__(hostname: string, options?: LookupOneOptions | number): Promise<{ address: string, family: number }>;
-        function __promisify__(hostname: string, options?: LookupOptions | number): Promise<{ address: string | LookupAddress[], family?: number }>;
-    }
-
-    function lookupService(address: string, port: number, callback: (err: NodeJS.ErrnoException, hostname: string, service: string) => void): void;
-
-    namespace lookupService {
-        function __promisify__(address: string, port: number): Promise<{ hostname: string, service: string }>;
-    }
-
-    interface ResolveOptions {
-        ttl: boolean;
-    }
-
-    interface ResolveWithTtlOptions extends ResolveOptions {
-        ttl: true;
-    }
-
-    interface RecordWithTtl {
-        address: string;
-        ttl: number;
-    }
-
-    /** @deprecated Use AnyARecord or AnyAaaaRecord instead. */
-    type AnyRecordWithTtl = AnyARecord | AnyAaaaRecord;
-
-    interface AnyARecord extends RecordWithTtl {
-        type: "A";
-    }
-
-    interface AnyAaaaRecord extends RecordWithTtl {
-        type: "AAAA";
-    }
-
-    interface MxRecord {
-        priority: number;
-        exchange: string;
-    }
-
-    interface AnyMxRecord extends MxRecord {
-        type: "MX";
-    }
-
-    interface NaptrRecord {
-        flags: string;
-        service: string;
-        regexp: string;
-        replacement: string;
-        order: number;
-        preference: number;
-    }
-
-    interface AnyNaptrRecord extends NaptrRecord {
-        type: "NAPTR";
-    }
-
-    interface SoaRecord {
-        nsname: string;
-        hostmaster: string;
-        serial: number;
-        refresh: number;
-        retry: number;
-        expire: number;
-        minttl: number;
-    }
-
-    interface AnySoaRecord extends SoaRecord {
-        type: "SOA";
-    }
-
-    interface SrvRecord {
-        priority: number;
-        weight: number;
-        port: number;
-        name: string;
-    }
-
-    interface AnySrvRecord extends SrvRecord {
-        type: "SRV";
-    }
-
-    interface AnyTxtRecord {
-        type: "TXT";
-        entries: string[];
-    }
-
-    interface AnyNsRecord {
-        type: "NS";
-        value: string;
-    }
-
-    interface AnyPtrRecord {
-        type: "PTR";
-        value: string;
-    }
-
-    interface AnyCnameRecord {
-        type: "CNAME";
-        value: string;
-    }
-
-    type AnyRecord = AnyARecord |
-        AnyAaaaRecord |
-        AnyCnameRecord |
-        AnyMxRecord |
-        AnyNaptrRecord |
-        AnyNsRecord |
-        AnyPtrRecord |
-        AnySoaRecord |
-        AnySrvRecord |
-        AnyTxtRecord;
-
-    function resolve(hostname: string, callback: (err: NodeJS.ErrnoException, addresses: string[]) => void): void;
-    function resolve(hostname: string, rrtype: "A", callback: (err: NodeJS.ErrnoException, addresses: string[]) => void): void;
-    function resolve(hostname: string, rrtype: "AAAA", callback: (err: NodeJS.ErrnoException, addresses: string[]) => void): void;
-    function resolve(hostname: string, rrtype: "ANY", callback: (err: NodeJS.ErrnoException, addresses: AnyRecord[]) => void): void;
-    function resolve(hostname: string, rrtype: "CNAME", callback: (err: NodeJS.ErrnoException, addresses: string[]) => void): void;
-    function resolve(hostname: string, rrtype: "MX", callback: (err: NodeJS.ErrnoException, addresses: MxRecord[]) => void): void;
-    function resolve(hostname: string, rrtype: "NAPTR", callback: (err: NodeJS.ErrnoException, addresses: NaptrRecord[]) => void): void;
-    function resolve(hostname: string, rrtype: "NS", callback: (err: NodeJS.ErrnoException, addresses: string[]) => void): void;
-    function resolve(hostname: string, rrtype: "PTR", callback: (err: NodeJS.ErrnoException, addresses: string[]) => void): void;
-    function resolve(hostname: string, rrtype: "SOA", callback: (err: NodeJS.ErrnoException, addresses: SoaRecord) => void): void;
-    function resolve(hostname: string, rrtype: "SRV", callback: (err: NodeJS.ErrnoException, addresses: SrvRecord[]) => void): void;
-    function resolve(hostname: string, rrtype: "TXT", callback: (err: NodeJS.ErrnoException, addresses: string[][]) => void): void;
-    function resolve(
-        hostname: string,
-        rrtype: string,
-        callback: (err: NodeJS.ErrnoException, addresses: string[] | MxRecord[] | NaptrRecord[] | SoaRecord | SrvRecord[] | string[][] | AnyRecord[]) => void,
-    ): void;
-
-    // NOTE: This namespace provides design-time support for util.promisify. Exported members do not exist at runtime.
-    namespace resolve {
-        function __promisify__(hostname: string, rrtype?: "A" | "AAAA" | "CNAME" | "NS" | "PTR"): Promise<string[]>;
-        function __promisify__(hostname: string, rrtype: "ANY"): Promise<AnyRecord[]>;
-        function __promisify__(hostname: string, rrtype: "MX"): Promise<MxRecord[]>;
-        function __promisify__(hostname: string, rrtype: "NAPTR"): Promise<NaptrRecord[]>;
-        function __promisify__(hostname: string, rrtype: "SOA"): Promise<SoaRecord>;
-        function __promisify__(hostname: string, rrtype: "SRV"): Promise<SrvRecord[]>;
-        function __promisify__(hostname: string, rrtype: "TXT"): Promise<string[][]>;
-        function __promisify__(hostname: string, rrtype: string): Promise<string[] | MxRecord[] | NaptrRecord[] | SoaRecord | SrvRecord[] | string[][] | AnyRecord[]>;
-    }
-
-    function resolve4(hostname: string, callback: (err: NodeJS.ErrnoException, addresses: string[]) => void): void;
-    function resolve4(hostname: string, options: ResolveWithTtlOptions, callback: (err: NodeJS.ErrnoException, addresses: RecordWithTtl[]) => void): void;
-    function resolve4(hostname: string, options: ResolveOptions, callback: (err: NodeJS.ErrnoException, addresses: string[] | RecordWithTtl[]) => void): void;
-
-    // NOTE: This namespace provides design-time support for util.promisify. Exported members do not exist at runtime.
-    namespace resolve4 {
-        function __promisify__(hostname: string): Promise<string[]>;
-        function __promisify__(hostname: string, options: ResolveWithTtlOptions): Promise<RecordWithTtl[]>;
-        function __promisify__(hostname: string, options?: ResolveOptions): Promise<string[] | RecordWithTtl[]>;
-    }
-
-    function resolve6(hostname: string, callback: (err: NodeJS.ErrnoException, addresses: string[]) => void): void;
-    function resolve6(hostname: string, options: ResolveWithTtlOptions, callback: (err: NodeJS.ErrnoException, addresses: RecordWithTtl[]) => void): void;
-    function resolve6(hostname: string, options: ResolveOptions, callback: (err: NodeJS.ErrnoException, addresses: string[] | RecordWithTtl[]) => void): void;
-
-    // NOTE: This namespace provides design-time support for util.promisify. Exported members do not exist at runtime.
-    namespace resolve6 {
-        function __promisify__(hostname: string): Promise<string[]>;
-        function __promisify__(hostname: string, options: ResolveWithTtlOptions): Promise<RecordWithTtl[]>;
-        function __promisify__(hostname: string, options?: ResolveOptions): Promise<string[] | RecordWithTtl[]>;
-    }
-
-    function resolveCname(hostname: string, callback: (err: NodeJS.ErrnoException, addresses: string[]) => void): void;
-    namespace resolveCname {
-        function __promisify__(hostname: string): Promise<string[]>;
-    }
-
-    function resolveMx(hostname: string, callback: (err: NodeJS.ErrnoException, addresses: MxRecord[]) => void): void;
-    namespace resolveMx {
-        function __promisify__(hostname: string): Promise<MxRecord[]>;
-    }
-
-    function resolveNaptr(hostname: string, callback: (err: NodeJS.ErrnoException, addresses: NaptrRecord[]) => void): void;
-    namespace resolveNaptr {
-        function __promisify__(hostname: string): Promise<NaptrRecord[]>;
-    }
-
-    function resolveNs(hostname: string, callback: (err: NodeJS.ErrnoException, addresses: string[]) => void): void;
-    namespace resolveNs {
-        function __promisify__(hostname: string): Promise<string[]>;
-    }
-
-    function resolvePtr(hostname: string, callback: (err: NodeJS.ErrnoException, addresses: string[]) => void): void;
-    namespace resolvePtr {
-        function __promisify__(hostname: string): Promise<string[]>;
-    }
-
-    function resolveSoa(hostname: string, callback: (err: NodeJS.ErrnoException, address: SoaRecord) => void): void;
-    namespace resolveSoa {
-        function __promisify__(hostname: string): Promise<SoaRecord>;
-    }
-
-    function resolveSrv(hostname: string, callback: (err: NodeJS.ErrnoException, addresses: SrvRecord[]) => void): void;
-    namespace resolveSrv {
-        function __promisify__(hostname: string): Promise<SrvRecord[]>;
-    }
-
-    function resolveTxt(hostname: string, callback: (err: NodeJS.ErrnoException, addresses: string[][]) => void): void;
-    namespace resolveTxt {
-        function __promisify__(hostname: string): Promise<string[][]>;
-    }
-
-    function resolveAny(hostname: string, callback: (err: NodeJS.ErrnoException, addresses: AnyRecord[]) => void): void;
-    namespace resolveAny {
-        function __promisify__(hostname: string): Promise<AnyRecord[]>;
-    }
-
-    function reverse(ip: string, callback: (err: NodeJS.ErrnoException, hostnames: string[]) => void): void;
-    function setServers(servers: string[]): void;
-    function getServers(): string[];
-
-    // Error codes
-    const NODATA: string;
-    const FORMERR: string;
-    const SERVFAIL: string;
-    const NOTFOUND: string;
-    const NOTIMP: string;
-    const REFUSED: string;
-    const BADQUERY: string;
-    const BADNAME: string;
-    const BADFAMILY: string;
-    const BADRESP: string;
-    const CONNREFUSED: string;
-    const TIMEOUT: string;
-    const EOF: string;
-    const FILE: string;
-    const NOMEM: string;
-    const DESTRUCTION: string;
-    const BADSTR: string;
-    const BADFLAGS: string;
-    const NONAME: string;
-    const BADHINTS: string;
-    const NOTINITIALIZED: string;
-    const LOADIPHLPAPI: string;
-    const ADDRGETNETWORKPARAMS: string;
-    const CANCELLED: string;
-
-    class Resolver {
-        getServers: typeof getServers;
-        setServers: typeof setServers;
-        resolve: typeof resolve;
-        resolve4: typeof resolve4;
-        resolve6: typeof resolve6;
-        resolveAny: typeof resolveAny;
-        resolveCname: typeof resolveCname;
-        resolveMx: typeof resolveMx;
-        resolveNaptr: typeof resolveNaptr;
-        resolveNs: typeof resolveNs;
-        resolvePtr: typeof resolvePtr;
-        resolveSoa: typeof resolveSoa;
-        resolveSrv: typeof resolveSrv;
-        resolveTxt: typeof resolveTxt;
-        reverse: typeof reverse;
-        cancel(): void;
-    }
-}
-
-declare module "net" {
-    import * as stream from "stream";
-    import * as events from "events";
-    import * as dns from "dns";
-
-    type LookupFunction = (hostname: string, options: dns.LookupOneOptions, callback: (err: NodeJS.ErrnoException | null, address: string, family: number) => void) => void;
-
-    interface AddressInfo {
-        address: string;
-        family: string;
-        port: number;
-    }
-
-    interface SocketConstructorOpts {
-        fd?: number;
-        allowHalfOpen?: boolean;
-        readable?: boolean;
-        writable?: boolean;
-    }
-
-    interface TcpSocketConnectOpts {
-        port: number;
-        host?: string;
-        localAddress?: string;
-        localPort?: number;
-        hints?: number;
-        family?: number;
-        lookup?: LookupFunction;
-    }
-
-    interface IpcSocketConnectOpts {
-        path: string;
-    }
-
-    type SocketConnectOpts = TcpSocketConnectOpts | IpcSocketConnectOpts;
-
-    class Socket extends stream.Duplex {
-        constructor(options?: SocketConstructorOpts);
-
-        // Extended base methods
-        write(buffer: Buffer): boolean;
-        write(buffer: Buffer, cb?: Function): boolean;
-        write(str: string, cb?: Function): boolean;
-        write(str: string, encoding?: string, cb?: Function): boolean;
-        write(str: string, encoding?: string, fd?: string): boolean;
-        write(data: any, encoding?: string, callback?: Function): void;
-
-        connect(options: SocketConnectOpts, connectionListener?: Function): this;
-        connect(port: number, host: string, connectionListener?: Function): this;
-        connect(port: number, connectionListener?: Function): this;
-        connect(path: string, connectionListener?: Function): this;
-
-        setEncoding(encoding?: string): this;
-        pause(): this;
-        resume(): this;
-        setTimeout(timeout: number, callback?: Function): this;
-        setNoDelay(noDelay?: boolean): this;
-        setKeepAlive(enable?: boolean, initialDelay?: number): this;
-        address(): AddressInfo | string;
-        unref(): void;
-        ref(): void;
-
-        readonly bufferSize: number;
-        readonly bytesRead: number;
-        readonly bytesWritten: number;
-        readonly connecting: boolean;
-        readonly destroyed: boolean;
-        readonly localAddress: string;
-        readonly localPort: number;
-        readonly remoteAddress?: string;
-        readonly remoteFamily?: string;
-        readonly remotePort?: number;
-
-        // Extended base methods
-        end(): void;
-        end(buffer: Buffer, cb?: Function): void;
-        end(str: string, cb?: Function): void;
-        end(str: string, encoding?: string, cb?: Function): void;
-        end(data?: any, encoding?: string): void;
-
-        /**
-         * events.EventEmitter
-         *   1. close
-         *   2. connect
-         *   3. data
-         *   4. drain
-         *   5. end
-         *   6. error
-         *   7. lookup
-         *   8. timeout
-         */
-        addListener(event: string, listener: (...args: any[]) => void): this;
-        addListener(event: "close", listener: (had_error: boolean) => void): this;
-        addListener(event: "connect", listener: () => void): this;
-        addListener(event: "data", listener: (data: Buffer) => void): this;
-        addListener(event: "drain", listener: () => void): this;
-        addListener(event: "end", listener: () => void): this;
-        addListener(event: "error", listener: (err: Error) => void): this;
-        addListener(event: "lookup", listener: (err: Error, address: string, family: string | number, host: string) => void): this;
-        addListener(event: "timeout", listener: () => void): this;
-
-        emit(event: string | symbol, ...args: any[]): boolean;
-        emit(event: "close", had_error: boolean): boolean;
-        emit(event: "connect"): boolean;
-        emit(event: "data", data: Buffer): boolean;
-        emit(event: "drain"): boolean;
-        emit(event: "end"): boolean;
-        emit(event: "error", err: Error): boolean;
-        emit(event: "lookup", err: Error, address: string, family: string | number, host: string): boolean;
-        emit(event: "timeout"): boolean;
-
-        on(event: string, listener: (...args: any[]) => void): this;
-        on(event: "close", listener: (had_error: boolean) => void): this;
-        on(event: "connect", listener: () => void): this;
-        on(event: "data", listener: (data: Buffer) => void): this;
-        on(event: "drain", listener: () => void): this;
-        on(event: "end", listener: () => void): this;
-        on(event: "error", listener: (err: Error) => void): this;
-        on(event: "lookup", listener: (err: Error, address: string, family: string | number, host: string) => void): this;
-        on(event: "timeout", listener: () => void): this;
-
-        once(event: string, listener: (...args: any[]) => void): this;
-        once(event: "close", listener: (had_error: boolean) => void): this;
-        once(event: "connect", listener: () => void): this;
-        once(event: "data", listener: (data: Buffer) => void): this;
-        once(event: "drain", listener: () => void): this;
-        once(event: "end", listener: () => void): this;
-        once(event: "error", listener: (err: Error) => void): this;
-        once(event: "lookup", listener: (err: Error, address: string, family: string | number, host: string) => void): this;
-        once(event: "timeout", listener: () => void): this;
-
-        prependListener(event: string, listener: (...args: any[]) => void): this;
-        prependListener(event: "close", listener: (had_error: boolean) => void): this;
-        prependListener(event: "connect", listener: () => void): this;
-        prependListener(event: "data", listener: (data: Buffer) => void): this;
-        prependListener(event: "drain", listener: () => void): this;
-        prependListener(event: "end", listener: () => void): this;
-        prependListener(event: "error", listener: (err: Error) => void): this;
-        prependListener(event: "lookup", listener: (err: Error, address: string, family: string | number, host: string) => void): this;
-        prependListener(event: "timeout", listener: () => void): this;
-
-        prependOnceListener(event: string, listener: (...args: any[]) => void): this;
-        prependOnceListener(event: "close", listener: (had_error: boolean) => void): this;
-        prependOnceListener(event: "connect", listener: () => void): this;
-        prependOnceListener(event: "data", listener: (data: Buffer) => void): this;
-        prependOnceListener(event: "drain", listener: () => void): this;
-        prependOnceListener(event: "end", listener: () => void): this;
-        prependOnceListener(event: "error", listener: (err: Error) => void): this;
-        prependOnceListener(event: "lookup", listener: (err: Error, address: string, family: string | number, host: string) => void): this;
-        prependOnceListener(event: "timeout", listener: () => void): this;
-    }
-
-    interface ListenOptions {
-        port?: number;
-        host?: string;
-        backlog?: number;
-        path?: string;
-        exclusive?: boolean;
-        readableAll?: boolean;
-        writableAll?: boolean;
-    }
-
-    // https://github.com/nodejs/node/blob/master/lib/net.js
-    class Server extends events.EventEmitter {
-        constructor(connectionListener?: (socket: Socket) => void);
-        constructor(options?: { allowHalfOpen?: boolean, pauseOnConnect?: boolean }, connectionListener?: (socket: Socket) => void);
-
-        listen(port?: number, hostname?: string, backlog?: number, listeningListener?: Function): this;
-        listen(port?: number, hostname?: string, listeningListener?: Function): this;
-        listen(port?: number, backlog?: number, listeningListener?: Function): this;
-        listen(port?: number, listeningListener?: Function): this;
-        listen(path: string, backlog?: number, listeningListener?: Function): this;
-        listen(path: string, listeningListener?: Function): this;
-        listen(options: ListenOptions, listeningListener?: Function): this;
-        listen(handle: any, backlog?: number, listeningListener?: Function): this;
-        listen(handle: any, listeningListener?: Function): this;
-        close(callback?: Function): this;
-        address(): AddressInfo | string;
-        getConnections(cb: (error: Error | null, count: number) => void): void;
-        ref(): this;
-        unref(): this;
-        maxConnections: number;
-        connections: number;
-        listening: boolean;
-
-        /**
-         * events.EventEmitter
-         *   1. close
-         *   2. connection
-         *   3. error
-         *   4. listening
-         */
-        addListener(event: string, listener: (...args: any[]) => void): this;
-        addListener(event: "close", listener: () => void): this;
-        addListener(event: "connection", listener: (socket: Socket) => void): this;
-        addListener(event: "error", listener: (err: Error) => void): this;
-        addListener(event: "listening", listener: () => void): this;
-
-        emit(event: string | symbol, ...args: any[]): boolean;
-        emit(event: "close"): boolean;
-        emit(event: "connection", socket: Socket): boolean;
-        emit(event: "error", err: Error): boolean;
-        emit(event: "listening"): boolean;
-
-        on(event: string, listener: (...args: any[]) => void): this;
-        on(event: "close", listener: () => void): this;
-        on(event: "connection", listener: (socket: Socket) => void): this;
-        on(event: "error", listener: (err: Error) => void): this;
-        on(event: "listening", listener: () => void): this;
-
-        once(event: string, listener: (...args: any[]) => void): this;
-        once(event: "close", listener: () => void): this;
-        once(event: "connection", listener: (socket: Socket) => void): this;
-        once(event: "error", listener: (err: Error) => void): this;
-        once(event: "listening", listener: () => void): this;
-
-        prependListener(event: string, listener: (...args: any[]) => void): this;
-        prependListener(event: "close", listener: () => void): this;
-        prependListener(event: "connection", listener: (socket: Socket) => void): this;
-        prependListener(event: "error", listener: (err: Error) => void): this;
-        prependListener(event: "listening", listener: () => void): this;
-
-        prependOnceListener(event: string, listener: (...args: any[]) => void): this;
-        prependOnceListener(event: "close", listener: () => void): this;
-        prependOnceListener(event: "connection", listener: (socket: Socket) => void): this;
-        prependOnceListener(event: "error", listener: (err: Error) => void): this;
-        prependOnceListener(event: "listening", listener: () => void): this;
-    }
-
-    interface TcpNetConnectOpts extends TcpSocketConnectOpts, SocketConstructorOpts {
-        timeout?: number;
-    }
-
-    interface IpcNetConnectOpts extends IpcSocketConnectOpts, SocketConstructorOpts {
-        timeout?: number;
-    }
-
-    type NetConnectOpts = TcpNetConnectOpts | IpcNetConnectOpts;
-
-    function createServer(connectionListener?: (socket: Socket) => void): Server;
-    function createServer(options?: { allowHalfOpen?: boolean, pauseOnConnect?: boolean }, connectionListener?: (socket: Socket) => void): Server;
-    function connect(options: NetConnectOpts, connectionListener?: Function): Socket;
-    function connect(port: number, host?: string, connectionListener?: Function): Socket;
-    function connect(path: string, connectionListener?: Function): Socket;
-    function createConnection(options: NetConnectOpts, connectionListener?: Function): Socket;
-    function createConnection(port: number, host?: string, connectionListener?: Function): Socket;
-    function createConnection(path: string, connectionListener?: Function): Socket;
-    function isIP(input: string): number;
-    function isIPv4(input: string): boolean;
-    function isIPv6(input: string): boolean;
-}
-
-declare module "dgram" {
-    import { AddressInfo } from "net";
-    import * as dns from "dns";
-    import * as events from "events";
-
-    interface RemoteInfo {
-        address: string;
-        family: string;
-        port: number;
-    }
-
-    interface BindOptions {
-        port: number;
-        address?: string;
-        exclusive?: boolean;
-    }
-
-    type SocketType = "udp4" | "udp6";
-
-    interface SocketOptions {
-        type: SocketType;
-        reuseAddr?: boolean;
-        recvBufferSize?: number;
-        sendBufferSize?: number;
-        lookup?: (hostname: string, options: dns.LookupOneOptions, callback: (err: NodeJS.ErrnoException, address: string, family: number) => void) => void;
-    }
-
-    function createSocket(type: SocketType, callback?: (msg: Buffer, rinfo: RemoteInfo) => void): Socket;
-    function createSocket(options: SocketOptions, callback?: (msg: Buffer, rinfo: RemoteInfo) => void): Socket;
-
-    class Socket extends events.EventEmitter {
-        send(msg: Buffer | string | Uint8Array | any[], port: number, address?: string, callback?: (error: Error | null, bytes: number) => void): void;
-        send(msg: Buffer | string | Uint8Array, offset: number, length: number, port: number, address?: string, callback?: (error: Error | null, bytes: number) => void): void;
-        bind(port?: number, address?: string, callback?: () => void): void;
-        bind(port?: number, callback?: () => void): void;
-        bind(callback?: () => void): void;
-        bind(options: BindOptions, callback?: Function): void;
-        close(callback?: () => void): void;
-        address(): AddressInfo | string;
-        setBroadcast(flag: boolean): void;
-        setTTL(ttl: number): void;
-        setMulticastTTL(ttl: number): void;
-        setMulticastInterface(multicastInterface: string): void;
-        setMulticastLoopback(flag: boolean): void;
-        addMembership(multicastAddress: string, multicastInterface?: string): void;
-        dropMembership(multicastAddress: string, multicastInterface?: string): void;
-        ref(): this;
-        unref(): this;
-        setRecvBufferSize(size: number): void;
-        setSendBufferSize(size: number): void;
-        getRecvBufferSize(): number;
-        getSendBufferSize(): number;
-
-        /**
-         * events.EventEmitter
-         * 1. close
-         * 2. error
-         * 3. listening
-         * 4. message
-         */
-        addListener(event: string, listener: (...args: any[]) => void): this;
-        addListener(event: "close", listener: () => void): this;
-        addListener(event: "error", listener: (err: Error) => void): this;
-        addListener(event: "listening", listener: () => void): this;
-        addListener(event: "message", listener: (msg: Buffer, rinfo: AddressInfo) => void): this;
-
-        emit(event: string | symbol, ...args: any[]): boolean;
-        emit(event: "close"): boolean;
-        emit(event: "error", err: Error): boolean;
-        emit(event: "listening"): boolean;
-        emit(event: "message", msg: Buffer, rinfo: AddressInfo): boolean;
-
-        on(event: string, listener: (...args: any[]) => void): this;
-        on(event: "close", listener: () => void): this;
-        on(event: "error", listener: (err: Error) => void): this;
-        on(event: "listening", listener: () => void): this;
-        on(event: "message", listener: (msg: Buffer, rinfo: AddressInfo) => void): this;
-
-        once(event: string, listener: (...args: any[]) => void): this;
-        once(event: "close", listener: () => void): this;
-        once(event: "error", listener: (err: Error) => void): this;
-        once(event: "listening", listener: () => void): this;
-        once(event: "message", listener: (msg: Buffer, rinfo: AddressInfo) => void): this;
-
-        prependListener(event: string, listener: (...args: any[]) => void): this;
-        prependListener(event: "close", listener: () => void): this;
-        prependListener(event: "error", listener: (err: Error) => void): this;
-        prependListener(event: "listening", listener: () => void): this;
-        prependListener(event: "message", listener: (msg: Buffer, rinfo: AddressInfo) => void): this;
-
-        prependOnceListener(event: string, listener: (...args: any[]) => void): this;
-        prependOnceListener(event: "close", listener: () => void): this;
-        prependOnceListener(event: "error", listener: (err: Error) => void): this;
-        prependOnceListener(event: "listening", listener: () => void): this;
-        prependOnceListener(event: "message", listener: (msg: Buffer, rinfo: AddressInfo) => void): this;
-    }
-}
-
-declare module "fs" {
-    import * as stream from "stream";
-    import * as events from "events";
-    import { URL } from "url";
-
-    /**
-     * Valid types for path values in "fs".
-     */
-    type PathLike = string | Buffer | URL;
-
-    type BinaryData = Buffer | DataView | NodeJS.TypedArray;
-    class Stats {
-        isFile(): boolean;
-        isDirectory(): boolean;
-        isBlockDevice(): boolean;
-        isCharacterDevice(): boolean;
-        isSymbolicLink(): boolean;
-        isFIFO(): boolean;
-        isSocket(): boolean;
-        dev: number;
-        ino: number;
-        mode: number;
-        nlink: number;
-        uid: number;
-        gid: number;
-        rdev: number;
-        size: number;
-        blksize: number;
-        blocks: number;
-        atimeMs: number;
-        mtimeMs: number;
-        ctimeMs: number;
-        birthtimeMs: number;
-        atime: Date;
-        mtime: Date;
-        ctime: Date;
-        birthtime: Date;
-    }
-
-    class Dirent {
-        isFile(): boolean;
-        isDirectory(): boolean;
-        isBlockDevice(): boolean;
-        isCharacterDevice(): boolean;
-        isSymbolicLink(): boolean;
-        isFIFO(): boolean;
-        isSocket(): boolean;
-        name: string;
-    }
-
-    interface FSWatcher extends events.EventEmitter {
-        close(): void;
-
-        /**
-         * events.EventEmitter
-         *   1. change
-         *   2. error
-         */
-        addListener(event: string, listener: (...args: any[]) => void): this;
-        addListener(event: "change", listener: (eventType: string, filename: string | Buffer) => void): this;
-        addListener(event: "error", listener: (error: Error) => void): this;
-
-        on(event: string, listener: (...args: any[]) => void): this;
-        on(event: "change", listener: (eventType: string, filename: string | Buffer) => void): this;
-        on(event: "error", listener: (error: Error) => void): this;
-
-        once(event: string, listener: (...args: any[]) => void): this;
-        once(event: "change", listener: (eventType: string, filename: string | Buffer) => void): this;
-        once(event: "error", listener: (error: Error) => void): this;
-
-        prependListener(event: string, listener: (...args: any[]) => void): this;
-        prependListener(event: "change", listener: (eventType: string, filename: string | Buffer) => void): this;
-        prependListener(event: "error", listener: (error: Error) => void): this;
-
-        prependOnceListener(event: string, listener: (...args: any[]) => void): this;
-        prependOnceListener(event: "change", listener: (eventType: string, filename: string | Buffer) => void): this;
-        prependOnceListener(event: "error", listener: (error: Error) => void): this;
-    }
-
-    class ReadStream extends stream.Readable {
-        close(): void;
-        bytesRead: number;
-        path: string | Buffer;
-
-        /**
-         * events.EventEmitter
-         *   1. open
-         *   2. close
-         */
-        addListener(event: string, listener: (...args: any[]) => void): this;
-        addListener(event: "open", listener: (fd: number) => void): this;
-        addListener(event: "close", listener: () => void): this;
-
-        on(event: string, listener: (...args: any[]) => void): this;
-        on(event: "open", listener: (fd: number) => void): this;
-        on(event: "close", listener: () => void): this;
-
-        once(event: string, listener: (...args: any[]) => void): this;
-        once(event: "open", listener: (fd: number) => void): this;
-        once(event: "close", listener: () => void): this;
-
-        prependListener(event: string, listener: (...args: any[]) => void): this;
-        prependListener(event: "open", listener: (fd: number) => void): this;
-        prependListener(event: "close", listener: () => void): this;
-
-        prependOnceListener(event: string, listener: (...args: any[]) => void): this;
-        prependOnceListener(event: "open", listener: (fd: number) => void): this;
-        prependOnceListener(event: "close", listener: () => void): this;
-    }
-
-    class WriteStream extends stream.Writable {
-        close(): void;
-        bytesWritten: number;
-        path: string | Buffer;
-
-        /**
-         * events.EventEmitter
-         *   1. open
-         *   2. close
-         */
-        addListener(event: string, listener: (...args: any[]) => void): this;
-        addListener(event: "open", listener: (fd: number) => void): this;
-        addListener(event: "close", listener: () => void): this;
-
-        on(event: string, listener: (...args: any[]) => void): this;
-        on(event: "open", listener: (fd: number) => void): this;
-        on(event: "close", listener: () => void): this;
-
-        once(event: string, listener: (...args: any[]) => void): this;
-        once(event: "open", listener: (fd: number) => void): this;
-        once(event: "close", listener: () => void): this;
-
-        prependListener(event: string, listener: (...args: any[]) => void): this;
-        prependListener(event: "open", listener: (fd: number) => void): this;
-        prependListener(event: "close", listener: () => void): this;
-
-        prependOnceListener(event: string, listener: (...args: any[]) => void): this;
-        prependOnceListener(event: "open", listener: (fd: number) => void): this;
-        prependOnceListener(event: "close", listener: () => void): this;
-    }
-
-    /**
-     * Asynchronous rename(2) - Change the name or location of a file or directory.
-     * @param oldPath A path to a file. If a URL is provided, it must use the `file:` protocol.
-     * URL support is _experimental_.
-     * @param newPath A path to a file. If a URL is provided, it must use the `file:` protocol.
-     * URL support is _experimental_.
-     */
-    function rename(oldPath: PathLike, newPath: PathLike, callback: (err: NodeJS.ErrnoException) => void): void;
-
-    // NOTE: This namespace provides design-time support for util.promisify. Exported members do not exist at runtime.
-    namespace rename {
-        /**
-         * Asynchronous rename(2) - Change the name or location of a file or directory.
-         * @param oldPath A path to a file. If a URL is provided, it must use the `file:` protocol.
-         * URL support is _experimental_.
-         * @param newPath A path to a file. If a URL is provided, it must use the `file:` protocol.
-         * URL support is _experimental_.
-         */
-        function __promisify__(oldPath: PathLike, newPath: PathLike): Promise<void>;
-    }
-
-    /**
-     * Synchronous rename(2) - Change the name or location of a file or directory.
-     * @param oldPath A path to a file. If a URL is provided, it must use the `file:` protocol.
-     * URL support is _experimental_.
-     * @param newPath A path to a file. If a URL is provided, it must use the `file:` protocol.
-     * URL support is _experimental_.
-     */
-    function renameSync(oldPath: PathLike, newPath: PathLike): void;
-
-    /**
-     * Asynchronous truncate(2) - Truncate a file to a specified length.
-     * @param path A path to a file. If a URL is provided, it must use the `file:` protocol.
-     * @param len If not specified, defaults to `0`.
-     */
-    function truncate(path: PathLike, len: number | undefined | null, callback: (err: NodeJS.ErrnoException) => void): void;
-
-    /**
-     * Asynchronous truncate(2) - Truncate a file to a specified length.
-     * @param path A path to a file. If a URL is provided, it must use the `file:` protocol.
-     * URL support is _experimental_.
-     */
-    function truncate(path: PathLike, callback: (err: NodeJS.ErrnoException) => void): void;
-
-    // NOTE: This namespace provides design-time support for util.promisify. Exported members do not exist at runtime.
-    namespace truncate {
-        /**
-         * Asynchronous truncate(2) - Truncate a file to a specified length.
-         * @param path A path to a file. If a URL is provided, it must use the `file:` protocol.
-         * @param len If not specified, defaults to `0`.
-         */
-        function __promisify__(path: PathLike, len?: number | null): Promise<void>;
-    }
-
-    /**
-     * Synchronous truncate(2) - Truncate a file to a specified length.
-     * @param path A path to a file. If a URL is provided, it must use the `file:` protocol.
-     * @param len If not specified, defaults to `0`.
-     */
-    function truncateSync(path: PathLike, len?: number | null): void;
-
-    /**
-     * Asynchronous ftruncate(2) - Truncate a file to a specified length.
-     * @param fd A file descriptor.
-     * @param len If not specified, defaults to `0`.
-     */
-    function ftruncate(fd: number, len: number | undefined | null, callback: (err: NodeJS.ErrnoException) => void): void;
-
-    /**
-     * Asynchronous ftruncate(2) - Truncate a file to a specified length.
-     * @param fd A file descriptor.
-     */
-    function ftruncate(fd: number, callback: (err: NodeJS.ErrnoException) => void): void;
-
-    // NOTE: This namespace provides design-time support for util.promisify. Exported members do not exist at runtime.
-    namespace ftruncate {
-        /**
-         * Asynchronous ftruncate(2) - Truncate a file to a specified length.
-         * @param fd A file descriptor.
-         * @param len If not specified, defaults to `0`.
-         */
-        function __promisify__(fd: number, len?: number | null): Promise<void>;
-    }
-
-    /**
-     * Synchronous ftruncate(2) - Truncate a file to a specified length.
-     * @param fd A file descriptor.
-     * @param len If not specified, defaults to `0`.
-     */
-    function ftruncateSync(fd: number, len?: number | null): void;
-
-    /**
-     * Asynchronous chown(2) - Change ownership of a file.
-     * @param path A path to a file. If a URL is provided, it must use the `file:` protocol.
-     */
-    function chown(path: PathLike, uid: number, gid: number, callback: (err: NodeJS.ErrnoException) => void): void;
-
-    // NOTE: This namespace provides design-time support for util.promisify. Exported members do not exist at runtime.
-    namespace chown {
-        /**
-         * Asynchronous chown(2) - Change ownership of a file.
-         * @param path A path to a file. If a URL is provided, it must use the `file:` protocol.
-         */
-        function __promisify__(path: PathLike, uid: number, gid: number): Promise<void>;
-    }
-
-    /**
-     * Synchronous chown(2) - Change ownership of a file.
-     * @param path A path to a file. If a URL is provided, it must use the `file:` protocol.
-     */
-    function chownSync(path: PathLike, uid: number, gid: number): void;
-
-    /**
-     * Asynchronous fchown(2) - Change ownership of a file.
-     * @param fd A file descriptor.
-     */
-    function fchown(fd: number, uid: number, gid: number, callback: (err: NodeJS.ErrnoException) => void): void;
-
-    // NOTE: This namespace provides design-time support for util.promisify. Exported members do not exist at runtime.
-    namespace fchown {
-        /**
-         * Asynchronous fchown(2) - Change ownership of a file.
-         * @param fd A file descriptor.
-         */
-        function __promisify__(fd: number, uid: number, gid: number): Promise<void>;
-    }
-
-    /**
-     * Synchronous fchown(2) - Change ownership of a file.
-     * @param fd A file descriptor.
-     */
-    function fchownSync(fd: number, uid: number, gid: number): void;
-
-    /**
-     * Asynchronous lchown(2) - Change ownership of a file. Does not dereference symbolic links.
-     * @param path A path to a file. If a URL is provided, it must use the `file:` protocol.
-     */
-    function lchown(path: PathLike, uid: number, gid: number, callback: (err: NodeJS.ErrnoException) => void): void;
-
-    // NOTE: This namespace provides design-time support for util.promisify. Exported members do not exist at runtime.
-    namespace lchown {
-        /**
-         * Asynchronous lchown(2) - Change ownership of a file. Does not dereference symbolic links.
-         * @param path A path to a file. If a URL is provided, it must use the `file:` protocol.
-         */
-        function __promisify__(path: PathLike, uid: number, gid: number): Promise<void>;
-    }
-
-    /**
-     * Synchronous lchown(2) - Change ownership of a file. Does not dereference symbolic links.
-     * @param path A path to a file. If a URL is provided, it must use the `file:` protocol.
-     */
-    function lchownSync(path: PathLike, uid: number, gid: number): void;
-
-    /**
-     * Asynchronous chmod(2) - Change permissions of a file.
-     * @param path A path to a file. If a URL is provided, it must use the `file:` protocol.
-     * @param mode A file mode. If a string is passed, it is parsed as an octal integer.
-     */
-    function chmod(path: PathLike, mode: string | number, callback: (err: NodeJS.ErrnoException) => void): void;
-
-    // NOTE: This namespace provides design-time support for util.promisify. Exported members do not exist at runtime.
-    namespace chmod {
-        /**
-         * Asynchronous chmod(2) - Change permissions of a file.
-         * @param path A path to a file. If a URL is provided, it must use the `file:` protocol.
-         * @param mode A file mode. If a string is passed, it is parsed as an octal integer.
-         */
-        function __promisify__(path: PathLike, mode: string | number): Promise<void>;
-    }
-
-    /**
-     * Synchronous chmod(2) - Change permissions of a file.
-     * @param path A path to a file. If a URL is provided, it must use the `file:` protocol.
-     * @param mode A file mode. If a string is passed, it is parsed as an octal integer.
-     */
-    function chmodSync(path: PathLike, mode: string | number): void;
-
-    /**
-     * Asynchronous fchmod(2) - Change permissions of a file.
-     * @param fd A file descriptor.
-     * @param mode A file mode. If a string is passed, it is parsed as an octal integer.
-     */
-    function fchmod(fd: number, mode: string | number, callback: (err: NodeJS.ErrnoException) => void): void;
-
-    // NOTE: This namespace provides design-time support for util.promisify. Exported members do not exist at runtime.
-    namespace fchmod {
-        /**
-         * Asynchronous fchmod(2) - Change permissions of a file.
-         * @param fd A file descriptor.
-         * @param mode A file mode. If a string is passed, it is parsed as an octal integer.
-         */
-        function __promisify__(fd: number, mode: string | number): Promise<void>;
-    }
-
-    /**
-     * Synchronous fchmod(2) - Change permissions of a file.
-     * @param fd A file descriptor.
-     * @param mode A file mode. If a string is passed, it is parsed as an octal integer.
-     */
-    function fchmodSync(fd: number, mode: string | number): void;
-
-    /**
-     * Asynchronous lchmod(2) - Change permissions of a file. Does not dereference symbolic links.
-     * @param path A path to a file. If a URL is provided, it must use the `file:` protocol.
-     * @param mode A file mode. If a string is passed, it is parsed as an octal integer.
-     */
-    function lchmod(path: PathLike, mode: string | number, callback: (err: NodeJS.ErrnoException) => void): void;
-
-    // NOTE: This namespace provides design-time support for util.promisify. Exported members do not exist at runtime.
-    namespace lchmod {
-        /**
-         * Asynchronous lchmod(2) - Change permissions of a file. Does not dereference symbolic links.
-         * @param path A path to a file. If a URL is provided, it must use the `file:` protocol.
-         * @param mode A file mode. If a string is passed, it is parsed as an octal integer.
-         */
-        function __promisify__(path: PathLike, mode: string | number): Promise<void>;
-    }
-
-    /**
-     * Synchronous lchmod(2) - Change permissions of a file. Does not dereference symbolic links.
-     * @param path A path to a file. If a URL is provided, it must use the `file:` protocol.
-     * @param mode A file mode. If a string is passed, it is parsed as an octal integer.
-     */
-    function lchmodSync(path: PathLike, mode: string | number): void;
-
-    /**
-     * Asynchronous stat(2) - Get file status.
-     * @param path A path to a file. If a URL is provided, it must use the `file:` protocol.
-     */
-    function stat(path: PathLike, callback: (err: NodeJS.ErrnoException, stats: Stats) => void): void;
-
-    // NOTE: This namespace provides design-time support for util.promisify. Exported members do not exist at runtime.
-    namespace stat {
-        /**
-         * Asynchronous stat(2) - Get file status.
-         * @param path A path to a file. If a URL is provided, it must use the `file:` protocol.
-         */
-        function __promisify__(path: PathLike): Promise<Stats>;
-    }
-
-    /**
-     * Synchronous stat(2) - Get file status.
-     * @param path A path to a file. If a URL is provided, it must use the `file:` protocol.
-     */
-    function statSync(path: PathLike): Stats;
-
-    /**
-     * Asynchronous fstat(2) - Get file status.
-     * @param fd A file descriptor.
-     */
-    function fstat(fd: number, callback: (err: NodeJS.ErrnoException, stats: Stats) => void): void;
-
-    // NOTE: This namespace provides design-time support for util.promisify. Exported members do not exist at runtime.
-    namespace fstat {
-        /**
-         * Asynchronous fstat(2) - Get file status.
-         * @param fd A file descriptor.
-         */
-        function __promisify__(fd: number): Promise<Stats>;
-    }
-
-    /**
-     * Synchronous fstat(2) - Get file status.
-     * @param fd A file descriptor.
-     */
-    function fstatSync(fd: number): Stats;
-
-    /**
-     * Asynchronous lstat(2) - Get file status. Does not dereference symbolic links.
-     * @param path A path to a file. If a URL is provided, it must use the `file:` protocol.
-     */
-    function lstat(path: PathLike, callback: (err: NodeJS.ErrnoException, stats: Stats) => void): void;
-
-    // NOTE: This namespace provides design-time support for util.promisify. Exported members do not exist at runtime.
-    namespace lstat {
-        /**
-         * Asynchronous lstat(2) - Get file status. Does not dereference symbolic links.
-         * @param path A path to a file. If a URL is provided, it must use the `file:` protocol.
-         */
-        function __promisify__(path: PathLike): Promise<Stats>;
-    }
-
-    /**
-     * Synchronous lstat(2) - Get file status. Does not dereference symbolic links.
-     * @param path A path to a file. If a URL is provided, it must use the `file:` protocol.
-     */
-    function lstatSync(path: PathLike): Stats;
-
-    /**
-     * Asynchronous link(2) - Create a new link (also known as a hard link) to an existing file.
-     * @param existingPath A path to a file. If a URL is provided, it must use the `file:` protocol.
-     * @param newPath A path to a file. If a URL is provided, it must use the `file:` protocol.
-     */
-    function link(existingPath: PathLike, newPath: PathLike, callback: (err: NodeJS.ErrnoException) => void): void;
-
-    // NOTE: This namespace provides design-time support for util.promisify. Exported members do not exist at runtime.
-    namespace link {
-        /**
-         * Asynchronous link(2) - Create a new link (also known as a hard link) to an existing file.
-         * @param existingPath A path to a file. If a URL is provided, it must use the `file:` protocol.
-         * @param newPath A path to a file. If a URL is provided, it must use the `file:` protocol.
-         */
-        function link(existingPath: PathLike, newPath: PathLike): Promise<void>;
-    }
-
-    /**
-     * Synchronous link(2) - Create a new link (also known as a hard link) to an existing file.
-     * @param existingPath A path to a file. If a URL is provided, it must use the `file:` protocol.
-     * @param newPath A path to a file. If a URL is provided, it must use the `file:` protocol.
-     */
-    function linkSync(existingPath: PathLike, newPath: PathLike): void;
-
-    /**
-     * Asynchronous symlink(2) - Create a new symbolic link to an existing file.
-     * @param target A path to an existing file. If a URL is provided, it must use the `file:` protocol.
-     * @param path A path to the new symlink. If a URL is provided, it must use the `file:` protocol.
-     * @param type May be set to `'dir'`, `'file'`, or `'junction'` (default is `'file'`) and is only available on Windows (ignored on other platforms).
-     * When using `'junction'`, the `target` argument will automatically be normalized to an absolute path.
-     */
-    function symlink(target: PathLike, path: PathLike, type: symlink.Type | undefined | null, callback: (err: NodeJS.ErrnoException) => void): void;
-
-    /**
-     * Asynchronous symlink(2) - Create a new symbolic link to an existing file.
-     * @param target A path to an existing file. If a URL is provided, it must use the `file:` protocol.
-     * @param path A path to the new symlink. If a URL is provided, it must use the `file:` protocol.
-     */
-    function symlink(target: PathLike, path: PathLike, callback: (err: NodeJS.ErrnoException) => void): void;
-
-    // NOTE: This namespace provides design-time support for util.promisify. Exported members do not exist at runtime.
-    namespace symlink {
-        /**
-         * Asynchronous symlink(2) - Create a new symbolic link to an existing file.
-         * @param target A path to an existing file. If a URL is provided, it must use the `file:` protocol.
-         * @param path A path to the new symlink. If a URL is provided, it must use the `file:` protocol.
-         * @param type May be set to `'dir'`, `'file'`, or `'junction'` (default is `'file'`) and is only available on Windows (ignored on other platforms).
-         * When using `'junction'`, the `target` argument will automatically be normalized to an absolute path.
-         */
-        function __promisify__(target: PathLike, path: PathLike, type?: string | null): Promise<void>;
-
-        type Type = "dir" | "file" | "junction";
-    }
-
-    /**
-     * Synchronous symlink(2) - Create a new symbolic link to an existing file.
-     * @param target A path to an existing file. If a URL is provided, it must use the `file:` protocol.
-     * @param path A path to the new symlink. If a URL is provided, it must use the `file:` protocol.
-     * @param type May be set to `'dir'`, `'file'`, or `'junction'` (default is `'file'`) and is only available on Windows (ignored on other platforms).
-     * When using `'junction'`, the `target` argument will automatically be normalized to an absolute path.
-     */
-    function symlinkSync(target: PathLike, path: PathLike, type?: symlink.Type | null): void;
-
-    /**
-     * Asynchronous readlink(2) - read value of a symbolic link.
-     * @param path A path to a file. If a URL is provided, it must use the `file:` protocol.
-     * @param options The encoding (or an object specifying the encoding), used as the encoding of the result. If not provided, `'utf8'` is used.
-     */
-    function readlink(path: PathLike, options: { encoding?: BufferEncoding | null } | BufferEncoding | undefined | null, callback: (err: NodeJS.ErrnoException, linkString: string) => void): void;
-
-    /**
-     * Asynchronous readlink(2) - read value of a symbolic link.
-     * @param path A path to a file. If a URL is provided, it must use the `file:` protocol.
-     * @param options The encoding (or an object specifying the encoding), used as the encoding of the result. If not provided, `'utf8'` is used.
-     */
-    function readlink(path: PathLike, options: { encoding: "buffer" } | "buffer", callback: (err: NodeJS.ErrnoException, linkString: Buffer) => void): void;
-
-    /**
-     * Asynchronous readlink(2) - read value of a symbolic link.
-     * @param path A path to a file. If a URL is provided, it must use the `file:` protocol.
-     * @param options The encoding (or an object specifying the encoding), used as the encoding of the result. If not provided, `'utf8'` is used.
-     */
-    function readlink(path: PathLike, options: { encoding?: string | null } | string | undefined | null, callback: (err: NodeJS.ErrnoException, linkString: string | Buffer) => void): void;
-
-    /**
-     * Asynchronous readlink(2) - read value of a symbolic link.
-     * @param path A path to a file. If a URL is provided, it must use the `file:` protocol.
-     */
-    function readlink(path: PathLike, callback: (err: NodeJS.ErrnoException, linkString: string) => void): void;
-
-    // NOTE: This namespace provides design-time support for util.promisify. Exported members do not exist at runtime.
-    namespace readlink {
-        /**
-         * Asynchronous readlink(2) - read value of a symbolic link.
-         * @param path A path to a file. If a URL is provided, it must use the `file:` protocol.
-         * @param options The encoding (or an object specifying the encoding), used as the encoding of the result. If not provided, `'utf8'` is used.
-         */
-        function __promisify__(path: PathLike, options?: { encoding?: BufferEncoding | null } | BufferEncoding | null): Promise<string>;
-
-        /**
-         * Asynchronous readlink(2) - read value of a symbolic link.
-         * @param path A path to a file. If a URL is provided, it must use the `file:` protocol.
-         * @param options The encoding (or an object specifying the encoding), used as the encoding of the result. If not provided, `'utf8'` is used.
-         */
-        function __promisify__(path: PathLike, options: { encoding: "buffer" } | "buffer"): Promise<Buffer>;
-
-        /**
-         * Asynchronous readlink(2) - read value of a symbolic link.
-         * @param path A path to a file. If a URL is provided, it must use the `file:` protocol.
-         * @param options The encoding (or an object specifying the encoding), used as the encoding of the result. If not provided, `'utf8'` is used.
-         */
-        function __promisify__(path: PathLike, options?: { encoding?: string | null } | string | null): Promise<string | Buffer>;
-    }
-
-    /**
-     * Synchronous readlink(2) - read value of a symbolic link.
-     * @param path A path to a file. If a URL is provided, it must use the `file:` protocol.
-     * @param options The encoding (or an object specifying the encoding), used as the encoding of the result. If not provided, `'utf8'` is used.
-     */
-    function readlinkSync(path: PathLike, options?: { encoding?: BufferEncoding | null } | BufferEncoding | null): string;
-
-    /**
-     * Synchronous readlink(2) - read value of a symbolic link.
-     * @param path A path to a file. If a URL is provided, it must use the `file:` protocol.
-     * @param options The encoding (or an object specifying the encoding), used as the encoding of the result. If not provided, `'utf8'` is used.
-     */
-    function readlinkSync(path: PathLike, options: { encoding: "buffer" } | "buffer"): Buffer;
-
-    /**
-     * Synchronous readlink(2) - read value of a symbolic link.
-     * @param path A path to a file. If a URL is provided, it must use the `file:` protocol.
-     * @param options The encoding (or an object specifying the encoding), used as the encoding of the result. If not provided, `'utf8'` is used.
-     */
-    function readlinkSync(path: PathLike, options?: { encoding?: string | null } | string | null): string | Buffer;
-
-    /**
-     * Asynchronous realpath(3) - return the canonicalized absolute pathname.
-     * @param path A path to a file. If a URL is provided, it must use the `file:` protocol.
-     * @param options The encoding (or an object specifying the encoding), used as the encoding of the result. If not provided, `'utf8'` is used.
-     */
-    function realpath(path: PathLike, options: { encoding?: BufferEncoding | null } | BufferEncoding | undefined | null, callback: (err: NodeJS.ErrnoException, resolvedPath: string) => void): void;
-
-    /**
-     * Asynchronous realpath(3) - return the canonicalized absolute pathname.
-     * @param path A path to a file. If a URL is provided, it must use the `file:` protocol.
-     * @param options The encoding (or an object specifying the encoding), used as the encoding of the result. If not provided, `'utf8'` is used.
-     */
-    function realpath(path: PathLike, options: { encoding: "buffer" } | "buffer", callback: (err: NodeJS.ErrnoException, resolvedPath: Buffer) => void): void;
-
-    /**
-     * Asynchronous realpath(3) - return the canonicalized absolute pathname.
-     * @param path A path to a file. If a URL is provided, it must use the `file:` protocol.
-     * @param options The encoding (or an object specifying the encoding), used as the encoding of the result. If not provided, `'utf8'` is used.
-     */
-    function realpath(path: PathLike, options: { encoding?: string | null } | string | undefined | null, callback: (err: NodeJS.ErrnoException, resolvedPath: string | Buffer) => void): void;
-
-    /**
-     * Asynchronous realpath(3) - return the canonicalized absolute pathname.
-     * @param path A path to a file. If a URL is provided, it must use the `file:` protocol.
-     */
-    function realpath(path: PathLike, callback: (err: NodeJS.ErrnoException, resolvedPath: string) => void): void;
-
-    // NOTE: This namespace provides design-time support for util.promisify. Exported members do not exist at runtime.
-    namespace realpath {
-        /**
-         * Asynchronous realpath(3) - return the canonicalized absolute pathname.
-         * @param path A path to a file. If a URL is provided, it must use the `file:` protocol.
-         * @param options The encoding (or an object specifying the encoding), used as the encoding of the result. If not provided, `'utf8'` is used.
-         */
-        function __promisify__(path: PathLike, options?: { encoding?: BufferEncoding | null } | BufferEncoding | null): Promise<string>;
-
-        /**
-         * Asynchronous realpath(3) - return the canonicalized absolute pathname.
-         * @param path A path to a file. If a URL is provided, it must use the `file:` protocol.
-         * @param options The encoding (or an object specifying the encoding), used as the encoding of the result. If not provided, `'utf8'` is used.
-         */
-        function __promisify__(path: PathLike, options: { encoding: "buffer" } | "buffer"): Promise<Buffer>;
-
-        /**
-         * Asynchronous realpath(3) - return the canonicalized absolute pathname.
-         * @param path A path to a file. If a URL is provided, it must use the `file:` protocol.
-         * @param options The encoding (or an object specifying the encoding), used as the encoding of the result. If not provided, `'utf8'` is used.
-         */
-        function __promisify__(path: PathLike, options?: { encoding?: string | null } | string | null): Promise<string | Buffer>;
-
-        function native(path: PathLike, options: { encoding?: BufferEncoding | null } | BufferEncoding | undefined | null, callback: (err: NodeJS.ErrnoException, resolvedPath: string) => void): void;
-        function native(path: PathLike, options: { encoding: "buffer" } | "buffer", callback: (err: NodeJS.ErrnoException, resolvedPath: Buffer) => void): void;
-        function native(path: PathLike, options: { encoding?: string | null } | string | undefined | null, callback: (err: NodeJS.ErrnoException, resolvedPath: string | Buffer) => void): void;
-        function native(path: PathLike, callback: (err: NodeJS.ErrnoException, resolvedPath: string) => void): void;
-    }
-
-    /**
-     * Synchronous realpath(3) - return the canonicalized absolute pathname.
-     * @param path A path to a file. If a URL is provided, it must use the `file:` protocol.
-     * @param options The encoding (or an object specifying the encoding), used as the encoding of the result. If not provided, `'utf8'` is used.
-     */
-    function realpathSync(path: PathLike, options?: { encoding?: BufferEncoding | null } | BufferEncoding | null): string;
-
-    /**
-     * Synchronous realpath(3) - return the canonicalized absolute pathname.
-     * @param path A path to a file. If a URL is provided, it must use the `file:` protocol.
-     * @param options The encoding (or an object specifying the encoding), used as the encoding of the result. If not provided, `'utf8'` is used.
-     */
-    function realpathSync(path: PathLike, options: { encoding: "buffer" } | "buffer"): Buffer;
-
-    /**
-     * Synchronous realpath(3) - return the canonicalized absolute pathname.
-     * @param path A path to a file. If a URL is provided, it must use the `file:` protocol.
-     * @param options The encoding (or an object specifying the encoding), used as the encoding of the result. If not provided, `'utf8'` is used.
-     */
-    function realpathSync(path: PathLike, options?: { encoding?: string | null } | string | null): string | Buffer;
-
-    namespace realpathSync {
-        function native(path: PathLike, options?: { encoding?: BufferEncoding | null } | BufferEncoding | null): string;
-        function native(path: PathLike, options: { encoding: "buffer" } | "buffer"): Buffer;
-        function native(path: PathLike, options?: { encoding?: string | null } | string | null): string | Buffer;
-    }
-
-    /**
-     * Asynchronous unlink(2) - delete a name and possibly the file it refers to.
-     * @param path A path to a file. If a URL is provided, it must use the `file:` protocol.
-     */
-    function unlink(path: PathLike, callback: (err: NodeJS.ErrnoException) => void): void;
-
-    // NOTE: This namespace provides design-time support for util.promisify. Exported members do not exist at runtime.
-    namespace unlink {
-        /**
-         * Asynchronous unlink(2) - delete a name and possibly the file it refers to.
-         * @param path A path to a file. If a URL is provided, it must use the `file:` protocol.
-         */
-        function __promisify__(path: PathLike): Promise<void>;
-    }
-
-    /**
-     * Synchronous unlink(2) - delete a name and possibly the file it refers to.
-     * @param path A path to a file. If a URL is provided, it must use the `file:` protocol.
-     */
-    function unlinkSync(path: PathLike): void;
-
-    /**
-     * Asynchronous rmdir(2) - delete a directory.
-     * @param path A path to a file. If a URL is provided, it must use the `file:` protocol.
-     */
-    function rmdir(path: PathLike, callback: (err: NodeJS.ErrnoException) => void): void;
-
-    // NOTE: This namespace provides design-time support for util.promisify. Exported members do not exist at runtime.
-    namespace rmdir {
-        /**
-         * Asynchronous rmdir(2) - delete a directory.
-         * @param path A path to a file. If a URL is provided, it must use the `file:` protocol.
-         */
-        function __promisify__(path: PathLike): Promise<void>;
-    }
-
-    /**
-     * Synchronous rmdir(2) - delete a directory.
-     * @param path A path to a file. If a URL is provided, it must use the `file:` protocol.
-     */
-    function rmdirSync(path: PathLike): void;
-
-    export interface MakeDirectoryOptions {
-        /**
-         * Indicates whether parent folders should be created.
-         * @default false
-         */
-        recursive?: boolean;
-        /**
-         * A file mode. If a string is passed, it is parsed as an octal integer. If not specified
-         * @default 0o777.
-         */
-        mode?: number;
-    }
-
-    /**
-     * Asynchronous mkdir(2) - create a directory.
-     * @param path A path to a file. If a URL is provided, it must use the `file:` protocol.
-     * @param options Either the file mode, or an object optionally specifying the file mode and whether parent folders
-     * should be created. If a string is passed, it is parsed as an octal integer. If not specified, defaults to `0o777`.
-     */
-    function mkdir(path: PathLike, options: number | string | MakeDirectoryOptions | undefined | null, callback: (err: NodeJS.ErrnoException) => void): void;
-
-    /**
-     * Asynchronous mkdir(2) - create a directory with a mode of `0o777`.
-     * @param path A path to a file. If a URL is provided, it must use the `file:` protocol.
-     */
-    function mkdir(path: PathLike, callback: (err: NodeJS.ErrnoException) => void): void;
-
-    // NOTE: This namespace provides design-time support for util.promisify. Exported members do not exist at runtime.
-    namespace mkdir {
-        /**
-         * Asynchronous mkdir(2) - create a directory.
-         * @param path A path to a file. If a URL is provided, it must use the `file:` protocol.
-         * @param options Either the file mode, or an object optionally specifying the file mode and whether parent folders
-         * should be created. If a string is passed, it is parsed as an octal integer. If not specified, defaults to `0o777`.
-         */
-        function __promisify__(path: PathLike, options?: number | string | MakeDirectoryOptions | null): Promise<void>;
-    }
-
-    /**
-     * Synchronous mkdir(2) - create a directory.
-     * @param path A path to a file. If a URL is provided, it must use the `file:` protocol.
-     * @param options Either the file mode, or an object optionally specifying the file mode and whether parent folders
-     * should be created. If a string is passed, it is parsed as an octal integer. If not specified, defaults to `0o777`.
-     */
-    function mkdirSync(path: PathLike, options?: number | string | MakeDirectoryOptions | null): void;
-
-    /**
-     * Asynchronously creates a unique temporary directory.
-     * Generates six random characters to be appended behind a required prefix to create a unique temporary directory.
-     * @param options The encoding (or an object specifying the encoding), used as the encoding of the result. If not provided, `'utf8'` is used.
-     */
-    function mkdtemp(prefix: string, options: { encoding?: BufferEncoding | null } | BufferEncoding | undefined | null, callback: (err: NodeJS.ErrnoException, folder: string) => void): void;
-
-    /**
-     * Asynchronously creates a unique temporary directory.
-     * Generates six random characters to be appended behind a required prefix to create a unique temporary directory.
-     * @param options The encoding (or an object specifying the encoding), used as the encoding of the result. If not provided, `'utf8'` is used.
-     */
-    function mkdtemp(prefix: string, options: "buffer" | { encoding: "buffer" }, callback: (err: NodeJS.ErrnoException, folder: Buffer) => void): void;
-
-    /**
-     * Asynchronously creates a unique temporary directory.
-     * Generates six random characters to be appended behind a required prefix to create a unique temporary directory.
-     * @param options The encoding (or an object specifying the encoding), used as the encoding of the result. If not provided, `'utf8'` is used.
-     */
-    function mkdtemp(prefix: string, options: { encoding?: string | null } | string | undefined | null, callback: (err: NodeJS.ErrnoException, folder: string | Buffer) => void): void;
-
-    /**
-     * Asynchronously creates a unique temporary directory.
-     * Generates six random characters to be appended behind a required prefix to create a unique temporary directory.
-     */
-    function mkdtemp(prefix: string, callback: (err: NodeJS.ErrnoException, folder: string) => void): void;
-
-    // NOTE: This namespace provides design-time support for util.promisify. Exported members do not exist at runtime.
-    namespace mkdtemp {
-        /**
-         * Asynchronously creates a unique temporary directory.
-         * Generates six random characters to be appended behind a required prefix to create a unique temporary directory.
-         * @param options The encoding (or an object specifying the encoding), used as the encoding of the result. If not provided, `'utf8'` is used.
-         */
-        function __promisify__(prefix: string, options?: { encoding?: BufferEncoding | null } | BufferEncoding | null): Promise<string>;
-
-        /**
-         * Asynchronously creates a unique temporary directory.
-         * Generates six random characters to be appended behind a required prefix to create a unique temporary directory.
-         * @param options The encoding (or an object specifying the encoding), used as the encoding of the result. If not provided, `'utf8'` is used.
-         */
-        function __promisify__(prefix: string, options: { encoding: "buffer" } | "buffer"): Promise<Buffer>;
-
-        /**
-         * Asynchronously creates a unique temporary directory.
-         * Generates six random characters to be appended behind a required prefix to create a unique temporary directory.
-         * @param options The encoding (or an object specifying the encoding), used as the encoding of the result. If not provided, `'utf8'` is used.
-         */
-        function __promisify__(prefix: string, options?: { encoding?: string | null } | string | null): Promise<string | Buffer>;
-    }
-
-    /**
-     * Synchronously creates a unique temporary directory.
-     * Generates six random characters to be appended behind a required prefix to create a unique temporary directory.
-     * @param options The encoding (or an object specifying the encoding), used as the encoding of the result. If not provided, `'utf8'` is used.
-     */
-    function mkdtempSync(prefix: string, options?: { encoding?: BufferEncoding | null } | BufferEncoding | null): string;
-
-    /**
-     * Synchronously creates a unique temporary directory.
-     * Generates six random characters to be appended behind a required prefix to create a unique temporary directory.
-     * @param options The encoding (or an object specifying the encoding), used as the encoding of the result. If not provided, `'utf8'` is used.
-     */
-    function mkdtempSync(prefix: string, options: { encoding: "buffer" } | "buffer"): Buffer;
-
-    /**
-     * Synchronously creates a unique temporary directory.
-     * Generates six random characters to be appended behind a required prefix to create a unique temporary directory.
-     * @param options The encoding (or an object specifying the encoding), used as the encoding of the result. If not provided, `'utf8'` is used.
-     */
-    function mkdtempSync(prefix: string, options?: { encoding?: string | null } | string | null): string | Buffer;
-
-    /**
-     * Asynchronous readdir(3) - read a directory.
-     * @param path A path to a file. If a URL is provided, it must use the `file:` protocol.
-     * @param options The encoding (or an object specifying the encoding), used as the encoding of the result. If not provided, `'utf8'` is used.
-     */
-    function readdir(
-        path: PathLike,
-        options: { encoding: BufferEncoding | null; withFileTypes?: false } | BufferEncoding | undefined | null,
-        callback: (err: NodeJS.ErrnoException, files: string[]) => void,
-    ): void;
-
-    /**
-     * Asynchronous readdir(3) - read a directory.
-     * @param path A path to a file. If a URL is provided, it must use the `file:` protocol.
-     * @param options The encoding (or an object specifying the encoding), used as the encoding of the result. If not provided, `'utf8'` is used.
-     */
-    function readdir(path: PathLike, options: { encoding: "buffer"; withFileTypes?: false } | "buffer", callback: (err: NodeJS.ErrnoException, files: Buffer[]) => void): void;
-
-    /**
-     * Asynchronous readdir(3) - read a directory.
-     * @param path A path to a file. If a URL is provided, it must use the `file:` protocol.
-     * @param options The encoding (or an object specifying the encoding), used as the encoding of the result. If not provided, `'utf8'` is used.
-     */
-    function readdir(
-        path: PathLike,
-        options: { encoding?: string | null; withFileTypes?: false } | string | undefined | null,
-        callback: (err: NodeJS.ErrnoException, files: string[] | Buffer[]) => void,
-    ): void;
-
-    /**
-     * Asynchronous readdir(3) - read a directory.
-     * @param path A path to a file. If a URL is provided, it must use the `file:` protocol.
-     */
-    function readdir(path: PathLike, callback: (err: NodeJS.ErrnoException, files: string[]) => void): void;
-
-    /**
-     * Asynchronous readdir(3) - read a directory.
-     * @param path A path to a file. If a URL is provided, it must use the `file:` protocol.
-     * @param options If called with `withFileTypes: true` the result data will be an array of Dirent.
-     */
-    function readdir(path: PathLike, options: { withFileTypes: true }, callback: (err: NodeJS.ErrnoException, files: Dirent[]) => void): void;
-
-    // NOTE: This namespace provides design-time support for util.promisify. Exported members do not exist at runtime.
-    namespace readdir {
-        /**
-         * Asynchronous readdir(3) - read a directory.
-         * @param path A path to a file. If a URL is provided, it must use the `file:` protocol.
-         * @param options The encoding (or an object specifying the encoding), used as the encoding of the result. If not provided, `'utf8'` is used.
-         */
-        function __promisify__(path: PathLike, options?: { encoding: BufferEncoding | null; withFileTypes?: false } | BufferEncoding | null): Promise<string[]>;
-
-        /**
-         * Asynchronous readdir(3) - read a directory.
-         * @param path A path to a file. If a URL is provided, it must use the `file:` protocol.
-         * @param options The encoding (or an object specifying the encoding), used as the encoding of the result. If not provided, `'utf8'` is used.
-         */
-        function __promisify__(path: PathLike, options: "buffer" | { encoding: "buffer"; withFileTypes?: false }): Promise<Buffer[]>;
-
-        /**
-         * Asynchronous readdir(3) - read a directory.
-         * @param path A path to a file. If a URL is provided, it must use the `file:` protocol.
-         * @param options The encoding (or an object specifying the encoding), used as the encoding of the result. If not provided, `'utf8'` is used.
-         */
-        function __promisify__(path: PathLike, options?: { encoding?: string | null; withFileTypes?: false } | string | null): Promise<string[] | Buffer[]>;
-
-        /**
-         * Asynchronous readdir(3) - read a directory.
-         * @param path A path to a file. If a URL is provided, it must use the `file:` protocol.
-         * @param options If called with `withFileTypes: true` the result data will be an array of Dirent
-         */
-        function __promisify__(path: PathLike, options: { withFileTypes: true }): Promise<Dirent[]>;
-    }
-
-    /**
-     * Synchronous readdir(3) - read a directory.
-     * @param path A path to a file. If a URL is provided, it must use the `file:` protocol.
-     * @param options The encoding (or an object specifying the encoding), used as the encoding of the result. If not provided, `'utf8'` is used.
-     */
-    function readdirSync(path: PathLike, options?: { encoding: BufferEncoding | null; withFileTypes?: false } | BufferEncoding | null): string[];
-
-    /**
-     * Synchronous readdir(3) - read a directory.
-     * @param path A path to a file. If a URL is provided, it must use the `file:` protocol.
-     * @param options The encoding (or an object specifying the encoding), used as the encoding of the result. If not provided, `'utf8'` is used.
-     */
-    function readdirSync(path: PathLike, options: { encoding: "buffer"; withFileTypes?: false } | "buffer"): Buffer[];
-
-    /**
-     * Synchronous readdir(3) - read a directory.
-     * @param path A path to a file. If a URL is provided, it must use the `file:` protocol.
-     * @param options The encoding (or an object specifying the encoding), used as the encoding of the result. If not provided, `'utf8'` is used.
-     */
-    function readdirSync(path: PathLike, options?: { encoding?: string | null; withFileTypes?: false } | string | null): string[] | Buffer[];
-
-    /**
-     * Asynchronous readdir(3) - read a directory.
-     * @param path A path to a file. If a URL is provided, it must use the `file:` protocol.
-     * @param options If called with `withFileTypes: true` the result data will be an array of Dirent.
-     */
-    function readdirSync(path: PathLike, options: { withFileTypes: true }): Dirent[];
-
-    /**
-     * Asynchronous close(2) - close a file descriptor.
-     * @param fd A file descriptor.
-     */
-    function close(fd: number, callback: (err: NodeJS.ErrnoException) => void): void;
-
-    // NOTE: This namespace provides design-time support for util.promisify. Exported members do not exist at runtime.
-    namespace close {
-        /**
-         * Asynchronous close(2) - close a file descriptor.
-         * @param fd A file descriptor.
-         */
-        function __promisify__(fd: number): Promise<void>;
-    }
-
-    /**
-     * Synchronous close(2) - close a file descriptor.
-     * @param fd A file descriptor.
-     */
-    function closeSync(fd: number): void;
-
-    /**
-     * Asynchronous open(2) - open and possibly create a file.
-     * @param path A path to a file. If a URL is provided, it must use the `file:` protocol.
-     * @param mode A file mode. If a string is passed, it is parsed as an octal integer. If not supplied, defaults to `0o666`.
-     */
-    function open(path: PathLike, flags: string | number, mode: string | number | undefined | null, callback: (err: NodeJS.ErrnoException, fd: number) => void): void;
-
-    /**
-     * Asynchronous open(2) - open and possibly create a file. If the file is created, its mode will be `0o666`.
-     * @param path A path to a file. If a URL is provided, it must use the `file:` protocol.
-     */
-    function open(path: PathLike, flags: string | number, callback: (err: NodeJS.ErrnoException, fd: number) => void): void;
-
-    // NOTE: This namespace provides design-time support for util.promisify. Exported members do not exist at runtime.
-    namespace open {
-        /**
-         * Asynchronous open(2) - open and possibly create a file.
-         * @param path A path to a file. If a URL is provided, it must use the `file:` protocol.
-         * @param mode A file mode. If a string is passed, it is parsed as an octal integer. If not supplied, defaults to `0o666`.
-         */
-        function __promisify__(path: PathLike, flags: string | number, mode?: string | number | null): Promise<number>;
-    }
-
-    /**
-     * Synchronous open(2) - open and possibly create a file, returning a file descriptor..
-     * @param path A path to a file. If a URL is provided, it must use the `file:` protocol.
-     * @param mode A file mode. If a string is passed, it is parsed as an octal integer. If not supplied, defaults to `0o666`.
-     */
-    function openSync(path: PathLike, flags: string | number, mode?: string | number | null): number;
-
-    /**
-     * Asynchronously change file timestamps of the file referenced by the supplied path.
-     * @param path A path to a file. If a URL is provided, it must use the `file:` protocol.
-     * @param atime The last access time. If a string is provided, it will be coerced to number.
-     * @param mtime The last modified time. If a string is provided, it will be coerced to number.
-     */
-    function utimes(path: PathLike, atime: string | number | Date, mtime: string | number | Date, callback: (err: NodeJS.ErrnoException) => void): void;
-
-    // NOTE: This namespace provides design-time support for util.promisify. Exported members do not exist at runtime.
-    namespace utimes {
-        /**
-         * Asynchronously change file timestamps of the file referenced by the supplied path.
-         * @param path A path to a file. If a URL is provided, it must use the `file:` protocol.
-         * @param atime The last access time. If a string is provided, it will be coerced to number.
-         * @param mtime The last modified time. If a string is provided, it will be coerced to number.
-         */
-        function __promisify__(path: PathLike, atime: string | number | Date, mtime: string | number | Date): Promise<void>;
-    }
-
-    /**
-     * Synchronously change file timestamps of the file referenced by the supplied path.
-     * @param path A path to a file. If a URL is provided, it must use the `file:` protocol.
-     * @param atime The last access time. If a string is provided, it will be coerced to number.
-     * @param mtime The last modified time. If a string is provided, it will be coerced to number.
-     */
-    function utimesSync(path: PathLike, atime: string | number | Date, mtime: string | number | Date): void;
-
-    /**
-     * Asynchronously change file timestamps of the file referenced by the supplied file descriptor.
-     * @param fd A file descriptor.
-     * @param atime The last access time. If a string is provided, it will be coerced to number.
-     * @param mtime The last modified time. If a string is provided, it will be coerced to number.
-     */
-    function futimes(fd: number, atime: string | number | Date, mtime: string | number | Date, callback: (err: NodeJS.ErrnoException) => void): void;
-
-    // NOTE: This namespace provides design-time support for util.promisify. Exported members do not exist at runtime.
-    namespace futimes {
-        /**
-         * Asynchronously change file timestamps of the file referenced by the supplied file descriptor.
-         * @param fd A file descriptor.
-         * @param atime The last access time. If a string is provided, it will be coerced to number.
-         * @param mtime The last modified time. If a string is provided, it will be coerced to number.
-         */
-        function __promisify__(fd: number, atime: string | number | Date, mtime: string | number | Date): Promise<void>;
-    }
-
-    /**
-     * Synchronously change file timestamps of the file referenced by the supplied file descriptor.
-     * @param fd A file descriptor.
-     * @param atime The last access time. If a string is provided, it will be coerced to number.
-     * @param mtime The last modified time. If a string is provided, it will be coerced to number.
-     */
-    function futimesSync(fd: number, atime: string | number | Date, mtime: string | number | Date): void;
-
-    /**
-     * Asynchronous fsync(2) - synchronize a file's in-core state with the underlying storage device.
-     * @param fd A file descriptor.
-     */
-    function fsync(fd: number, callback: (err: NodeJS.ErrnoException) => void): void;
-
-    // NOTE: This namespace provides design-time support for util.promisify. Exported members do not exist at runtime.
-    namespace fsync {
-        /**
-         * Asynchronous fsync(2) - synchronize a file's in-core state with the underlying storage device.
-         * @param fd A file descriptor.
-         */
-        function __promisify__(fd: number): Promise<void>;
-    }
-
-    /**
-     * Synchronous fsync(2) - synchronize a file's in-core state with the underlying storage device.
-     * @param fd A file descriptor.
-     */
-    function fsyncSync(fd: number): void;
-
-    /**
-     * Asynchronously writes `buffer` to the file referenced by the supplied file descriptor.
-     * @param fd A file descriptor.
-     * @param offset The part of the buffer to be written. If not supplied, defaults to `0`.
-     * @param length The number of bytes to write. If not supplied, defaults to `buffer.length - offset`.
-     * @param position The offset from the beginning of the file where this data should be written. If not supplied, defaults to the current position.
-     */
-    function write<TBuffer extends BinaryData>(
-        fd: number,
-        buffer: TBuffer,
-        offset: number | undefined | null,
-        length: number | undefined | null,
-        position: number | undefined | null,
-        callback: (err: NodeJS.ErrnoException, written: number, buffer: TBuffer) => void,
-    ): void;
-
-    /**
-     * Asynchronously writes `buffer` to the file referenced by the supplied file descriptor.
-     * @param fd A file descriptor.
-     * @param offset The part of the buffer to be written. If not supplied, defaults to `0`.
-     * @param length The number of bytes to write. If not supplied, defaults to `buffer.length - offset`.
-     */
-    function write<TBuffer extends BinaryData>(
-        fd: number,
-        buffer: TBuffer,
-        offset: number | undefined | null,
-        length: number | undefined | null,
-        callback: (err: NodeJS.ErrnoException, written: number, buffer: TBuffer) => void,
-    ): void;
-
-    /**
-     * Asynchronously writes `buffer` to the file referenced by the supplied file descriptor.
-     * @param fd A file descriptor.
-     * @param offset The part of the buffer to be written. If not supplied, defaults to `0`.
-     */
-    function write<TBuffer extends BinaryData>(fd: number, buffer: TBuffer, offset: number | undefined | null, callback: (err: NodeJS.ErrnoException, written: number, buffer: TBuffer) => void): void;
-
-    /**
-     * Asynchronously writes `buffer` to the file referenced by the supplied file descriptor.
-     * @param fd A file descriptor.
-     */
-    function write<TBuffer extends BinaryData>(fd: number, buffer: TBuffer, callback: (err: NodeJS.ErrnoException, written: number, buffer: TBuffer) => void): void;
-
-    /**
-     * Asynchronously writes `string` to the file referenced by the supplied file descriptor.
-     * @param fd A file descriptor.
-     * @param string A string to write. If something other than a string is supplied it will be coerced to a string.
-     * @param position The offset from the beginning of the file where this data should be written. If not supplied, defaults to the current position.
-     * @param encoding The expected string encoding.
-     */
-    function write(
-        fd: number,
-        string: any,
-        position: number | undefined | null,
-        encoding: string | undefined | null,
-        callback: (err: NodeJS.ErrnoException, written: number, str: string) => void,
-    ): void;
-
-    /**
-     * Asynchronously writes `string` to the file referenced by the supplied file descriptor.
-     * @param fd A file descriptor.
-     * @param string A string to write. If something other than a string is supplied it will be coerced to a string.
-     * @param position The offset from the beginning of the file where this data should be written. If not supplied, defaults to the current position.
-     */
-    function write(fd: number, string: any, position: number | undefined | null, callback: (err: NodeJS.ErrnoException, written: number, str: string) => void): void;
-
-    /**
-     * Asynchronously writes `string` to the file referenced by the supplied file descriptor.
-     * @param fd A file descriptor.
-     * @param string A string to write. If something other than a string is supplied it will be coerced to a string.
-     */
-    function write(fd: number, string: any, callback: (err: NodeJS.ErrnoException, written: number, str: string) => void): void;
-
-    // NOTE: This namespace provides design-time support for util.promisify. Exported members do not exist at runtime.
-    namespace write {
-        /**
-         * Asynchronously writes `buffer` to the file referenced by the supplied file descriptor.
-         * @param fd A file descriptor.
-         * @param offset The part of the buffer to be written. If not supplied, defaults to `0`.
-         * @param length The number of bytes to write. If not supplied, defaults to `buffer.length - offset`.
-         * @param position The offset from the beginning of the file where this data should be written. If not supplied, defaults to the current position.
-         */
-        function __promisify__<TBuffer extends BinaryData>(
-            fd: number,
-            buffer?: TBuffer,
-            offset?: number,
-            length?: number,
-            position?: number | null,
-        ): Promise<{ bytesWritten: number, buffer: TBuffer }>;
-
-        /**
-         * Asynchronously writes `string` to the file referenced by the supplied file descriptor.
-         * @param fd A file descriptor.
-         * @param string A string to write. If something other than a string is supplied it will be coerced to a string.
-         * @param position The offset from the beginning of the file where this data should be written. If not supplied, defaults to the current position.
-         * @param encoding The expected string encoding.
-         */
-        function __promisify__(fd: number, string: any, position?: number | null, encoding?: string | null): Promise<{ bytesWritten: number, buffer: string }>;
-    }
-
-    /**
-     * Synchronously writes `buffer` to the file referenced by the supplied file descriptor, returning the number of bytes written.
-     * @param fd A file descriptor.
-     * @param offset The part of the buffer to be written. If not supplied, defaults to `0`.
-     * @param length The number of bytes to write. If not supplied, defaults to `buffer.length - offset`.
-     * @param position The offset from the beginning of the file where this data should be written. If not supplied, defaults to the current position.
-     */
-    function writeSync(fd: number, buffer: BinaryData, offset?: number | null, length?: number | null, position?: number | null): number;
-
-    /**
-     * Synchronously writes `string` to the file referenced by the supplied file descriptor, returning the number of bytes written.
-     * @param fd A file descriptor.
-     * @param string A string to write. If something other than a string is supplied it will be coerced to a string.
-     * @param position The offset from the beginning of the file where this data should be written. If not supplied, defaults to the current position.
-     * @param encoding The expected string encoding.
-     */
-    function writeSync(fd: number, string: any, position?: number | null, encoding?: string | null): number;
-
-    /**
-     * Asynchronously reads data from the file referenced by the supplied file descriptor.
-     * @param fd A file descriptor.
-     * @param buffer The buffer that the data will be written to.
-     * @param offset The offset in the buffer at which to start writing.
-     * @param length The number of bytes to read.
-     * @param position The offset from the beginning of the file from which data should be read. If `null`, data will be read from the current position.
-     */
-    function read<TBuffer extends BinaryData>(
-        fd: number,
-        buffer: TBuffer,
-        offset: number,
-        length: number,
-        position: number | null,
-        callback?: (err: NodeJS.ErrnoException, bytesRead: number, buffer: TBuffer) => void,
-    ): void;
-
-    // NOTE: This namespace provides design-time support for util.promisify. Exported members do not exist at runtime.
-    namespace read {
-        /**
-         * @param fd A file descriptor.
-         * @param buffer The buffer that the data will be written to.
-         * @param offset The offset in the buffer at which to start writing.
-         * @param length The number of bytes to read.
-         * @param position The offset from the beginning of the file from which data should be read. If `null`, data will be read from the current position.
-         */
-        function __promisify__<TBuffer extends BinaryData>(fd: number, buffer: TBuffer, offset: number, length: number, position: number | null): Promise<{ bytesRead: number, buffer: TBuffer }>;
-    }
-
-    /**
-     * Synchronously reads data from the file referenced by the supplied file descriptor, returning the number of bytes read.
-     * @param fd A file descriptor.
-     * @param buffer The buffer that the data will be written to.
-     * @param offset The offset in the buffer at which to start writing.
-     * @param length The number of bytes to read.
-     * @param position The offset from the beginning of the file from which data should be read. If `null`, data will be read from the current position.
-     */
-    function readSync(fd: number, buffer: BinaryData, offset: number, length: number, position: number | null): number;
-
-    /**
-     * Asynchronously reads the entire contents of a file.
-     * @param path A path to a file. If a URL is provided, it must use the `file:` protocol.
-     * If a file descriptor is provided, the underlying file will _not_ be closed automatically.
-     * @param options An object that may contain an optional flag.
-     * If a flag is not provided, it defaults to `'r'`.
-     */
-    function readFile(path: PathLike | number, options: { encoding?: null; flag?: string; } | undefined | null, callback: (err: NodeJS.ErrnoException, data: Buffer) => void): void;
-
-    /**
-     * Asynchronously reads the entire contents of a file.
-     * @param path A path to a file. If a URL is provided, it must use the `file:` protocol.
-     * URL support is _experimental_.
-     * If a file descriptor is provided, the underlying file will _not_ be closed automatically.
-     * @param options Either the encoding for the result, or an object that contains the encoding and an optional flag.
-     * If a flag is not provided, it defaults to `'r'`.
-     */
-    function readFile(path: PathLike | number, options: { encoding: string; flag?: string; } | string, callback: (err: NodeJS.ErrnoException, data: string) => void): void;
-
-    /**
-     * Asynchronously reads the entire contents of a file.
-     * @param path A path to a file. If a URL is provided, it must use the `file:` protocol.
-     * URL support is _experimental_.
-     * If a file descriptor is provided, the underlying file will _not_ be closed automatically.
-     * @param options Either the encoding for the result, or an object that contains the encoding and an optional flag.
-     * If a flag is not provided, it defaults to `'r'`.
-     */
-    function readFile(
-        path: PathLike | number,
-        options: { encoding?: string | null; flag?: string; } | string | undefined | null,
-        callback: (err: NodeJS.ErrnoException, data: string | Buffer) => void,
-    ): void;
-
-    /**
-     * Asynchronously reads the entire contents of a file.
-     * @param path A path to a file. If a URL is provided, it must use the `file:` protocol.
-     * If a file descriptor is provided, the underlying file will _not_ be closed automatically.
-     */
-    function readFile(path: PathLike | number, callback: (err: NodeJS.ErrnoException, data: Buffer) => void): void;
-
-    // NOTE: This namespace provides design-time support for util.promisify. Exported members do not exist at runtime.
-    namespace readFile {
-        /**
-         * Asynchronously reads the entire contents of a file.
-         * @param path A path to a file. If a URL is provided, it must use the `file:` protocol.
-         * If a file descriptor is provided, the underlying file will _not_ be closed automatically.
-         * @param options An object that may contain an optional flag.
-         * If a flag is not provided, it defaults to `'r'`.
-         */
-        function __promisify__(path: PathLike | number, options?: { encoding?: null; flag?: string; } | null): Promise<Buffer>;
-
-        /**
-         * Asynchronously reads the entire contents of a file.
-         * @param path A path to a file. If a URL is provided, it must use the `file:` protocol.
-         * URL support is _experimental_.
-         * If a file descriptor is provided, the underlying file will _not_ be closed automatically.
-         * @param options Either the encoding for the result, or an object that contains the encoding and an optional flag.
-         * If a flag is not provided, it defaults to `'r'`.
-         */
-        function __promisify__(path: PathLike | number, options: { encoding: string; flag?: string; } | string): Promise<string>;
-
-        /**
-         * Asynchronously reads the entire contents of a file.
-         * @param path A path to a file. If a URL is provided, it must use the `file:` protocol.
-         * URL support is _experimental_.
-         * If a file descriptor is provided, the underlying file will _not_ be closed automatically.
-         * @param options Either the encoding for the result, or an object that contains the encoding and an optional flag.
-         * If a flag is not provided, it defaults to `'r'`.
-         */
-        function __promisify__(path: PathLike | number, options?: { encoding?: string | null; flag?: string; } | string | null): Promise<string | Buffer>;
-    }
-
-    /**
-     * Synchronously reads the entire contents of a file.
-     * @param path A path to a file. If a URL is provided, it must use the `file:` protocol.
-     * URL support is _experimental_.
-     * If a file descriptor is provided, the underlying file will _not_ be closed automatically.
-     * @param options An object that may contain an optional flag. If a flag is not provided, it defaults to `'r'`.
-     */
-    function readFileSync(path: PathLike | number, options?: { encoding?: null; flag?: string; } | null): Buffer;
-
-    /**
-     * Synchronously reads the entire contents of a file.
-     * @param path A path to a file. If a URL is provided, it must use the `file:` protocol.
-     * URL support is _experimental_.
-     * If a file descriptor is provided, the underlying file will _not_ be closed automatically.
-     * @param options Either the encoding for the result, or an object that contains the encoding and an optional flag.
-     * If a flag is not provided, it defaults to `'r'`.
-     */
-    function readFileSync(path: PathLike | number, options: { encoding: string; flag?: string; } | string): string;
-
-    /**
-     * Synchronously reads the entire contents of a file.
-     * @param path A path to a file. If a URL is provided, it must use the `file:` protocol.
-     * URL support is _experimental_.
-     * If a file descriptor is provided, the underlying file will _not_ be closed automatically.
-     * @param options Either the encoding for the result, or an object that contains the encoding and an optional flag.
-     * If a flag is not provided, it defaults to `'r'`.
-     */
-    function readFileSync(path: PathLike | number, options?: { encoding?: string | null; flag?: string; } | string | null): string | Buffer;
-
-    type WriteFileOptions = { encoding?: string | null; mode?: number | string; flag?: string; } | string | null;
-
-    /**
-     * Asynchronously writes data to a file, replacing the file if it already exists.
-     * @param path A path to a file. If a URL is provided, it must use the `file:` protocol.
-     * URL support is _experimental_.
-     * If a file descriptor is provided, the underlying file will _not_ be closed automatically.
-     * @param data The data to write. If something other than a Buffer or Uint8Array is provided, the value is coerced to a string.
-     * @param options Either the encoding for the file, or an object optionally specifying the encoding, file mode, and flag.
-     * If `encoding` is not supplied, the default of `'utf8'` is used.
-     * If `mode` is not supplied, the default of `0o666` is used.
-     * If `mode` is a string, it is parsed as an octal integer.
-     * If `flag` is not supplied, the default of `'w'` is used.
-     */
-    function writeFile(path: PathLike | number, data: any, options: WriteFileOptions, callback: (err: NodeJS.ErrnoException) => void): void;
-
-    /**
-     * Asynchronously writes data to a file, replacing the file if it already exists.
-     * @param path A path to a file. If a URL is provided, it must use the `file:` protocol.
-     * URL support is _experimental_.
-     * If a file descriptor is provided, the underlying file will _not_ be closed automatically.
-     * @param data The data to write. If something other than a Buffer or Uint8Array is provided, the value is coerced to a string.
-     */
-    function writeFile(path: PathLike | number, data: any, callback: (err: NodeJS.ErrnoException) => void): void;
-
-    // NOTE: This namespace provides design-time support for util.promisify. Exported members do not exist at runtime.
-    namespace writeFile {
-        /**
-         * Asynchronously writes data to a file, replacing the file if it already exists.
-         * @param path A path to a file. If a URL is provided, it must use the `file:` protocol.
-         * URL support is _experimental_.
-         * If a file descriptor is provided, the underlying file will _not_ be closed automatically.
-         * @param data The data to write. If something other than a Buffer or Uint8Array is provided, the value is coerced to a string.
-         * @param options Either the encoding for the file, or an object optionally specifying the encoding, file mode, and flag.
-         * If `encoding` is not supplied, the default of `'utf8'` is used.
-         * If `mode` is not supplied, the default of `0o666` is used.
-         * If `mode` is a string, it is parsed as an octal integer.
-         * If `flag` is not supplied, the default of `'w'` is used.
-         */
-        function __promisify__(path: PathLike | number, data: any, options?: WriteFileOptions): Promise<void>;
-    }
-
-    /**
-     * Synchronously writes data to a file, replacing the file if it already exists.
-     * @param path A path to a file. If a URL is provided, it must use the `file:` protocol.
-     * URL support is _experimental_.
-     * If a file descriptor is provided, the underlying file will _not_ be closed automatically.
-     * @param data The data to write. If something other than a Buffer or Uint8Array is provided, the value is coerced to a string.
-     * @param options Either the encoding for the file, or an object optionally specifying the encoding, file mode, and flag.
-     * If `encoding` is not supplied, the default of `'utf8'` is used.
-     * If `mode` is not supplied, the default of `0o666` is used.
-     * If `mode` is a string, it is parsed as an octal integer.
-     * If `flag` is not supplied, the default of `'w'` is used.
-     */
-    function writeFileSync(path: PathLike | number, data: any, options?: WriteFileOptions): void;
-
-    /**
-     * Asynchronously append data to a file, creating the file if it does not exist.
-     * @param file A path to a file. If a URL is provided, it must use the `file:` protocol.
-     * URL support is _experimental_.
-     * If a file descriptor is provided, the underlying file will _not_ be closed automatically.
-     * @param data The data to write. If something other than a Buffer or Uint8Array is provided, the value is coerced to a string.
-     * @param options Either the encoding for the file, or an object optionally specifying the encoding, file mode, and flag.
-     * If `encoding` is not supplied, the default of `'utf8'` is used.
-     * If `mode` is not supplied, the default of `0o666` is used.
-     * If `mode` is a string, it is parsed as an octal integer.
-     * If `flag` is not supplied, the default of `'a'` is used.
-     */
-    function appendFile(file: PathLike | number, data: any, options: WriteFileOptions, callback: (err: NodeJS.ErrnoException) => void): void;
-
-    /**
-     * Asynchronously append data to a file, creating the file if it does not exist.
-     * @param file A path to a file. If a URL is provided, it must use the `file:` protocol.
-     * URL support is _experimental_.
-     * If a file descriptor is provided, the underlying file will _not_ be closed automatically.
-     * @param data The data to write. If something other than a Buffer or Uint8Array is provided, the value is coerced to a string.
-     */
-    function appendFile(file: PathLike | number, data: any, callback: (err: NodeJS.ErrnoException) => void): void;
-
-    // NOTE: This namespace provides design-time support for util.promisify. Exported members do not exist at runtime.
-    namespace appendFile {
-        /**
-         * Asynchronously append data to a file, creating the file if it does not exist.
-         * @param file A path to a file. If a URL is provided, it must use the `file:` protocol.
-         * URL support is _experimental_.
-         * If a file descriptor is provided, the underlying file will _not_ be closed automatically.
-         * @param data The data to write. If something other than a Buffer or Uint8Array is provided, the value is coerced to a string.
-         * @param options Either the encoding for the file, or an object optionally specifying the encoding, file mode, and flag.
-         * If `encoding` is not supplied, the default of `'utf8'` is used.
-         * If `mode` is not supplied, the default of `0o666` is used.
-         * If `mode` is a string, it is parsed as an octal integer.
-         * If `flag` is not supplied, the default of `'a'` is used.
-         */
-        function __promisify__(file: PathLike | number, data: any, options?: WriteFileOptions): Promise<void>;
-    }
-
-    /**
-     * Synchronously append data to a file, creating the file if it does not exist.
-     * @param file A path to a file. If a URL is provided, it must use the `file:` protocol.
-     * URL support is _experimental_.
-     * If a file descriptor is provided, the underlying file will _not_ be closed automatically.
-     * @param data The data to write. If something other than a Buffer or Uint8Array is provided, the value is coerced to a string.
-     * @param options Either the encoding for the file, or an object optionally specifying the encoding, file mode, and flag.
-     * If `encoding` is not supplied, the default of `'utf8'` is used.
-     * If `mode` is not supplied, the default of `0o666` is used.
-     * If `mode` is a string, it is parsed as an octal integer.
-     * If `flag` is not supplied, the default of `'a'` is used.
-     */
-    function appendFileSync(file: PathLike | number, data: any, options?: WriteFileOptions): void;
-
-    /**
-     * Watch for changes on `filename`. The callback `listener` will be called each time the file is accessed.
-     */
-    function watchFile(filename: PathLike, options: { persistent?: boolean; interval?: number; } | undefined, listener: (curr: Stats, prev: Stats) => void): void;
-
-    /**
-     * Watch for changes on `filename`. The callback `listener` will be called each time the file is accessed.
-     * @param filename A path to a file or directory. If a URL is provided, it must use the `file:` protocol.
-     * URL support is _experimental_.
-     */
-    function watchFile(filename: PathLike, listener: (curr: Stats, prev: Stats) => void): void;
-
-    /**
-     * Stop watching for changes on `filename`.
-     * @param filename A path to a file or directory. If a URL is provided, it must use the `file:` protocol.
-     * URL support is _experimental_.
-     */
-    function unwatchFile(filename: PathLike, listener?: (curr: Stats, prev: Stats) => void): void;
-
-    /**
-     * Watch for changes on `filename`, where `filename` is either a file or a directory, returning an `FSWatcher`.
-     * @param filename A path to a file or directory. If a URL is provided, it must use the `file:` protocol.
-     * URL support is _experimental_.
-     * @param options Either the encoding for the filename provided to the listener, or an object optionally specifying encoding, persistent, and recursive options.
-     * If `encoding` is not supplied, the default of `'utf8'` is used.
-     * If `persistent` is not supplied, the default of `true` is used.
-     * If `recursive` is not supplied, the default of `false` is used.
-     */
-    function watch(
-        filename: PathLike,
-        options: { encoding?: BufferEncoding | null, persistent?: boolean, recursive?: boolean } | BufferEncoding | undefined | null,
-        listener?: (event: string, filename: string) => void,
-    ): FSWatcher;
-
-    /**
-     * Watch for changes on `filename`, where `filename` is either a file or a directory, returning an `FSWatcher`.
-     * @param filename A path to a file or directory. If a URL is provided, it must use the `file:` protocol.
-     * URL support is _experimental_.
-     * @param options Either the encoding for the filename provided to the listener, or an object optionally specifying encoding, persistent, and recursive options.
-     * If `encoding` is not supplied, the default of `'utf8'` is used.
-     * If `persistent` is not supplied, the default of `true` is used.
-     * If `recursive` is not supplied, the default of `false` is used.
-     */
-    function watch(filename: PathLike, options: { encoding: "buffer", persistent?: boolean, recursive?: boolean } | "buffer", listener?: (event: string, filename: Buffer) => void): FSWatcher;
-
-    /**
-     * Watch for changes on `filename`, where `filename` is either a file or a directory, returning an `FSWatcher`.
-     * @param filename A path to a file or directory. If a URL is provided, it must use the `file:` protocol.
-     * URL support is _experimental_.
-     * @param options Either the encoding for the filename provided to the listener, or an object optionally specifying encoding, persistent, and recursive options.
-     * If `encoding` is not supplied, the default of `'utf8'` is used.
-     * If `persistent` is not supplied, the default of `true` is used.
-     * If `recursive` is not supplied, the default of `false` is used.
-     */
-    function watch(
-        filename: PathLike,
-        options: { encoding?: string | null, persistent?: boolean, recursive?: boolean } | string | null,
-        listener?: (event: string, filename: string | Buffer) => void,
-    ): FSWatcher;
-
-    /**
-     * Watch for changes on `filename`, where `filename` is either a file or a directory, returning an `FSWatcher`.
-     * @param filename A path to a file or directory. If a URL is provided, it must use the `file:` protocol.
-     * URL support is _experimental_.
-     */
-    function watch(filename: PathLike, listener?: (event: string, filename: string) => any): FSWatcher;
-
-    /**
-     * Asynchronously tests whether or not the given path exists by checking with the file system.
-     * @deprecated
-     * @param path A path to a file or directory. If a URL is provided, it must use the `file:` protocol.
-     * URL support is _experimental_.
-     */
-    function exists(path: PathLike, callback: (exists: boolean) => void): void;
-
-    // NOTE: This namespace provides design-time support for util.promisify. Exported members do not exist at runtime.
-    namespace exists {
-        /**
-         * @param path A path to a file or directory. If a URL is provided, it must use the `file:` protocol.
-         * URL support is _experimental_.
-         */
-        function __promisify__(path: PathLike): Promise<boolean>;
-    }
-
-    /**
-     * Synchronously tests whether or not the given path exists by checking with the file system.
-     * @param path A path to a file or directory. If a URL is provided, it must use the `file:` protocol.
-     * URL support is _experimental_.
-     */
-    function existsSync(path: PathLike): boolean;
-
-    namespace constants {
-        // File Access Constants
-
-        /** Constant for fs.access(). File is visible to the calling process. */
-        const F_OK: number;
-
-        /** Constant for fs.access(). File can be read by the calling process. */
-        const R_OK: number;
-
-        /** Constant for fs.access(). File can be written by the calling process. */
-        const W_OK: number;
-
-        /** Constant for fs.access(). File can be executed by the calling process. */
-        const X_OK: number;
-
-        // File Copy Constants
-
-        /** Constant for fs.copyFile. Flag indicating the destination file should not be overwritten if it already exists. */
-        const COPYFILE_EXCL: number;
-
-        /**
-         * Constant for fs.copyFile. copy operation will attempt to create a copy-on-write reflink.
-         * If the underlying platform does not support copy-on-write, then a fallback copy mechanism is used.
-         */
-        const COPYFILE_FICLONE: number;
-
-        /**
-         * Constant for fs.copyFile. Copy operation will attempt to create a copy-on-write reflink.
-         * If the underlying platform does not support copy-on-write, then the operation will fail with an error.
-         */
-        const COPYFILE_FICLONE_FORCE: number;
-
-        // File Open Constants
-
-        /** Constant for fs.open(). Flag indicating to open a file for read-only access. */
-        const O_RDONLY: number;
-
-        /** Constant for fs.open(). Flag indicating to open a file for write-only access. */
-        const O_WRONLY: number;
-
-        /** Constant for fs.open(). Flag indicating to open a file for read-write access. */
-        const O_RDWR: number;
-
-        /** Constant for fs.open(). Flag indicating to create the file if it does not already exist. */
-        const O_CREAT: number;
-
-        /** Constant for fs.open(). Flag indicating that opening a file should fail if the O_CREAT flag is set and the file already exists. */
-        const O_EXCL: number;
-
-        /**
-         * Constant for fs.open(). Flag indicating that if path identifies a terminal device,
-         * opening the path shall not cause that terminal to become the controlling terminal for the process
-         * (if the process does not already have one).
-         */
-        const O_NOCTTY: number;
-
-        /** Constant for fs.open(). Flag indicating that if the file exists and is a regular file, and the file is opened successfully for write access, its length shall be truncated to zero. */
-        const O_TRUNC: number;
-
-        /** Constant for fs.open(). Flag indicating that data will be appended to the end of the file. */
-        const O_APPEND: number;
-
-        /** Constant for fs.open(). Flag indicating that the open should fail if the path is not a directory. */
-        const O_DIRECTORY: number;
-
-        /**
-         * constant for fs.open().
-         * Flag indicating reading accesses to the file system will no longer result in
-         * an update to the atime information associated with the file.
-         * This flag is available on Linux operating systems only.
-         */
-        const O_NOATIME: number;
-
-        /** Constant for fs.open(). Flag indicating that the open should fail if the path is a symbolic link. */
-        const O_NOFOLLOW: number;
-
-        /** Constant for fs.open(). Flag indicating that the file is opened for synchronous I/O. */
-        const O_SYNC: number;
-
-        /** Constant for fs.open(). Flag indicating that the file is opened for synchronous I/O with write operations waiting for data integrity. */
-        const O_DSYNC: number;
-
-        /** Constant for fs.open(). Flag indicating to open the symbolic link itself rather than the resource it is pointing to. */
-        const O_SYMLINK: number;
-
-        /** Constant for fs.open(). When set, an attempt will be made to minimize caching effects of file I/O. */
-        const O_DIRECT: number;
-
-        /** Constant for fs.open(). Flag indicating to open the file in nonblocking mode when possible. */
-        const O_NONBLOCK: number;
-
-        // File Type Constants
-
-        /** Constant for fs.Stats mode property for determining a file's type. Bit mask used to extract the file type code. */
-        const S_IFMT: number;
-
-        /** Constant for fs.Stats mode property for determining a file's type. File type constant for a regular file. */
-        const S_IFREG: number;
-
-        /** Constant for fs.Stats mode property for determining a file's type. File type constant for a directory. */
-        const S_IFDIR: number;
-
-        /** Constant for fs.Stats mode property for determining a file's type. File type constant for a character-oriented device file. */
-        const S_IFCHR: number;
-
-        /** Constant for fs.Stats mode property for determining a file's type. File type constant for a block-oriented device file. */
-        const S_IFBLK: number;
-
-        /** Constant for fs.Stats mode property for determining a file's type. File type constant for a FIFO/pipe. */
-        const S_IFIFO: number;
-
-        /** Constant for fs.Stats mode property for determining a file's type. File type constant for a symbolic link. */
-        const S_IFLNK: number;
-
-        /** Constant for fs.Stats mode property for determining a file's type. File type constant for a socket. */
-        const S_IFSOCK: number;
-
-        // File Mode Constants
-
-        /** Constant for fs.Stats mode property for determining access permissions for a file. File mode indicating readable, writable and executable by owner. */
-        const S_IRWXU: number;
-
-        /** Constant for fs.Stats mode property for determining access permissions for a file. File mode indicating readable by owner. */
-        const S_IRUSR: number;
-
-        /** Constant for fs.Stats mode property for determining access permissions for a file. File mode indicating writable by owner. */
-        const S_IWUSR: number;
-
-        /** Constant for fs.Stats mode property for determining access permissions for a file. File mode indicating executable by owner. */
-        const S_IXUSR: number;
-
-        /** Constant for fs.Stats mode property for determining access permissions for a file. File mode indicating readable, writable and executable by group. */
-        const S_IRWXG: number;
-
-        /** Constant for fs.Stats mode property for determining access permissions for a file. File mode indicating readable by group. */
-        const S_IRGRP: number;
-
-        /** Constant for fs.Stats mode property for determining access permissions for a file. File mode indicating writable by group. */
-        const S_IWGRP: number;
-
-        /** Constant for fs.Stats mode property for determining access permissions for a file. File mode indicating executable by group. */
-        const S_IXGRP: number;
-
-        /** Constant for fs.Stats mode property for determining access permissions for a file. File mode indicating readable, writable and executable by others. */
-        const S_IRWXO: number;
-
-        /** Constant for fs.Stats mode property for determining access permissions for a file. File mode indicating readable by others. */
-        const S_IROTH: number;
-
-        /** Constant for fs.Stats mode property for determining access permissions for a file. File mode indicating writable by others. */
-        const S_IWOTH: number;
-
-        /** Constant for fs.Stats mode property for determining access permissions for a file. File mode indicating executable by others. */
-        const S_IXOTH: number;
-    }
-
-    /**
-     * Asynchronously tests a user's permissions for the file specified by path.
-     * @param path A path to a file or directory. If a URL is provided, it must use the `file:` protocol.
-     * URL support is _experimental_.
-     */
-    function access(path: PathLike, mode: number | undefined, callback: (err: NodeJS.ErrnoException) => void): void;
-
-    /**
-     * Asynchronously tests a user's permissions for the file specified by path.
-     * @param path A path to a file or directory. If a URL is provided, it must use the `file:` protocol.
-     * URL support is _experimental_.
-     */
-    function access(path: PathLike, callback: (err: NodeJS.ErrnoException) => void): void;
-
-    // NOTE: This namespace provides design-time support for util.promisify. Exported members do not exist at runtime.
-    namespace access {
-        /**
-         * Asynchronously tests a user's permissions for the file specified by path.
-         * @param path A path to a file or directory. If a URL is provided, it must use the `file:` protocol.
-         * URL support is _experimental_.
-         */
-        function __promisify__(path: PathLike, mode?: number): Promise<void>;
-    }
-
-    /**
-     * Synchronously tests a user's permissions for the file specified by path.
-     * @param path A path to a file or directory. If a URL is provided, it must use the `file:` protocol.
-     * URL support is _experimental_.
-     */
-    function accessSync(path: PathLike, mode?: number): void;
-
-    /**
-     * Returns a new `ReadStream` object.
-     * @param path A path to a file. If a URL is provided, it must use the `file:` protocol.
-     * URL support is _experimental_.
-     */
-    function createReadStream(path: PathLike, options?: string | {
-        flags?: string;
-        encoding?: string;
-        fd?: number;
-        mode?: number;
-        autoClose?: boolean;
-        start?: number;
-        end?: number;
-        highWaterMark?: number;
-    }): ReadStream;
-
-    /**
-     * Returns a new `WriteStream` object.
-     * @param path A path to a file. If a URL is provided, it must use the `file:` protocol.
-     * URL support is _experimental_.
-     */
-    function createWriteStream(path: PathLike, options?: string | {
-        flags?: string;
-        encoding?: string;
-        fd?: number;
-        mode?: number;
-        autoClose?: boolean;
-        start?: number;
-    }): WriteStream;
-
-    /**
-     * Asynchronous fdatasync(2) - synchronize a file's in-core state with storage device.
-     * @param fd A file descriptor.
-     */
-    function fdatasync(fd: number, callback: (err: NodeJS.ErrnoException) => void): void;
-
-    // NOTE: This namespace provides design-time support for util.promisify. Exported members do not exist at runtime.
-    namespace fdatasync {
-        /**
-         * Asynchronous fdatasync(2) - synchronize a file's in-core state with storage device.
-         * @param fd A file descriptor.
-         */
-        function __promisify__(fd: number): Promise<void>;
-    }
-
-    /**
-     * Synchronous fdatasync(2) - synchronize a file's in-core state with storage device.
-     * @param fd A file descriptor.
-     */
-    function fdatasyncSync(fd: number): void;
-
-    /**
-     * Asynchronously copies src to dest. By default, dest is overwritten if it already exists.
-     * No arguments other than a possible exception are given to the callback function.
-     * Node.js makes no guarantees about the atomicity of the copy operation.
-     * If an error occurs after the destination file has been opened for writing, Node.js will attempt
-     * to remove the destination.
-     * @param src A path to the source file.
-     * @param dest A path to the destination file.
-     */
-    function copyFile(src: PathLike, dest: PathLike, callback: (err: NodeJS.ErrnoException) => void): void;
-    /**
-     * Asynchronously copies src to dest. By default, dest is overwritten if it already exists.
-     * No arguments other than a possible exception are given to the callback function.
-     * Node.js makes no guarantees about the atomicity of the copy operation.
-     * If an error occurs after the destination file has been opened for writing, Node.js will attempt
-     * to remove the destination.
-     * @param src A path to the source file.
-     * @param dest A path to the destination file.
-     * @param flags An integer that specifies the behavior of the copy operation. The only supported flag is fs.constants.COPYFILE_EXCL, which causes the copy operation to fail if dest already exists.
-     */
-    function copyFile(src: PathLike, dest: PathLike, flags: number, callback: (err: NodeJS.ErrnoException) => void): void;
-
-    // NOTE: This namespace provides design-time support for util.promisify. Exported members do not exist at runtime.
-    namespace copyFile {
-        /**
-         * Asynchronously copies src to dest. By default, dest is overwritten if it already exists.
-         * No arguments other than a possible exception are given to the callback function.
-         * Node.js makes no guarantees about the atomicity of the copy operation.
-         * If an error occurs after the destination file has been opened for writing, Node.js will attempt
-         * to remove the destination.
-         * @param src A path to the source file.
-         * @param dest A path to the destination file.
-         * @param flags An optional integer that specifies the behavior of the copy operation.
-         * The only supported flag is fs.constants.COPYFILE_EXCL,
-         * which causes the copy operation to fail if dest already exists.
-         */
-        function __promisify__(src: PathLike, dst: PathLike, flags?: number): Promise<void>;
-    }
-
-    /**
-     * Synchronously copies src to dest. By default, dest is overwritten if it already exists.
-     * Node.js makes no guarantees about the atomicity of the copy operation.
-     * If an error occurs after the destination file has been opened for writing, Node.js will attempt
-     * to remove the destination.
-     * @param src A path to the source file.
-     * @param dest A path to the destination file.
-     * @param flags An optional integer that specifies the behavior of the copy operation.
-     * The only supported flag is fs.constants.COPYFILE_EXCL, which causes the copy operation to fail if dest already exists.
-     */
-    function copyFileSync(src: PathLike, dest: PathLike, flags?: number): void;
-
-    namespace promises {
-        interface FileHandle {
-            /**
-             * Gets the file descriptor for this file handle.
-             */
-            readonly fd: number;
-
-            /**
-             * Asynchronously append data to a file, creating the file if it does not exist. The underlying file will _not_ be closed automatically.
-             * The `FileHandle` must have been opened for appending.
-             * @param data The data to write. If something other than a `Buffer` or `Uint8Array` is provided, the value is coerced to a string.
-             * @param options Either the encoding for the file, or an object optionally specifying the encoding, file mode, and flag.
-             * If `encoding` is not supplied, the default of `'utf8'` is used.
-             * If `mode` is not supplied, the default of `0o666` is used.
-             * If `mode` is a string, it is parsed as an octal integer.
-             * If `flag` is not supplied, the default of `'a'` is used.
-             */
-            appendFile(data: any, options?: { encoding?: string | null, mode?: string | number, flag?: string | number } | string | null): Promise<void>;
-
-            /**
-             * Asynchronous fchown(2) - Change ownership of a file.
-             */
-            chown(uid: number, gid: number): Promise<void>;
-
-            /**
-             * Asynchronous fchmod(2) - Change permissions of a file.
-             * @param mode A file mode. If a string is passed, it is parsed as an octal integer.
-             */
-            chmod(mode: string | number): Promise<void>;
-
-            /**
-             * Asynchronous fdatasync(2) - synchronize a file's in-core state with storage device.
-             */
-            datasync(): Promise<void>;
-
-            /**
-             * Asynchronous fsync(2) - synchronize a file's in-core state with the underlying storage device.
-             */
-            sync(): Promise<void>;
-
-            /**
-             * Asynchronously reads data from the file.
-             * The `FileHandle` must have been opened for reading.
-             * @param buffer The buffer that the data will be written to.
-             * @param offset The offset in the buffer at which to start writing.
-             * @param length The number of bytes to read.
-             * @param position The offset from the beginning of the file from which data should be read. If `null`, data will be read from the current position.
-             */
-            read<TBuffer extends Buffer | Uint8Array>(buffer: TBuffer, offset?: number | null, length?: number | null, position?: number | null): Promise<{ bytesRead: number, buffer: TBuffer }>;
-
-            /**
-             * Asynchronously reads the entire contents of a file. The underlying file will _not_ be closed automatically.
-             * The `FileHandle` must have been opened for reading.
-             * @param options An object that may contain an optional flag.
-             * If a flag is not provided, it defaults to `'r'`.
-             */
-            readFile(options?: { encoding?: null, flag?: string | number } | null): Promise<Buffer>;
-
-            /**
-             * Asynchronously reads the entire contents of a file. The underlying file will _not_ be closed automatically.
-             * The `FileHandle` must have been opened for reading.
-             * @param options An object that may contain an optional flag.
-             * If a flag is not provided, it defaults to `'r'`.
-             */
-            readFile(options: { encoding: BufferEncoding, flag?: string | number } | BufferEncoding): Promise<string>;
-
-            /**
-             * Asynchronously reads the entire contents of a file. The underlying file will _not_ be closed automatically.
-             * The `FileHandle` must have been opened for reading.
-             * @param options An object that may contain an optional flag.
-             * If a flag is not provided, it defaults to `'r'`.
-             */
-            readFile(options?: { encoding?: string | null, flag?: string | number } | string | null): Promise<string | Buffer>;
-
-            /**
-             * Asynchronous fstat(2) - Get file status.
-             */
-            stat(): Promise<Stats>;
-
-            /**
-             * Asynchronous ftruncate(2) - Truncate a file to a specified length.
-             * @param len If not specified, defaults to `0`.
-             */
-            truncate(len?: number): Promise<void>;
-
-            /**
-             * Asynchronously change file timestamps of the file.
-             * @param atime The last access time. If a string is provided, it will be coerced to number.
-             * @param mtime The last modified time. If a string is provided, it will be coerced to number.
-             */
-            utimes(atime: string | number | Date, mtime: string | number | Date): Promise<void>;
-
-            /**
-             * Asynchronously writes `buffer` to the file.
-             * The `FileHandle` must have been opened for writing.
-             * @param buffer The buffer that the data will be written to.
-             * @param offset The part of the buffer to be written. If not supplied, defaults to `0`.
-             * @param length The number of bytes to write. If not supplied, defaults to `buffer.length - offset`.
-             * @param position The offset from the beginning of the file where this data should be written. If not supplied, defaults to the current position.
-             */
-            write<TBuffer extends Buffer | Uint8Array>(buffer: TBuffer, offset?: number | null, length?: number | null, position?: number | null): Promise<{ bytesWritten: number, buffer: TBuffer }>;
-
-            /**
-             * Asynchronously writes `string` to the file.
-             * The `FileHandle` must have been opened for writing.
-             * It is unsafe to call `write()` multiple times on the same file without waiting for the `Promise`
-             * to be resolved (or rejected). For this scenario, `fs.createWriteStream` is strongly recommended.
-             * @param string A string to write. If something other than a string is supplied it will be coerced to a string.
-             * @param position The offset from the beginning of the file where this data should be written. If not supplied, defaults to the current position.
-             * @param encoding The expected string encoding.
-             */
-            write(data: any, position?: number | null, encoding?: string | null): Promise<{ bytesWritten: number, buffer: string }>;
-
-            /**
-             * Asynchronously writes data to a file, replacing the file if it already exists. The underlying file will _not_ be closed automatically.
-             * The `FileHandle` must have been opened for writing.
-             * It is unsafe to call `writeFile()` multiple times on the same file without waiting for the `Promise` to be resolved (or rejected).
-             * @param data The data to write. If something other than a `Buffer` or `Uint8Array` is provided, the value is coerced to a string.
-             * @param options Either the encoding for the file, or an object optionally specifying the encoding, file mode, and flag.
-             * If `encoding` is not supplied, the default of `'utf8'` is used.
-             * If `mode` is not supplied, the default of `0o666` is used.
-             * If `mode` is a string, it is parsed as an octal integer.
-             * If `flag` is not supplied, the default of `'w'` is used.
-             */
-            writeFile(data: any, options?: { encoding?: string | null, mode?: string | number, flag?: string | number } | string | null): Promise<void>;
-
-            /**
-             * Asynchronous close(2) - close a `FileHandle`.
-             */
-            close(): Promise<void>;
-        }
-
-        /**
-         * Asynchronously tests a user's permissions for the file specified by path.
-         * @param path A path to a file or directory. If a URL is provided, it must use the `file:` protocol.
-         * URL support is _experimental_.
-         */
-        function access(path: PathLike, mode?: number): Promise<void>;
-
-        /**
-         * Asynchronously copies `src` to `dest`. By default, `dest` is overwritten if it already exists.
-         * Node.js makes no guarantees about the atomicity of the copy operation.
-         * If an error occurs after the destination file has been opened for writing, Node.js will attempt
-         * to remove the destination.
-         * @param src A path to the source file.
-         * @param dest A path to the destination file.
-         * @param flags An optional integer that specifies the behavior of the copy operation. The only
-         * supported flag is `fs.constants.COPYFILE_EXCL`, which causes the copy operation to fail if
-         * `dest` already exists.
-         */
-        function copyFile(src: PathLike, dest: PathLike, flags?: number): Promise<void>;
-
-        /**
-         * Asynchronous open(2) - open and possibly create a file.
-         * @param path A path to a file. If a URL is provided, it must use the `file:` protocol.
-         * @param mode A file mode. If a string is passed, it is parsed as an octal integer. If not
-         * supplied, defaults to `0o666`.
-         */
-        function open(path: PathLike, flags: string | number, mode?: string | number): Promise<FileHandle>;
-
-        /**
-         * Asynchronously reads data from the file referenced by the supplied `FileHandle`.
-         * @param handle A `FileHandle`.
-         * @param buffer The buffer that the data will be written to.
-         * @param offset The offset in the buffer at which to start writing.
-         * @param length The number of bytes to read.
-         * @param position The offset from the beginning of the file from which data should be read. If
-         * `null`, data will be read from the current position.
-         */
-        function read<TBuffer extends Buffer | Uint8Array>(
-            handle: FileHandle,
-            buffer: TBuffer,
-            offset?: number | null,
-            length?: number | null,
-            position?: number | null,
-        ): Promise<{ bytesRead: number, buffer: TBuffer }>;
-
-        /**
-         * Asynchronously writes `buffer` to the file referenced by the supplied `FileHandle`.
-         * It is unsafe to call `fsPromises.write()` multiple times on the same file without waiting for the `Promise`
-         * to be resolved (or rejected). For this scenario, `fs.createWriteStream` is strongly recommended.
-         * @param handle A `FileHandle`.
-         * @param buffer The buffer that the data will be written to.
-         * @param offset The part of the buffer to be written. If not supplied, defaults to `0`.
-         * @param length The number of bytes to write. If not supplied, defaults to `buffer.length - offset`.
-         * @param position The offset from the beginning of the file where this data should be written. If not supplied, defaults to the current position.
-         */
-        function write<TBuffer extends Buffer | Uint8Array>(
-            handle: FileHandle,
-            buffer: TBuffer,
-            offset?: number | null,
-            length?: number | null, position?: number | null): Promise<{ bytesWritten: number, buffer: TBuffer }>;
-
-        /**
-         * Asynchronously writes `string` to the file referenced by the supplied `FileHandle`.
-         * It is unsafe to call `fsPromises.write()` multiple times on the same file without waiting for the `Promise`
-         * to be resolved (or rejected). For this scenario, `fs.createWriteStream` is strongly recommended.
-         * @param handle A `FileHandle`.
-         * @param string A string to write. If something other than a string is supplied it will be coerced to a string.
-         * @param position The offset from the beginning of the file where this data should be written. If not supplied, defaults to the current position.
-         * @param encoding The expected string encoding.
-         */
-        function write(handle: FileHandle, string: any, position?: number | null, encoding?: string | null): Promise<{ bytesWritten: number, buffer: string }>;
-
-        /**
-         * Asynchronous rename(2) - Change the name or location of a file or directory.
-         * @param oldPath A path to a file. If a URL is provided, it must use the `file:` protocol.
-         * URL support is _experimental_.
-         * @param newPath A path to a file. If a URL is provided, it must use the `file:` protocol.
-         * URL support is _experimental_.
-         */
-        function rename(oldPath: PathLike, newPath: PathLike): Promise<void>;
-
-        /**
-         * Asynchronous truncate(2) - Truncate a file to a specified length.
-         * @param path A path to a file. If a URL is provided, it must use the `file:` protocol.
-         * @param len If not specified, defaults to `0`.
-         */
-        function truncate(path: PathLike, len?: number): Promise<void>;
-
-        /**
-         * Asynchronous ftruncate(2) - Truncate a file to a specified length.
-         * @param handle A `FileHandle`.
-         * @param len If not specified, defaults to `0`.
-         */
-        function ftruncate(handle: FileHandle, len?: number): Promise<void>;
-
-        /**
-         * Asynchronous rmdir(2) - delete a directory.
-         * @param path A path to a file. If a URL is provided, it must use the `file:` protocol.
-         */
-        function rmdir(path: PathLike): Promise<void>;
-
-        /**
-         * Asynchronous fdatasync(2) - synchronize a file's in-core state with storage device.
-         * @param handle A `FileHandle`.
-         */
-        function fdatasync(handle: FileHandle): Promise<void>;
-
-        /**
-         * Asynchronous fsync(2) - synchronize a file's in-core state with the underlying storage device.
-         * @param handle A `FileHandle`.
-         */
-        function fsync(handle: FileHandle): Promise<void>;
-
-        /**
-         * Asynchronous mkdir(2) - create a directory.
-         * @param path A path to a file. If a URL is provided, it must use the `file:` protocol.
-         * @param options Either the file mode, or an object optionally specifying the file mode and whether parent folders
-         * should be created. If a string is passed, it is parsed as an octal integer. If not specified, defaults to `0o777`.
-         */
-        function mkdir(path: PathLike, options?: number | string | MakeDirectoryOptions | null): Promise<void>;
-
-        /**
-         * Asynchronous readdir(3) - read a directory.
-         * @param path A path to a file. If a URL is provided, it must use the `file:` protocol.
-         * @param options The encoding (or an object specifying the encoding), used as the encoding of the result. If not provided, `'utf8'` is used.
-         */
-        function readdir(path: PathLike, options?: { encoding?: BufferEncoding | null } | BufferEncoding | null): Promise<string[]>;
-
-        /**
-         * Asynchronous readdir(3) - read a directory.
-         * @param path A path to a file. If a URL is provided, it must use the `file:` protocol.
-         * @param options The encoding (or an object specifying the encoding), used as the encoding of the result. If not provided, `'utf8'` is used.
-         */
-        function readdir(path: PathLike, options: { encoding: "buffer" } | "buffer"): Promise<Buffer[]>;
-
-        /**
-         * Asynchronous readdir(3) - read a directory.
-         * @param path A path to a file. If a URL is provided, it must use the `file:` protocol.
-         * @param options The encoding (or an object specifying the encoding), used as the encoding of the result. If not provided, `'utf8'` is used.
-         */
-        function readdir(path: PathLike, options?: { encoding?: string | null } | string | null): Promise<string[] | Buffer[]>;
-
-        /**
-         * Asynchronous readlink(2) - read value of a symbolic link.
-         * @param path A path to a file. If a URL is provided, it must use the `file:` protocol.
-         * @param options The encoding (or an object specifying the encoding), used as the encoding of the result. If not provided, `'utf8'` is used.
-         */
-        function readlink(path: PathLike, options?: { encoding?: BufferEncoding | null } | BufferEncoding | null): Promise<string>;
-
-        /**
-         * Asynchronous readlink(2) - read value of a symbolic link.
-         * @param path A path to a file. If a URL is provided, it must use the `file:` protocol.
-         * @param options The encoding (or an object specifying the encoding), used as the encoding of the result. If not provided, `'utf8'` is used.
-         */
-        function readlink(path: PathLike, options: { encoding: "buffer" } | "buffer"): Promise<Buffer>;
-
-        /**
-         * Asynchronous readlink(2) - read value of a symbolic link.
-         * @param path A path to a file. If a URL is provided, it must use the `file:` protocol.
-         * @param options The encoding (or an object specifying the encoding), used as the encoding of the result. If not provided, `'utf8'` is used.
-         */
-        function readlink(path: PathLike, options?: { encoding?: string | null } | string | null): Promise<string | Buffer>;
-
-        /**
-         * Asynchronous symlink(2) - Create a new symbolic link to an existing file.
-         * @param target A path to an existing file. If a URL is provided, it must use the `file:` protocol.
-         * @param path A path to the new symlink. If a URL is provided, it must use the `file:` protocol.
-         * @param type May be set to `'dir'`, `'file'`, or `'junction'` (default is `'file'`) and is only available on Windows (ignored on other platforms).
-         * When using `'junction'`, the `target` argument will automatically be normalized to an absolute path.
-         */
-        function symlink(target: PathLike, path: PathLike, type?: string | null): Promise<void>;
-
-        /**
-         * Asynchronous fstat(2) - Get file status.
-         * @param handle A `FileHandle`.
-         */
-        function fstat(handle: FileHandle): Promise<Stats>;
-
-        /**
-         * Asynchronous lstat(2) - Get file status. Does not dereference symbolic links.
-         * @param path A path to a file. If a URL is provided, it must use the `file:` protocol.
-         */
-        function lstat(path: PathLike): Promise<Stats>;
-
-        /**
-         * Asynchronous stat(2) - Get file status.
-         * @param path A path to a file. If a URL is provided, it must use the `file:` protocol.
-         */
-        function stat(path: PathLike): Promise<Stats>;
-
-        /**
-         * Asynchronous link(2) - Create a new link (also known as a hard link) to an existing file.
-         * @param existingPath A path to a file. If a URL is provided, it must use the `file:` protocol.
-         * @param newPath A path to a file. If a URL is provided, it must use the `file:` protocol.
-         */
-        function link(existingPath: PathLike, newPath: PathLike): Promise<void>;
-
-        /**
-         * Asynchronous unlink(2) - delete a name and possibly the file it refers to.
-         * @param path A path to a file. If a URL is provided, it must use the `file:` protocol.
-         */
-        function unlink(path: PathLike): Promise<void>;
-
-        /**
-         * Asynchronous fchmod(2) - Change permissions of a file.
-         * @param handle A `FileHandle`.
-         * @param mode A file mode. If a string is passed, it is parsed as an octal integer.
-         */
-        function fchmod(handle: FileHandle, mode: string | number): Promise<void>;
-
-        /**
-         * Asynchronous chmod(2) - Change permissions of a file.
-         * @param path A path to a file. If a URL is provided, it must use the `file:` protocol.
-         * @param mode A file mode. If a string is passed, it is parsed as an octal integer.
-         */
-        function chmod(path: PathLike, mode: string | number): Promise<void>;
-
-        /**
-         * Asynchronous lchmod(2) - Change permissions of a file. Does not dereference symbolic links.
-         * @param path A path to a file. If a URL is provided, it must use the `file:` protocol.
-         * @param mode A file mode. If a string is passed, it is parsed as an octal integer.
-         */
-        function lchmod(path: PathLike, mode: string | number): Promise<void>;
-
-        /**
-         * Asynchronous lchown(2) - Change ownership of a file. Does not dereference symbolic links.
-         * @param path A path to a file. If a URL is provided, it must use the `file:` protocol.
-         */
-        function lchown(path: PathLike, uid: number, gid: number): Promise<void>;
-
-        /**
-         * Asynchronous fchown(2) - Change ownership of a file.
-         * @param handle A `FileHandle`.
-         */
-        function fchown(handle: FileHandle, uid: number, gid: number): Promise<void>;
-
-        /**
-         * Asynchronous chown(2) - Change ownership of a file.
-         * @param path A path to a file. If a URL is provided, it must use the `file:` protocol.
-         */
-        function chown(path: PathLike, uid: number, gid: number): Promise<void>;
-
-        /**
-         * Asynchronously change file timestamps of the file referenced by the supplied path.
-         * @param path A path to a file. If a URL is provided, it must use the `file:` protocol.
-         * @param atime The last access time. If a string is provided, it will be coerced to number.
-         * @param mtime The last modified time. If a string is provided, it will be coerced to number.
-         */
-        function utimes(path: PathLike, atime: string | number | Date, mtime: string | number | Date): Promise<void>;
-
-        /**
-         * Asynchronously change file timestamps of the file referenced by the supplied `FileHandle`.
-         * @param handle A `FileHandle`.
-         * @param atime The last access time. If a string is provided, it will be coerced to number.
-         * @param mtime The last modified time. If a string is provided, it will be coerced to number.
-         */
-        function futimes(handle: FileHandle, atime: string | number | Date, mtime: string | number | Date): Promise<void>;
-
-        /**
-         * Asynchronous realpath(3) - return the canonicalized absolute pathname.
-         * @param path A path to a file. If a URL is provided, it must use the `file:` protocol.
-         * @param options The encoding (or an object specifying the encoding), used as the encoding of the result. If not provided, `'utf8'` is used.
-         */
-        function realpath(path: PathLike, options?: { encoding?: BufferEncoding | null } | BufferEncoding | null): Promise<string>;
-
-        /**
-         * Asynchronous realpath(3) - return the canonicalized absolute pathname.
-         * @param path A path to a file. If a URL is provided, it must use the `file:` protocol.
-         * @param options The encoding (or an object specifying the encoding), used as the encoding of the result. If not provided, `'utf8'` is used.
-         */
-        function realpath(path: PathLike, options: { encoding: "buffer" } | "buffer"): Promise<Buffer>;
-
-        /**
-         * Asynchronous realpath(3) - return the canonicalized absolute pathname.
-         * @param path A path to a file. If a URL is provided, it must use the `file:` protocol.
-         * @param options The encoding (or an object specifying the encoding), used as the encoding of the result. If not provided, `'utf8'` is used.
-         */
-        function realpath(path: PathLike, options?: { encoding?: string | null } | string | null): Promise<string | Buffer>;
-
-        /**
-         * Asynchronously creates a unique temporary directory.
-         * Generates six random characters to be appended behind a required `prefix` to create a unique temporary directory.
-         * @param options The encoding (or an object specifying the encoding), used as the encoding of the result. If not provided, `'utf8'` is used.
-         */
-        function mkdtemp(prefix: string, options?: { encoding?: BufferEncoding | null } | BufferEncoding | null): Promise<string>;
-
-        /**
-         * Asynchronously creates a unique temporary directory.
-         * Generates six random characters to be appended behind a required `prefix` to create a unique temporary directory.
-         * @param options The encoding (or an object specifying the encoding), used as the encoding of the result. If not provided, `'utf8'` is used.
-         */
-        function mkdtemp(prefix: string, options: { encoding: "buffer" } | "buffer"): Promise<Buffer>;
-
-        /**
-         * Asynchronously creates a unique temporary directory.
-         * Generates six random characters to be appended behind a required `prefix` to create a unique temporary directory.
-         * @param options The encoding (or an object specifying the encoding), used as the encoding of the result. If not provided, `'utf8'` is used.
-         */
-        function mkdtemp(prefix: string, options?: { encoding?: string | null } | string | null): Promise<string | Buffer>;
-
-        /**
-         * Asynchronously writes data to a file, replacing the file if it already exists.
-         * It is unsafe to call `fsPromises.writeFile()` multiple times on the same file without waiting for the `Promise` to be resolved (or rejected).
-         * @param path A path to a file. If a URL is provided, it must use the `file:` protocol.
-         * URL support is _experimental_.
-         * If a `FileHandle` is provided, the underlying file will _not_ be closed automatically.
-         * @param data The data to write. If something other than a `Buffer` or `Uint8Array` is provided, the value is coerced to a string.
-         * @param options Either the encoding for the file, or an object optionally specifying the encoding, file mode, and flag.
-         * If `encoding` is not supplied, the default of `'utf8'` is used.
-         * If `mode` is not supplied, the default of `0o666` is used.
-         * If `mode` is a string, it is parsed as an octal integer.
-         * If `flag` is not supplied, the default of `'w'` is used.
-         */
-        function writeFile(path: PathLike | FileHandle, data: any, options?: { encoding?: string | null, mode?: string | number, flag?: string | number } | string | null): Promise<void>;
-
-        /**
-         * Asynchronously append data to a file, creating the file if it does not exist.
-         * @param file A path to a file. If a URL is provided, it must use the `file:` protocol.
-         * URL support is _experimental_.
-         * If a `FileHandle` is provided, the underlying file will _not_ be closed automatically.
-         * @param data The data to write. If something other than a `Buffer` or `Uint8Array` is provided, the value is coerced to a string.
-         * @param options Either the encoding for the file, or an object optionally specifying the encoding, file mode, and flag.
-         * If `encoding` is not supplied, the default of `'utf8'` is used.
-         * If `mode` is not supplied, the default of `0o666` is used.
-         * If `mode` is a string, it is parsed as an octal integer.
-         * If `flag` is not supplied, the default of `'a'` is used.
-         */
-        function appendFile(path: PathLike | FileHandle, data: any, options?: { encoding?: string | null, mode?: string | number, flag?: string | number } | string | null): Promise<void>;
-
-        /**
-         * Asynchronously reads the entire contents of a file.
-         * @param path A path to a file. If a URL is provided, it must use the `file:` protocol.
-         * If a `FileHandle` is provided, the underlying file will _not_ be closed automatically.
-         * @param options An object that may contain an optional flag.
-         * If a flag is not provided, it defaults to `'r'`.
-         */
-        function readFile(path: PathLike | FileHandle, options?: { encoding?: null, flag?: string | number } | null): Promise<Buffer>;
-
-        /**
-         * Asynchronously reads the entire contents of a file.
-         * @param path A path to a file. If a URL is provided, it must use the `file:` protocol.
-         * If a `FileHandle` is provided, the underlying file will _not_ be closed automatically.
-         * @param options An object that may contain an optional flag.
-         * If a flag is not provided, it defaults to `'r'`.
-         */
-        function readFile(path: PathLike | FileHandle, options: { encoding: BufferEncoding, flag?: string | number } | BufferEncoding): Promise<string>;
-
-        /**
-         * Asynchronously reads the entire contents of a file.
-         * @param path A path to a file. If a URL is provided, it must use the `file:` protocol.
-         * If a `FileHandle` is provided, the underlying file will _not_ be closed automatically.
-         * @param options An object that may contain an optional flag.
-         * If a flag is not provided, it defaults to `'r'`.
-         */
-        function readFile(path: PathLike | FileHandle, options?: { encoding?: string | null, flag?: string | number } | string | null): Promise<string | Buffer>;
-    }
-}
-
-declare module "path" {
-    /**
-     * A parsed path object generated by path.parse() or consumed by path.format().
-     */
-    interface ParsedPath {
-        /**
-         * The root of the path such as '/' or 'c:\'
-         */
-        root: string;
-        /**
-         * The full directory path such as '/home/user/dir' or 'c:\path\dir'
-         */
-        dir: string;
-        /**
-         * The file name including extension (if any) such as 'index.html'
-         */
-        base: string;
-        /**
-         * The file extension (if any) such as '.html'
-         */
-        ext: string;
-        /**
-         * The file name without extension (if any) such as 'index'
-         */
-        name: string;
-    }
-    interface FormatInputPathObject {
-        /**
-         * The root of the path such as '/' or 'c:\'
-         */
-        root?: string;
-        /**
-         * The full directory path such as '/home/user/dir' or 'c:\path\dir'
-         */
-        dir?: string;
-        /**
-         * The file name including extension (if any) such as 'index.html'
-         */
-        base?: string;
-        /**
-         * The file extension (if any) such as '.html'
-         */
-        ext?: string;
-        /**
-         * The file name without extension (if any) such as 'index'
-         */
-        name?: string;
-    }
-
-    /**
-     * Normalize a string path, reducing '..' and '.' parts.
-     * When multiple slashes are found, they're replaced by a single one; when the path contains a trailing slash, it is preserved. On Windows backslashes are used.
-     *
-     * @param p string path to normalize.
-     */
-    function normalize(p: string): string;
-    /**
-     * Join all arguments together and normalize the resulting path.
-     * Arguments must be strings. In v0.8, non-string arguments were silently ignored. In v0.10 and up, an exception is thrown.
-     *
-     * @param paths paths to join.
-     */
-    function join(...paths: string[]): string;
-    /**
-     * The right-most parameter is considered {to}.  Other parameters are considered an array of {from}.
-     *
-     * Starting from leftmost {from} parameter, resolves {to} to an absolute path.
-     *
-     * If {to} isn't already absolute, {from} arguments are prepended in right to left order,
-     * until an absolute path is found. If after using all {from} paths still no absolute path is found,
-     * the current working directory is used as well. The resulting path is normalized,
-     * and trailing slashes are removed unless the path gets resolved to the root directory.
-     *
-     * @param pathSegments string paths to join.  Non-string arguments are ignored.
-     */
-    function resolve(...pathSegments: string[]): string;
-    /**
-     * Determines whether {path} is an absolute path. An absolute path will always resolve to the same location, regardless of the working directory.
-     *
-     * @param path path to test.
-     */
-    function isAbsolute(path: string): boolean;
-    /**
-     * Solve the relative path from {from} to {to}.
-     * At times we have two absolute paths, and we need to derive the relative path from one to the other. This is actually the reverse transform of path.resolve.
-     */
-    function relative(from: string, to: string): string;
-    /**
-     * Return the directory name of a path. Similar to the Unix dirname command.
-     *
-     * @param p the path to evaluate.
-     */
-    function dirname(p: string): string;
-    /**
-     * Return the last portion of a path. Similar to the Unix basename command.
-     * Often used to extract the file name from a fully qualified path.
-     *
-     * @param p the path to evaluate.
-     * @param ext optionally, an extension to remove from the result.
-     */
-    function basename(p: string, ext?: string): string;
-    /**
-     * Return the extension of the path, from the last '.' to end of string in the last portion of the path.
-     * If there is no '.' in the last portion of the path or the first character of it is '.', then it returns an empty string
-     *
-     * @param p the path to evaluate.
-     */
-    function extname(p: string): string;
-    /**
-     * The platform-specific file separator. '\\' or '/'.
-     */
-    const sep: '\\' | '/';
-    /**
-     * The platform-specific file delimiter. ';' or ':'.
-     */
-    const delimiter: ';' | ':';
-    /**
-     * Returns an object from a path string - the opposite of format().
-     *
-     * @param pathString path to evaluate.
-     */
-    function parse(pathString: string): ParsedPath;
-    /**
-     * Returns a path string from an object - the opposite of parse().
-     *
-     * @param pathString path to evaluate.
-     */
-    function format(pathObject: FormatInputPathObject): string;
-
-    namespace posix {
-        function normalize(p: string): string;
-        function join(...paths: any[]): string;
-        function resolve(...pathSegments: any[]): string;
-        function isAbsolute(p: string): boolean;
-        function relative(from: string, to: string): string;
-        function dirname(p: string): string;
-        function basename(p: string, ext?: string): string;
-        function extname(p: string): string;
-        const sep: string;
-        const delimiter: string;
-        function parse(p: string): ParsedPath;
-        function format(pP: FormatInputPathObject): string;
-    }
-
-    namespace win32 {
-        function normalize(p: string): string;
-        function join(...paths: any[]): string;
-        function resolve(...pathSegments: any[]): string;
-        function isAbsolute(p: string): boolean;
-        function relative(from: string, to: string): string;
-        function dirname(p: string): string;
-        function basename(p: string, ext?: string): string;
-        function extname(p: string): string;
-        const sep: string;
-        const delimiter: string;
-        function parse(p: string): ParsedPath;
-        function format(pP: FormatInputPathObject): string;
-    }
-}
-
-declare module "string_decoder" {
-    interface NodeStringDecoder {
-        write(buffer: Buffer): string;
-        end(buffer?: Buffer): string;
-    }
-    const StringDecoder: {
-        new(encoding?: string): NodeStringDecoder;
-    };
-}
-
-declare module "tls" {
-    import * as crypto from "crypto";
-    import * as dns from "dns";
-    import * as net from "net";
-    import * as stream from "stream";
-
-    const CLIENT_RENEG_LIMIT: number;
-    const CLIENT_RENEG_WINDOW: number;
-
-    interface Certificate {
-        /**
-         * Country code.
-         */
-        C: string;
-        /**
-         * Street.
-         */
-        ST: string;
-        /**
-         * Locality.
-         */
-        L: string;
-        /**
-         * Organization.
-         */
-        O: string;
-        /**
-         * Organizational unit.
-         */
-        OU: string;
-        /**
-         * Common name.
-         */
-        CN: string;
-    }
-
-    interface PeerCertificate {
-        subject: Certificate;
-        issuer: Certificate;
-        subjectaltname: string;
-        infoAccess: { [index: string]: string[] | undefined };
-        modulus: string;
-        exponent: string;
-        valid_from: string;
-        valid_to: string;
-        fingerprint: string;
-        ext_key_usage: string[];
-        serialNumber: string;
-        raw: Buffer;
-    }
-
-    interface DetailedPeerCertificate extends PeerCertificate {
-        issuerCertificate: DetailedPeerCertificate;
-    }
-
-    interface CipherNameAndProtocol {
-        /**
-         * The cipher name.
-         */
-        name: string;
-        /**
-         * SSL/TLS protocol version.
-         */
-        version: string;
-    }
-
-    class TLSSocket extends net.Socket {
-        /**
-         * Construct a new tls.TLSSocket object from an existing TCP socket.
-         */
-        constructor(socket: net.Socket, options?: {
-            /**
-             * An optional TLS context object from tls.createSecureContext()
-             */
-            secureContext?: SecureContext,
-            /**
-             * If true the TLS socket will be instantiated in server-mode.
-             * Defaults to false.
-             */
-            isServer?: boolean,
-            /**
-             * An optional net.Server instance.
-             */
-            server?: net.Server,
-            /**
-             * If true the server will request a certificate from clients that
-             * connect and attempt to verify that certificate. Defaults to
-             * false.
-             */
-            requestCert?: boolean,
-            /**
-             * If true the server will reject any connection which is not
-             * authorized with the list of supplied CAs. This option only has an
-             * effect if requestCert is true. Defaults to false.
-             */
-            rejectUnauthorized?: boolean,
-            /**
-             * An array of strings or a Buffer naming possible NPN protocols.
-             * (Protocols should be ordered by their priority.)
-             */
-            NPNProtocols?: string[] | Buffer[] | Uint8Array[] | Buffer | Uint8Array,
-            /**
-             * An array of strings or a Buffer naming possible ALPN protocols.
-             * (Protocols should be ordered by their priority.) When the server
-             * receives both NPN and ALPN extensions from the client, ALPN takes
-             * precedence over NPN and the server does not send an NPN extension
-             * to the client.
-             */
-            ALPNProtocols?: string[] | Buffer[] | Uint8Array[] | Buffer | Uint8Array,
-            /**
-             * SNICallback(servername, cb) <Function> A function that will be
-             * called if the client supports SNI TLS extension. Two arguments
-             * will be passed when called: servername and cb. SNICallback should
-             * invoke cb(null, ctx), where ctx is a SecureContext instance.
-             * (tls.createSecureContext(...) can be used to get a proper
-             * SecureContext.) If SNICallback wasn't provided the default callback
-             * with high-level API will be used (see below).
-             */
-            SNICallback?: (servername: string, cb: (err: Error | null, ctx: SecureContext) => void) => void,
-            /**
-             * An optional Buffer instance containing a TLS session.
-             */
-            session?: Buffer,
-            /**
-             * If true, specifies that the OCSP status request extension will be
-             * added to the client hello and an 'OCSPResponse' event will be
-             * emitted on the socket before establishing a secure communication
-             */
-            requestOCSP?: boolean
-        });
-
-        /**
-         * A boolean that is true if the peer certificate was signed by one of the specified CAs, otherwise false.
-         */
-        authorized: boolean;
-        /**
-         * The reason why the peer's certificate has not been verified.
-         * This property becomes available only when tlsSocket.authorized === false.
-         */
-        authorizationError: Error;
-        /**
-         * Static boolean value, always true.
-         * May be used to distinguish TLS sockets from regular ones.
-         */
-        encrypted: boolean;
-
-        /**
-         * String containing the selected ALPN protocol.
-         * When ALPN has no selected protocol, tlsSocket.alpnProtocol equals false.
-         */
-        alpnProtocol?: string;
-
-        /**
-         * Returns an object representing the cipher name and the SSL/TLS protocol version of the current connection.
-         * @returns Returns an object representing the cipher name
-         * and the SSL/TLS protocol version of the current connection.
-         */
-        getCipher(): CipherNameAndProtocol;
-        /**
-         * Returns an object representing the peer's certificate.
-         * The returned object has some properties corresponding to the field of the certificate.
-         * If detailed argument is true the full chain with issuer property will be returned,
-         * if false only the top certificate without issuer property.
-         * If the peer does not provide a certificate, it returns null or an empty object.
-         * @param detailed - If true; the full chain with issuer property will be returned.
-         * @returns An object representing the peer's certificate.
-         */
-        getPeerCertificate(detailed: true): DetailedPeerCertificate;
-        getPeerCertificate(detailed?: false): PeerCertificate;
-        getPeerCertificate(detailed?: boolean): PeerCertificate | DetailedPeerCertificate;
-        /**
-         * Returns a string containing the negotiated SSL/TLS protocol version of the current connection.
-         * The value `'unknown'` will be returned for connected sockets that have not completed the handshaking process.
-         * The value `null` will be returned for server sockets or disconnected client sockets.
-         * See https://www.openssl.org/docs/man1.0.2/ssl/SSL_get_version.html for more information.
-         * @returns negotiated SSL/TLS protocol version of the current connection
-         */
-        getProtocol(): string | null;
-        /**
-         * Could be used to speed up handshake establishment when reconnecting to the server.
-         * @returns ASN.1 encoded TLS session or undefined if none was negotiated.
-         */
-        getSession(): any;
-        /**
-         * NOTE: Works only with client TLS sockets.
-         * Useful only for debugging, for session reuse provide session option to tls.connect().
-         * @returns TLS session ticket or undefined if none was negotiated.
-         */
-        getTLSTicket(): any;
-        /**
-         * Initiate TLS renegotiation process.
-         *
-         * NOTE: Can be used to request peer's certificate after the secure connection has been established.
-         * ANOTHER NOTE: When running as the server, socket will be destroyed with an error after handshakeTimeout timeout.
-         * @param options - The options may contain the following fields: rejectUnauthorized,
-         * requestCert (See tls.createServer() for details).
-         * @param callback - callback(err) will be executed with null as err, once the renegotiation
-         * is successfully completed.
-         */
-        renegotiate(options: { rejectUnauthorized?: boolean, requestCert?: boolean }, callback: (err: Error | null) => void): any;
-        /**
-         * Set maximum TLS fragment size (default and maximum value is: 16384, minimum is: 512).
-         * Smaller fragment size decreases buffering latency on the client: large fragments are buffered by
-         * the TLS layer until the entire fragment is received and its integrity is verified;
-         * large fragments can span multiple roundtrips, and their processing can be delayed due to packet
-         * loss or reordering. However, smaller fragments add extra TLS framing bytes and CPU overhead,
-         * which may decrease overall server throughput.
-         * @param size - TLS fragment size (default and maximum value is: 16384, minimum is: 512).
-         * @returns Returns true on success, false otherwise.
-         */
-        setMaxSendFragment(size: number): boolean;
-
-        /**
-         * events.EventEmitter
-         * 1. OCSPResponse
-         * 2. secureConnect
-         */
-        addListener(event: string, listener: (...args: any[]) => void): this;
-        addListener(event: "OCSPResponse", listener: (response: Buffer) => void): this;
-        addListener(event: "secureConnect", listener: () => void): this;
-
-        emit(event: string | symbol, ...args: any[]): boolean;
-        emit(event: "OCSPResponse", response: Buffer): boolean;
-        emit(event: "secureConnect"): boolean;
-
-        on(event: string, listener: (...args: any[]) => void): this;
-        on(event: "OCSPResponse", listener: (response: Buffer) => void): this;
-        on(event: "secureConnect", listener: () => void): this;
-
-        once(event: string, listener: (...args: any[]) => void): this;
-        once(event: "OCSPResponse", listener: (response: Buffer) => void): this;
-        once(event: "secureConnect", listener: () => void): this;
-
-        prependListener(event: string, listener: (...args: any[]) => void): this;
-        prependListener(event: "OCSPResponse", listener: (response: Buffer) => void): this;
-        prependListener(event: "secureConnect", listener: () => void): this;
-
-        prependOnceListener(event: string, listener: (...args: any[]) => void): this;
-        prependOnceListener(event: "OCSPResponse", listener: (response: Buffer) => void): this;
-        prependOnceListener(event: "secureConnect", listener: () => void): this;
-    }
-
-    interface TlsOptions extends SecureContextOptions {
-        handshakeTimeout?: number;
-        requestCert?: boolean;
-        rejectUnauthorized?: boolean;
-        NPNProtocols?: string[] | Buffer[] | Uint8Array[] | Buffer | Uint8Array;
-        ALPNProtocols?: string[] | Buffer[] | Uint8Array[] | Buffer | Uint8Array;
-        SNICallback?: (servername: string, cb: (err: Error | null, ctx: SecureContext) => void) => void;
-        sessionTimeout?: number;
-        ticketKeys?: Buffer;
-    }
-
-    interface ConnectionOptions extends SecureContextOptions {
-        host?: string;
-        port?: number;
-        path?: string; // Creates unix socket connection to path. If this option is specified, `host` and `port` are ignored.
-        socket?: net.Socket; // Establish secure connection on a given socket rather than creating a new socket
-        rejectUnauthorized?: boolean; // Defaults to true
-        NPNProtocols?: string[] | Buffer[] | Uint8Array[] | Buffer | Uint8Array;
-        ALPNProtocols?: string[] | Buffer[] | Uint8Array[] | Buffer | Uint8Array;
-        checkServerIdentity?: typeof checkServerIdentity;
-        servername?: string; // SNI TLS Extension
-        session?: Buffer;
-        minDHSize?: number;
-        secureContext?: SecureContext; // If not provided, the entire ConnectionOptions object will be passed to tls.createSecureContext()
-        lookup?: net.LookupFunction;
-    }
-
-    class Server extends net.Server {
-        addContext(hostName: string, credentials: {
-            key: string;
-            cert: string;
-            ca: string;
-        }): void;
-
-        /**
-         * events.EventEmitter
-         * 1. tlsClientError
-         * 2. newSession
-         * 3. OCSPRequest
-         * 4. resumeSession
-         * 5. secureConnection
-         */
-        addListener(event: string, listener: (...args: any[]) => void): this;
-        addListener(event: "tlsClientError", listener: (err: Error, tlsSocket: TLSSocket) => void): this;
-        addListener(event: "newSession", listener: (sessionId: any, sessionData: any, callback: (err: Error, resp: Buffer) => void) => void): this;
-        addListener(event: "OCSPRequest", listener: (certificate: Buffer, issuer: Buffer, callback: Function) => void): this;
-        addListener(event: "resumeSession", listener: (sessionId: any, callback: (err: Error, sessionData: any) => void) => void): this;
-        addListener(event: "secureConnection", listener: (tlsSocket: TLSSocket) => void): this;
-
-        emit(event: string | symbol, ...args: any[]): boolean;
-        emit(event: "tlsClientError", err: Error, tlsSocket: TLSSocket): boolean;
-        emit(event: "newSession", sessionId: any, sessionData: any, callback: (err: Error, resp: Buffer) => void): boolean;
-        emit(event: "OCSPRequest", certificate: Buffer, issuer: Buffer, callback: Function): boolean;
-        emit(event: "resumeSession", sessionId: any, callback: (err: Error, sessionData: any) => void): boolean;
-        emit(event: "secureConnection", tlsSocket: TLSSocket): boolean;
-
-        on(event: string, listener: (...args: any[]) => void): this;
-        on(event: "tlsClientError", listener: (err: Error, tlsSocket: TLSSocket) => void): this;
-        on(event: "newSession", listener: (sessionId: any, sessionData: any, callback: (err: Error, resp: Buffer) => void) => void): this;
-        on(event: "OCSPRequest", listener: (certificate: Buffer, issuer: Buffer, callback: Function) => void): this;
-        on(event: "resumeSession", listener: (sessionId: any, callback: (err: Error, sessionData: any) => void) => void): this;
-        on(event: "secureConnection", listener: (tlsSocket: TLSSocket) => void): this;
-
-        once(event: string, listener: (...args: any[]) => void): this;
-        once(event: "tlsClientError", listener: (err: Error, tlsSocket: TLSSocket) => void): this;
-        once(event: "newSession", listener: (sessionId: any, sessionData: any, callback: (err: Error, resp: Buffer) => void) => void): this;
-        once(event: "OCSPRequest", listener: (certificate: Buffer, issuer: Buffer, callback: Function) => void): this;
-        once(event: "resumeSession", listener: (sessionId: any, callback: (err: Error, sessionData: any) => void) => void): this;
-        once(event: "secureConnection", listener: (tlsSocket: TLSSocket) => void): this;
-
-        prependListener(event: string, listener: (...args: any[]) => void): this;
-        prependListener(event: "tlsClientError", listener: (err: Error, tlsSocket: TLSSocket) => void): this;
-        prependListener(event: "newSession", listener: (sessionId: any, sessionData: any, callback: (err: Error, resp: Buffer) => void) => void): this;
-        prependListener(event: "OCSPRequest", listener: (certificate: Buffer, issuer: Buffer, callback: Function) => void): this;
-        prependListener(event: "resumeSession", listener: (sessionId: any, callback: (err: Error, sessionData: any) => void) => void): this;
-        prependListener(event: "secureConnection", listener: (tlsSocket: TLSSocket) => void): this;
-
-        prependOnceListener(event: string, listener: (...args: any[]) => void): this;
-        prependOnceListener(event: "tlsClientError", listener: (err: Error, tlsSocket: TLSSocket) => void): this;
-        prependOnceListener(event: "newSession", listener: (sessionId: any, sessionData: any, callback: (err: Error, resp: Buffer) => void) => void): this;
-        prependOnceListener(event: "OCSPRequest", listener: (certificate: Buffer, issuer: Buffer, callback: Function) => void): this;
-        prependOnceListener(event: "resumeSession", listener: (sessionId: any, callback: (err: Error, sessionData: any) => void) => void): this;
-        prependOnceListener(event: "secureConnection", listener: (tlsSocket: TLSSocket) => void): this;
-    }
-
-    interface SecurePair {
-        encrypted: any;
-        cleartext: any;
-    }
-
-    interface SecureContextOptions {
-        pfx?: string | Buffer | Array<string | Buffer | Object>;
-        key?: string | Buffer | Array<Buffer | Object>;
-        passphrase?: string;
-        cert?: string | Buffer | Array<string | Buffer>;
-        ca?: string | Buffer | Array<string | Buffer>;
-        ciphers?: string;
-        honorCipherOrder?: boolean;
-        ecdhCurve?: string;
-        clientCertEngine?: string;
-        crl?: string | Buffer | Array<string | Buffer>;
-        dhparam?: string | Buffer;
-        secureOptions?: number; // Value is a numeric bitmask of the `SSL_OP_*` options
-        secureProtocol?: string; // SSL Method, e.g. SSLv23_method
-        sessionIdContext?: string;
-    }
-
-    interface SecureContext {
-        context: any;
-    }
-
-    /*
-     * Verifies the certificate `cert` is issued to host `host`.
-     * @host The hostname to verify the certificate against
-     * @cert PeerCertificate representing the peer's certificate
-     *
-     * Returns Error object, populating it with the reason, host and cert on failure.  On success, returns undefined.
-     */
-    function checkServerIdentity(host: string, cert: PeerCertificate): Error | undefined;
-    function createServer(options: TlsOptions, secureConnectionListener?: (socket: TLSSocket) => void): Server;
-    function connect(options: ConnectionOptions, secureConnectListener?: () => void): TLSSocket;
-    function connect(port: number, host?: string, options?: ConnectionOptions, secureConnectListener?: () => void): TLSSocket;
-    function connect(port: number, options?: ConnectionOptions, secureConnectListener?: () => void): TLSSocket;
-    function createSecurePair(credentials?: crypto.Credentials, isServer?: boolean, requestCert?: boolean, rejectUnauthorized?: boolean): SecurePair;
-    function createSecureContext(details: SecureContextOptions): SecureContext;
-    function getCiphers(): string[];
-
-    const DEFAULT_ECDH_CURVE: string;
-}
-
-declare module "crypto" {
-    import * as stream from "stream";
-
-    interface Certificate {
-        exportChallenge(spkac: string | Buffer | NodeJS.TypedArray | DataView): Buffer;
-        exportPublicKey(spkac: string | Buffer | NodeJS.TypedArray | DataView): Buffer;
-        verifySpkac(spkac: Buffer | NodeJS.TypedArray | DataView): boolean;
-    }
-    const Certificate: {
-        new(): Certificate;
-        (): Certificate;
-    };
-
-    /** @deprecated since v10.0.0 */
-    const fips: boolean;
-
-    interface CredentialDetails {
-        pfx: string;
-        key: string;
-        passphrase: string;
-        cert: string;
-        ca: string | string[];
-        crl: string | string[];
-        ciphers: string;
-    }
-    interface Credentials { context?: any; }
-    function createCredentials(details: CredentialDetails): Credentials;
-    function createHash(algorithm: string, options?: stream.TransformOptions): Hash;
-    function createHmac(algorithm: string, key: string | Buffer | NodeJS.TypedArray | DataView, options?: stream.TransformOptions): Hmac;
-
-    type Utf8AsciiLatin1Encoding = "utf8" | "ascii" | "latin1";
-    type HexBase64Latin1Encoding = "latin1" | "hex" | "base64";
-    type Utf8AsciiBinaryEncoding = "utf8" | "ascii" | "binary";
-    type HexBase64BinaryEncoding = "binary" | "base64" | "hex";
-    type ECDHKeyFormat = "compressed" | "uncompressed" | "hybrid";
-
-    interface Hash extends NodeJS.ReadWriteStream {
-        update(data: string | Buffer | NodeJS.TypedArray | DataView): Hash;
-        update(data: string, input_encoding: Utf8AsciiLatin1Encoding): Hash;
-        digest(): Buffer;
-        digest(encoding: HexBase64Latin1Encoding): string;
-    }
-    interface Hmac extends NodeJS.ReadWriteStream {
-        update(data: string | Buffer | NodeJS.TypedArray | DataView): Hmac;
-        update(data: string, input_encoding: Utf8AsciiLatin1Encoding): Hmac;
-        digest(): Buffer;
-        digest(encoding: HexBase64Latin1Encoding): string;
-    }
-    type CipherCCMTypes = 'aes-128-ccm' | 'aes-192-ccm' | 'aes-256-ccm';
-    type CipherGCMTypes = 'aes-128-gcm' | 'aes-192-gcm' | 'aes-256-gcm';
-    interface CipherCCMOptions extends stream.TransformOptions {
-        authTagLength: number;
-    }
-    interface CipherGCMOptions extends stream.TransformOptions {
-        authTagLength?: number;
-    }
-    /** @deprecated since v10.0.0 use createCipheriv() */
-    function createCipher(algorithm: CipherCCMTypes, password: string | Buffer | NodeJS.TypedArray | DataView, options: CipherCCMOptions): CipherCCM;
-    /** @deprecated since v10.0.0 use createCipheriv() */
-    function createCipher(algorithm: CipherGCMTypes, password: string | Buffer | NodeJS.TypedArray | DataView, options?: CipherGCMOptions): CipherGCM;
-    /** @deprecated since v10.0.0 use createCipheriv() */
-    function createCipher(algorithm: string, password: string | Buffer | NodeJS.TypedArray | DataView, options?: stream.TransformOptions): Cipher;
-
-    function createCipheriv(algorithm: CipherCCMTypes, key: string | Buffer | NodeJS.TypedArray | DataView, iv: string | Buffer | NodeJS.TypedArray | DataView, options: CipherCCMOptions): CipherCCM;
-    function createCipheriv(algorithm: CipherGCMTypes, key: string | Buffer | NodeJS.TypedArray | DataView, iv: string | Buffer | NodeJS.TypedArray | DataView, options?: CipherGCMOptions): CipherGCM;
-    function createCipheriv(algorithm: string, key: string | Buffer | NodeJS.TypedArray | DataView, iv: string | Buffer | NodeJS.TypedArray | DataView, options?: stream.TransformOptions): Cipher;
-
-    interface Cipher extends NodeJS.ReadWriteStream {
-        update(data: string | Buffer | NodeJS.TypedArray | DataView): Buffer;
-        update(data: string, input_encoding: Utf8AsciiBinaryEncoding): Buffer;
-        update(data: Buffer | NodeJS.TypedArray | DataView, output_encoding: HexBase64BinaryEncoding): string;
-        update(data: Buffer | NodeJS.TypedArray | DataView, input_encoding: any, output_encoding: HexBase64BinaryEncoding): string;
-        // second arg ignored
-        update(data: string, input_encoding: Utf8AsciiBinaryEncoding, output_encoding: HexBase64BinaryEncoding): string;
-        final(): Buffer;
-        final(output_encoding: string): string;
-        setAutoPadding(auto_padding?: boolean): this;
-        // getAuthTag(): Buffer;
-        // setAAD(buffer: Buffer): this; // docs only say buffer
-    }
-    interface CipherCCM extends Cipher {
-        setAAD(buffer: Buffer, options: { plaintextLength: number }): this;
-        getAuthTag(): Buffer;
-    }
-    interface CipherGCM extends Cipher {
-        setAAD(buffer: Buffer, options?: { plaintextLength: number }): this;
-        getAuthTag(): Buffer;
-    }
-    /** @deprecated since v10.0.0 use createCipheriv() */
-    function createDecipher(algorithm: CipherCCMTypes, password: string | Buffer | NodeJS.TypedArray | DataView, options: CipherCCMOptions): DecipherCCM;
-    /** @deprecated since v10.0.0 use createCipheriv() */
-    function createDecipher(algorithm: CipherGCMTypes, password: string | Buffer | NodeJS.TypedArray | DataView, options?: CipherGCMOptions): DecipherGCM;
-    /** @deprecated since v10.0.0 use createCipheriv() */
-    function createDecipher(algorithm: string, password: string | Buffer | NodeJS.TypedArray | DataView, options?: stream.TransformOptions): Decipher;
-
-    function createDecipheriv(
-        algorithm: CipherCCMTypes,
-        key: string | Buffer | NodeJS.TypedArray | DataView,
-        iv: string | Buffer | NodeJS.TypedArray | DataView,
-        options: CipherCCMOptions,
-    ): DecipherCCM;
-    function createDecipheriv(
-        algorithm: CipherGCMTypes,
-        key: string | Buffer | NodeJS.TypedArray | DataView,
-        iv: string | Buffer | NodeJS.TypedArray | DataView,
-        options?: CipherGCMOptions,
-    ): DecipherGCM;
-    function createDecipheriv(algorithm: string, key: string | Buffer | NodeJS.TypedArray | DataView, iv: string | Buffer | NodeJS.TypedArray | DataView, options?: stream.TransformOptions): Decipher;
-
-    interface Decipher extends NodeJS.ReadWriteStream {
-        update(data: Buffer | NodeJS.TypedArray | DataView): Buffer;
-        update(data: string, input_encoding: HexBase64BinaryEncoding): Buffer;
-        update(data: Buffer | NodeJS.TypedArray | DataView, input_encoding: any, output_encoding: Utf8AsciiBinaryEncoding): string;
-        // second arg is ignored
-        update(data: string, input_encoding: HexBase64BinaryEncoding, output_encoding: Utf8AsciiBinaryEncoding): string;
-        final(): Buffer;
-        final(output_encoding: string): string;
-        setAutoPadding(auto_padding?: boolean): this;
-        // setAuthTag(tag: Buffer | NodeJS.TypedArray | DataView): this;
-        // setAAD(buffer: Buffer | NodeJS.TypedArray | DataView): this;
-    }
-    interface DecipherCCM extends Decipher {
-        setAuthTag(buffer: Buffer | NodeJS.TypedArray | DataView): this;
-        setAAD(buffer: Buffer | NodeJS.TypedArray | DataView, options: { plaintextLength: number }): this;
-    }
-    interface DecipherGCM extends Decipher {
-        setAuthTag(buffer: Buffer | NodeJS.TypedArray | DataView): this;
-        setAAD(buffer: Buffer | NodeJS.TypedArray | DataView, options?: { plaintextLength: number }): this;
-    }
-
-    function createSign(algorithm: string, options?: stream.WritableOptions): Signer;
-    interface Signer extends NodeJS.WritableStream {
-        update(data: string | Buffer | NodeJS.TypedArray | DataView): Signer;
-        update(data: string, input_encoding: Utf8AsciiLatin1Encoding): Signer;
-        sign(private_key: string | { key: string; passphrase?: string, padding?: number, saltLength?: number }): Buffer;
-        sign(private_key: string | { key: string; passphrase?: string, padding?: number, saltLength?: number }, output_format: HexBase64Latin1Encoding): string;
-    }
-    function createVerify(algorith: string, options?: stream.WritableOptions): Verify;
-    interface Verify extends NodeJS.WritableStream {
-        update(data: string | Buffer | NodeJS.TypedArray | DataView): Verify;
-        update(data: string, input_encoding: Utf8AsciiLatin1Encoding): Verify;
-        verify(object: string | Object, signature: Buffer | NodeJS.TypedArray | DataView): boolean;
-        verify(object: string | Object, signature: string, signature_format: HexBase64Latin1Encoding): boolean;
-        // https://nodejs.org/api/crypto.html#crypto_verifier_verify_object_signature_signature_format
-        // The signature field accepts a TypedArray type, but it is only available starting ES2017
-    }
-    function createDiffieHellman(prime_length: number, generator?: number | Buffer | NodeJS.TypedArray | DataView): DiffieHellman;
-    function createDiffieHellman(prime: Buffer | NodeJS.TypedArray | DataView): DiffieHellman;
-    function createDiffieHellman(prime: string, prime_encoding: HexBase64Latin1Encoding): DiffieHellman;
-    function createDiffieHellman(prime: string, prime_encoding: HexBase64Latin1Encoding, generator: number | Buffer | NodeJS.TypedArray | DataView): DiffieHellman;
-    function createDiffieHellman(prime: string, prime_encoding: HexBase64Latin1Encoding, generator: string, generator_encoding: HexBase64Latin1Encoding): DiffieHellman;
-    interface DiffieHellman {
-        generateKeys(): Buffer;
-        generateKeys(encoding: HexBase64Latin1Encoding): string;
-        computeSecret(other_public_key: Buffer | NodeJS.TypedArray | DataView): Buffer;
-        computeSecret(other_public_key: string, input_encoding: HexBase64Latin1Encoding): Buffer;
-        computeSecret(other_public_key: Buffer | NodeJS.TypedArray | DataView, output_encoding: HexBase64Latin1Encoding): string;
-        computeSecret(other_public_key: string, input_encoding: HexBase64Latin1Encoding, output_encoding: HexBase64Latin1Encoding): string;
-        getPrime(): Buffer;
-        getPrime(encoding: HexBase64Latin1Encoding): string;
-        getGenerator(): Buffer;
-        getGenerator(encoding: HexBase64Latin1Encoding): string;
-        getPublicKey(): Buffer;
-        getPublicKey(encoding: HexBase64Latin1Encoding): string;
-        getPrivateKey(): Buffer;
-        getPrivateKey(encoding: HexBase64Latin1Encoding): string;
-        setPublicKey(public_key: Buffer | NodeJS.TypedArray | DataView): void;
-        setPublicKey(public_key: string, encoding: string): void;
-        setPrivateKey(private_key: Buffer | NodeJS.TypedArray | DataView): void;
-        setPrivateKey(private_key: string, encoding: string): void;
-        verifyError: number;
-    }
-    function getDiffieHellman(group_name: string): DiffieHellman;
-    function pbkdf2(
-        password: string | Buffer | NodeJS.TypedArray | DataView,
-        salt: string | Buffer | NodeJS.TypedArray | DataView,
-        iterations: number,
-        keylen: number,
-        digest: string,
-        callback: (err: Error | null, derivedKey: Buffer) => any,
-    ): void;
-    function pbkdf2Sync(password: string | Buffer | NodeJS.TypedArray | DataView, salt: string | Buffer | NodeJS.TypedArray | DataView, iterations: number, keylen: number, digest: string): Buffer;
-
-    function randomBytes(size: number): Buffer;
-    function randomBytes(size: number, callback: (err: Error | null, buf: Buffer) => void): void;
-    function pseudoRandomBytes(size: number): Buffer;
-    function pseudoRandomBytes(size: number, callback: (err: Error | null, buf: Buffer) => void): void;
-
-    function randomFillSync<T extends Buffer | NodeJS.TypedArray | DataView>(buffer: T, offset?: number, size?: number): T;
-    function randomFill<T extends Buffer | NodeJS.TypedArray | DataView>(buffer: T, callback: (err: Error | null, buf: T) => void): void;
-    function randomFill<T extends Buffer | NodeJS.TypedArray | DataView>(buffer: T, offset: number, callback: (err: Error | null, buf: T) => void): void;
-    function randomFill<T extends Buffer | NodeJS.TypedArray | DataView>(buffer: T, offset: number, size: number, callback: (err: Error | null, buf: T) => void): void;
-
-    interface ScryptOptions {
-        N?: number;
-        r?: number;
-        p?: number;
-        maxmem?: number;
-    }
-    function scrypt(
-        password: string | Buffer | NodeJS.TypedArray | DataView,
-        salt: string | Buffer | NodeJS.TypedArray | DataView,
-        keylen: number, callback: (err: Error | null, derivedKey: Buffer) => void,
-    ): void;
-    function scrypt(
-        password: string | Buffer | NodeJS.TypedArray | DataView,
-        salt: string | Buffer | NodeJS.TypedArray | DataView,
-        keylen: number,
-        options: ScryptOptions,
-        callback: (err: Error | null, derivedKey: Buffer) => void,
-    ): void;
-    function scryptSync(password: string | Buffer | NodeJS.TypedArray | DataView, salt: string | Buffer | NodeJS.TypedArray | DataView, keylen: number, options?: ScryptOptions): Buffer;
-
-    interface RsaPublicKey {
-        key: string;
-        padding?: number;
-    }
-    interface RsaPrivateKey {
-        key: string;
-        passphrase?: string;
-        padding?: number;
-    }
-    function publicEncrypt(public_key: string | RsaPublicKey, buffer: Buffer | NodeJS.TypedArray | DataView): Buffer;
-    function privateDecrypt(private_key: string | RsaPrivateKey, buffer: Buffer | NodeJS.TypedArray | DataView): Buffer;
-    function privateEncrypt(private_key: string | RsaPrivateKey, buffer: Buffer | NodeJS.TypedArray | DataView): Buffer;
-    function publicDecrypt(public_key: string | RsaPublicKey, buffer: Buffer | NodeJS.TypedArray | DataView): Buffer;
-    function getCiphers(): string[];
-    function getCurves(): string[];
-    function getHashes(): string[];
-    class ECDH {
-        static convertKey(
-            key: string | Buffer | NodeJS.TypedArray | DataView,
-            curve: string,
-            inputEncoding?: HexBase64Latin1Encoding,
-            outputEncoding?: "latin1" | "hex" | "base64",
-            format?: "uncompressed" | "compressed" | "hybrid",
-        ): Buffer | string;
-        generateKeys(): Buffer;
-        generateKeys(encoding: HexBase64Latin1Encoding, format?: ECDHKeyFormat): string;
-        computeSecret(other_public_key: Buffer | NodeJS.TypedArray | DataView): Buffer;
-        computeSecret(other_public_key: string, input_encoding: HexBase64Latin1Encoding): Buffer;
-        computeSecret(other_public_key: Buffer | NodeJS.TypedArray | DataView, output_encoding: HexBase64Latin1Encoding): string;
-        computeSecret(other_public_key: string, input_encoding: HexBase64Latin1Encoding, output_encoding: HexBase64Latin1Encoding): string;
-        getPrivateKey(): Buffer;
-        getPrivateKey(encoding: HexBase64Latin1Encoding): string;
-        getPublicKey(): Buffer;
-        getPublicKey(encoding: HexBase64Latin1Encoding, format?: ECDHKeyFormat): string;
-        setPrivateKey(private_key: Buffer | NodeJS.TypedArray | DataView): void;
-        setPrivateKey(private_key: string, encoding: HexBase64Latin1Encoding): void;
-    }
-    function createECDH(curve_name: string): ECDH;
-    function timingSafeEqual(a: Buffer | NodeJS.TypedArray | DataView, b: Buffer | NodeJS.TypedArray | DataView): boolean;
-    /** @deprecated since v10.0.0 */
-    const DEFAULT_ENCODING: string;
-
-    export type KeyType = 'rsa' | 'dsa' | 'ec';
-    export type KeyFormat = 'pem' | 'der';
-
-    interface BasePrivateKeyEncodingOptions<T extends KeyFormat> {
-        format: T;
-        cipher: string;
-        passphrase: string;
-    }
-
-    interface RSAKeyPairOptions<PubF extends KeyFormat, PrivF extends KeyFormat> {
-        /**
-         * Key size in bits
-         */
-        modulusLength: number;
-        /**
-         * @default 0x10001
-         */
-        publicExponent?: number;
-
-        publicKeyEncoding: {
-            type: 'pkcs1' | 'spki';
-            format: PubF;
-        };
-        privateKeyEncoding: BasePrivateKeyEncodingOptions<PrivF> & {
-            type: 'pkcs1' | 'pkcs8';
-        };
-    }
-
-    interface DSAKeyPairOptions<PubF extends KeyFormat, PrivF extends KeyFormat> {
-        /**
-         * Key size in bits
-         */
-        modulusLength: number;
-        /**
-         * Size of q in bits
-         */
-        divisorLength: number;
-
-        publicKeyEncoding: {
-            type: 'spki';
-            format: PubF;
-        };
-        privateKeyEncoding: BasePrivateKeyEncodingOptions<PrivF> & {
-            type: 'pkcs8';
-        };
-    }
-
-    interface ECKeyPairOptions<PubF extends KeyFormat, PrivF extends KeyFormat> {
-        /**
-         * Name of the curve to use.
-         */
-        namedCurve: string;
-
-        publicKeyEncoding: {
-            type: 'pkcs1' | 'spki';
-            format: PubF;
-        };
-        privateKeyEncoding: BasePrivateKeyEncodingOptions<PrivF> & {
-            type: 'sec1' | 'pkcs8';
-        };
-    }
-
-    interface KeyPairSyncResult<T1 extends string | Buffer, T2 extends string | Buffer> {
-        publicKey: T1;
-        privateKey: T2;
-    }
-
-    function generateKeyPairSync(type: 'rsa', options: RSAKeyPairOptions<'pem', 'pem'>): KeyPairSyncResult<string, string>;
-    function generateKeyPairSync(type: 'rsa', options: RSAKeyPairOptions<'pem', 'der'>): KeyPairSyncResult<string, Buffer>;
-    function generateKeyPairSync(type: 'rsa', options: RSAKeyPairOptions<'der', 'pem'>): KeyPairSyncResult<Buffer, string>;
-    function generateKeyPairSync(type: 'rsa', options: RSAKeyPairOptions<'der', 'der'>): KeyPairSyncResult<Buffer, Buffer>;
-
-    function generateKeyPairSync(type: 'dsa', options: DSAKeyPairOptions<'pem', 'pem'>): KeyPairSyncResult<string, string>;
-    function generateKeyPairSync(type: 'dsa', options: DSAKeyPairOptions<'pem', 'der'>): KeyPairSyncResult<string, Buffer>;
-    function generateKeyPairSync(type: 'dsa', options: DSAKeyPairOptions<'der', 'pem'>): KeyPairSyncResult<Buffer, string>;
-    function generateKeyPairSync(type: 'dsa', options: DSAKeyPairOptions<'der', 'der'>): KeyPairSyncResult<Buffer, Buffer>;
-
-    function generateKeyPairSync(type: 'ec', options: ECKeyPairOptions<'pem', 'pem'>): KeyPairSyncResult<string, string>;
-    function generateKeyPairSync(type: 'ec', options: ECKeyPairOptions<'pem', 'der'>): KeyPairSyncResult<string, Buffer>;
-    function generateKeyPairSync(type: 'ec', options: ECKeyPairOptions<'der', 'pem'>): KeyPairSyncResult<Buffer, string>;
-    function generateKeyPairSync(type: 'ec', options: ECKeyPairOptions<'der', 'der'>): KeyPairSyncResult<Buffer, Buffer>;
-
-    function generateKeyPair(type: 'rsa', options: RSAKeyPairOptions<'pem', 'pem'>, callback: (err: Error | null, publicKey: string, privateKey: string) => void): void;
-    function generateKeyPair(type: 'rsa', options: RSAKeyPairOptions<'pem', 'der'>, callback: (err: Error | null, publicKey: string, privateKey: Buffer) => void): void;
-    function generateKeyPair(type: 'rsa', options: RSAKeyPairOptions<'der', 'pem'>, callback: (err: Error | null, publicKey: Buffer, privateKey: string) => void): void;
-    function generateKeyPair(type: 'rsa', options: RSAKeyPairOptions<'der', 'der'>, callback: (err: Error | null, publicKey: Buffer, privateKey: Buffer) => void): void;
-
-    function generateKeyPair(type: 'dsa', options: DSAKeyPairOptions<'pem', 'pem'>, callback: (err: Error | null, publicKey: string, privateKey: string) => void): void;
-    function generateKeyPair(type: 'dsa', options: DSAKeyPairOptions<'pem', 'der'>, callback: (err: Error | null, publicKey: string, privateKey: Buffer) => void): void;
-    function generateKeyPair(type: 'dsa', options: DSAKeyPairOptions<'der', 'pem'>, callback: (err: Error | null, publicKey: Buffer, privateKey: string) => void): void;
-    function generateKeyPair(type: 'dsa', options: DSAKeyPairOptions<'der', 'der'>, callback: (err: Error | null, publicKey: Buffer, privateKey: Buffer) => void): void;
-
-    function generateKeyPair(type: 'ec', options: ECKeyPairOptions<'pem', 'pem'>, callback: (err: Error | null, publicKey: string, privateKey: string) => void): void;
-    function generateKeyPair(type: 'ec', options: ECKeyPairOptions<'pem', 'der'>, callback: (err: Error | null, publicKey: string, privateKey: Buffer) => void): void;
-    function generateKeyPair(type: 'ec', options: ECKeyPairOptions<'der', 'pem'>, callback: (err: Error | null, publicKey: Buffer, privateKey: string) => void): void;
-    function generateKeyPair(type: 'ec', options: ECKeyPairOptions<'der', 'der'>, callback: (err: Error | null, publicKey: Buffer, privateKey: Buffer) => void): void;
-
-    namespace generateKeyPair {
-        function __promisify__(type: "rsa", options: RSAKeyPairOptions<'pem', 'pem'>): Promise<{ publicKey: string, privateKey: string }>;
-        function __promisify__(type: "rsa", options: RSAKeyPairOptions<'pem', 'der'>): Promise<{ publicKey: string, privateKey: Buffer }>;
-        function __promisify__(type: "rsa", options: RSAKeyPairOptions<'der', 'pem'>): Promise<{ publicKey: Buffer, privateKey: string }>;
-        function __promisify__(type: "rsa", options: RSAKeyPairOptions<'der', 'der'>): Promise<{ publicKey: Buffer, privateKey: Buffer }>;
-
-        function __promisify__(type: "dsa", options: DSAKeyPairOptions<'pem', 'pem'>): Promise<{ publicKey: string, privateKey: string }>;
-        function __promisify__(type: "dsa", options: DSAKeyPairOptions<'pem', 'der'>): Promise<{ publicKey: string, privateKey: Buffer }>;
-        function __promisify__(type: "dsa", options: DSAKeyPairOptions<'der', 'pem'>): Promise<{ publicKey: Buffer, privateKey: string }>;
-        function __promisify__(type: "dsa", options: DSAKeyPairOptions<'der', 'der'>): Promise<{ publicKey: Buffer, privateKey: Buffer }>;
-
-        function __promisify__(type: "ec", options: ECKeyPairOptions<'pem', 'pem'>): Promise<{ publicKey: string, privateKey: string }>;
-        function __promisify__(type: "ec", options: ECKeyPairOptions<'pem', 'der'>): Promise<{ publicKey: string, privateKey: Buffer }>;
-        function __promisify__(type: "ec", options: ECKeyPairOptions<'der', 'pem'>): Promise<{ publicKey: Buffer, privateKey: string }>;
-        function __promisify__(type: "ec", options: ECKeyPairOptions<'der', 'der'>): Promise<{ publicKey: Buffer, privateKey: Buffer }>;
-    }
-}
-
-declare module "stream" {
-    import * as events from "events";
-
-    class internal extends events.EventEmitter {
-        pipe<T extends NodeJS.WritableStream>(destination: T, options?: { end?: boolean; }): T;
-    }
-
-    namespace internal {
-        class Stream extends internal { }
-
-        interface ReadableOptions {
-            highWaterMark?: number;
-            encoding?: string;
-            objectMode?: boolean;
-            read?(this: Readable, size: number): void;
-            destroy?(this: Readable, error: Error | null, callback: (error: Error | null) => void): void;
-        }
-
-        class Readable extends Stream implements NodeJS.ReadableStream {
-            readable: boolean;
-            readonly readableHighWaterMark: number;
-            readonly readableLength: number;
-            constructor(opts?: ReadableOptions);
-            _read(size: number): void;
-            read(size?: number): any;
-            setEncoding(encoding: string): this;
-            pause(): this;
-            resume(): this;
-            isPaused(): boolean;
-            unpipe(destination?: NodeJS.WritableStream): this;
-            unshift(chunk: any): void;
-            wrap(oldStream: NodeJS.ReadableStream): this;
-            push(chunk: any, encoding?: string): boolean;
-            _destroy(error: Error | null, callback: (error: Error | null) => void): void;
-            destroy(error?: Error): void;
-
-            /**
-             * Event emitter
-             * The defined events on documents including:
-             * 1. close
-             * 2. data
-             * 3. end
-             * 4. readable
-             * 5. error
-             */
-            addListener(event: "close", listener: () => void): this;
-            addListener(event: "data", listener: (chunk: any) => void): this;
-            addListener(event: "end", listener: () => void): this;
-            addListener(event: "readable", listener: () => void): this;
-            addListener(event: "error", listener: (err: Error) => void): this;
-            addListener(event: string | symbol, listener: (...args: any[]) => void): this;
-
-            emit(event: "close"): boolean;
-            emit(event: "data", chunk: any): boolean;
-            emit(event: "end"): boolean;
-            emit(event: "readable"): boolean;
-            emit(event: "error", err: Error): boolean;
-            emit(event: string | symbol, ...args: any[]): boolean;
-
-            on(event: "close", listener: () => void): this;
-            on(event: "data", listener: (chunk: any) => void): this;
-            on(event: "end", listener: () => void): this;
-            on(event: "readable", listener: () => void): this;
-            on(event: "error", listener: (err: Error) => void): this;
-            on(event: string | symbol, listener: (...args: any[]) => void): this;
-
-            once(event: "close", listener: () => void): this;
-            once(event: "data", listener: (chunk: any) => void): this;
-            once(event: "end", listener: () => void): this;
-            once(event: "readable", listener: () => void): this;
-            once(event: "error", listener: (err: Error) => void): this;
-            once(event: string | symbol, listener: (...args: any[]) => void): this;
-
-            prependListener(event: "close", listener: () => void): this;
-            prependListener(event: "data", listener: (chunk: any) => void): this;
-            prependListener(event: "end", listener: () => void): this;
-            prependListener(event: "readable", listener: () => void): this;
-            prependListener(event: "error", listener: (err: Error) => void): this;
-            prependListener(event: string | symbol, listener: (...args: any[]) => void): this;
-
-            prependOnceListener(event: "close", listener: () => void): this;
-            prependOnceListener(event: "data", listener: (chunk: any) => void): this;
-            prependOnceListener(event: "end", listener: () => void): this;
-            prependOnceListener(event: "readable", listener: () => void): this;
-            prependOnceListener(event: "error", listener: (err: Error) => void): this;
-            prependOnceListener(event: string | symbol, listener: (...args: any[]) => void): this;
-
-            removeListener(event: "close", listener: () => void): this;
-            removeListener(event: "data", listener: (chunk: any) => void): this;
-            removeListener(event: "end", listener: () => void): this;
-            removeListener(event: "readable", listener: () => void): this;
-            removeListener(event: "error", listener: (err: Error) => void): this;
-            removeListener(event: string | symbol, listener: (...args: any[]) => void): this;
-
-            [Symbol.asyncIterator](): AsyncIterableIterator<any>;
-        }
-
-        interface WritableOptions {
-            highWaterMark?: number;
-            decodeStrings?: boolean;
-            objectMode?: boolean;
-            write?(this: Writable, chunk: any, encoding: string, callback: (error?: Error | null) => void): void;
-            writev?(this: Writable, chunks: Array<{ chunk: any, encoding: string }>, callback: (error?: Error | null) => void): void;
-            destroy?(this: Writable, error: Error | null, callback: (error: Error | null) => void): void;
-            final?(this: Writable, callback: (error?: Error | null) => void): void;
-        }
-
-        class Writable extends Stream implements NodeJS.WritableStream {
-            writable: boolean;
-            readonly writableHighWaterMark: number;
-            readonly writableLength: number;
-            constructor(opts?: WritableOptions);
-            _write(chunk: any, encoding: string, callback: (error?: Error | null) => void): void;
-            _writev?(chunks: Array<{ chunk: any, encoding: string }>, callback: (error?: Error | null) => void): void;
-            _destroy(error: Error | null, callback: (error: Error | null) => void): void;
-            _final(callback: (error?: Error | null) => void): void;
-            write(chunk: any, cb?: (error: Error | null | undefined) => void): boolean;
-            write(chunk: any, encoding?: string, cb?: (error: Error | null | undefined) => void): boolean;
-            setDefaultEncoding(encoding: string): this;
-            end(cb?: () => void): void;
-            end(chunk: any, cb?: () => void): void;
-            end(chunk: any, encoding?: string, cb?: () => void): void;
-            cork(): void;
-            uncork(): void;
-            destroy(error?: Error): void;
-
-            /**
-             * Event emitter
-             * The defined events on documents including:
-             * 1. close
-             * 2. drain
-             * 3. error
-             * 4. finish
-             * 5. pipe
-             * 6. unpipe
-             */
-            addListener(event: "close", listener: () => void): this;
-            addListener(event: "drain", listener: () => void): this;
-            addListener(event: "error", listener: (err: Error) => void): this;
-            addListener(event: "finish", listener: () => void): this;
-            addListener(event: "pipe", listener: (src: Readable) => void): this;
-            addListener(event: "unpipe", listener: (src: Readable) => void): this;
-            addListener(event: string | symbol, listener: (...args: any[]) => void): this;
-
-            emit(event: "close"): boolean;
-            emit(event: "drain"): boolean;
-            emit(event: "error", err: Error): boolean;
-            emit(event: "finish"): boolean;
-            emit(event: "pipe", src: Readable): boolean;
-            emit(event: "unpipe", src: Readable): boolean;
-            emit(event: string | symbol, ...args: any[]): boolean;
-
-            on(event: "close", listener: () => void): this;
-            on(event: "drain", listener: () => void): this;
-            on(event: "error", listener: (err: Error) => void): this;
-            on(event: "finish", listener: () => void): this;
-            on(event: "pipe", listener: (src: Readable) => void): this;
-            on(event: "unpipe", listener: (src: Readable) => void): this;
-            on(event: string | symbol, listener: (...args: any[]) => void): this;
-
-            once(event: "close", listener: () => void): this;
-            once(event: "drain", listener: () => void): this;
-            once(event: "error", listener: (err: Error) => void): this;
-            once(event: "finish", listener: () => void): this;
-            once(event: "pipe", listener: (src: Readable) => void): this;
-            once(event: "unpipe", listener: (src: Readable) => void): this;
-            once(event: string | symbol, listener: (...args: any[]) => void): this;
-
-            prependListener(event: "close", listener: () => void): this;
-            prependListener(event: "drain", listener: () => void): this;
-            prependListener(event: "error", listener: (err: Error) => void): this;
-            prependListener(event: "finish", listener: () => void): this;
-            prependListener(event: "pipe", listener: (src: Readable) => void): this;
-            prependListener(event: "unpipe", listener: (src: Readable) => void): this;
-            prependListener(event: string | symbol, listener: (...args: any[]) => void): this;
-
-            prependOnceListener(event: "close", listener: () => void): this;
-            prependOnceListener(event: "drain", listener: () => void): this;
-            prependOnceListener(event: "error", listener: (err: Error) => void): this;
-            prependOnceListener(event: "finish", listener: () => void): this;
-            prependOnceListener(event: "pipe", listener: (src: Readable) => void): this;
-            prependOnceListener(event: "unpipe", listener: (src: Readable) => void): this;
-            prependOnceListener(event: string | symbol, listener: (...args: any[]) => void): this;
-
-            removeListener(event: "close", listener: () => void): this;
-            removeListener(event: "drain", listener: () => void): this;
-            removeListener(event: "error", listener: (err: Error) => void): this;
-            removeListener(event: "finish", listener: () => void): this;
-            removeListener(event: "pipe", listener: (src: Readable) => void): this;
-            removeListener(event: "unpipe", listener: (src: Readable) => void): this;
-            removeListener(event: string | symbol, listener: (...args: any[]) => void): this;
-        }
-
-        interface DuplexOptions extends ReadableOptions, WritableOptions {
-            allowHalfOpen?: boolean;
-            readableObjectMode?: boolean;
-            writableObjectMode?: boolean;
-            read?(this: Duplex, size: number): void;
-            write?(this: Duplex, chunk: any, encoding: string, callback: (error?: Error | null) => void): void;
-            writev?(this: Duplex, chunks: Array<{ chunk: any, encoding: string }>, callback: (error?: Error | null) => void): void;
-            final?(this: Duplex, callback: (error?: Error | null) => void): void;
-            destroy?(this: Duplex, error: Error | null, callback: (error: Error | null) => void): void;
-        }
-
-        // Note: Duplex extends both Readable and Writable.
-        class Duplex extends Readable implements Writable {
-            writable: boolean;
-            readonly writableHighWaterMark: number;
-            readonly writableLength: number;
-            constructor(opts?: DuplexOptions);
-            _write(chunk: any, encoding: string, callback: (error?: Error | null) => void): void;
-            _writev?(chunks: Array<{ chunk: any, encoding: string }>, callback: (error?: Error | null) => void): void;
-            _destroy(error: Error | null, callback: (error: Error | null) => void): void;
-            _final(callback: (error?: Error | null) => void): void;
-            write(chunk: any, cb?: (error: Error | null | undefined) => void): boolean;
-            write(chunk: any, encoding?: string, cb?: (error: Error | null | undefined) => void): boolean;
-            setDefaultEncoding(encoding: string): this;
-            end(cb?: () => void): void;
-            end(chunk: any, cb?: () => void): void;
-            end(chunk: any, encoding?: string, cb?: () => void): void;
-            cork(): void;
-            uncork(): void;
-        }
-
-        type TransformCallback = (error?: Error, data?: any) => void;
-
-        interface TransformOptions extends DuplexOptions {
-            read?(this: Transform, size: number): void;
-            write?(this: Transform, chunk: any, encoding: string, callback: (error?: Error | null) => void): void;
-            writev?(this: Transform, chunks: Array<{ chunk: any, encoding: string }>, callback: (error?: Error | null) => void): void;
-            final?(this: Transform, callback: (error?: Error | null) => void): void;
-            destroy?(this: Transform, error: Error | null, callback: (error: Error | null) => void): void;
-            transform?(this: Transform, chunk: any, encoding: string, callback: TransformCallback): void;
-            flush?(this: Transform, callback: TransformCallback): void;
-        }
-
-        class Transform extends Duplex {
-            constructor(opts?: TransformOptions);
-            _transform(chunk: any, encoding: string, callback: TransformCallback): void;
-            _flush(callback: TransformCallback): void;
-        }
-
-        class PassThrough extends Transform { }
-
-        function finished(stream: NodeJS.ReadableStream | NodeJS.WritableStream | NodeJS.ReadWriteStream, callback: (err?: NodeJS.ErrnoException) => void): () => void;
-        namespace finished {
-            function __promisify__(stream: NodeJS.ReadableStream | NodeJS.WritableStream | NodeJS.ReadWriteStream): Promise<void>;
-        }
-
-        function pipeline<T extends NodeJS.WritableStream>(stream1: NodeJS.ReadableStream, stream2: T, callback?: (err: NodeJS.ErrnoException) => void): T;
-        function pipeline<T extends NodeJS.WritableStream>(stream1: NodeJS.ReadableStream, stream2: NodeJS.ReadWriteStream, stream3: T, callback?: (err: NodeJS.ErrnoException) => void): T;
-        function pipeline<T extends NodeJS.WritableStream>(
-            stream1: NodeJS.ReadableStream,
-            stream2: NodeJS.ReadWriteStream,
-            stream3: NodeJS.ReadWriteStream,
-            stream4: T,
-            callback?: (err: NodeJS.ErrnoException) => void,
-        ): T;
-        function pipeline<T extends NodeJS.WritableStream>(
-            stream1: NodeJS.ReadableStream,
-            stream2: NodeJS.ReadWriteStream,
-            stream3: NodeJS.ReadWriteStream,
-            stream4: NodeJS.ReadWriteStream,
-            stream5: T,
-            callback?: (err: NodeJS.ErrnoException) => void,
-        ): T;
-        function pipeline(streams: Array<NodeJS.ReadableStream | NodeJS.WritableStream | NodeJS.ReadWriteStream>, callback?: (err: NodeJS.ErrnoException) => void): NodeJS.WritableStream;
-        function pipeline(
-            stream1: NodeJS.ReadableStream,
-            stream2: NodeJS.ReadWriteStream | NodeJS.WritableStream,
-            ...streams: Array<NodeJS.ReadWriteStream | NodeJS.WritableStream | ((err: NodeJS.ErrnoException) => void)>,
-        ): NodeJS.WritableStream;
-        namespace pipeline {
-            function __promisify__(stream1: NodeJS.ReadableStream, stream2: NodeJS.WritableStream): Promise<void>;
-            function __promisify__(stream1: NodeJS.ReadableStream, stream2: NodeJS.ReadWriteStream, stream3: NodeJS.WritableStream): Promise<void>;
-            function __promisify__(stream1: NodeJS.ReadableStream, stream2: NodeJS.ReadWriteStream, stream3: NodeJS.ReadWriteStream, stream4: NodeJS.WritableStream): Promise<void>;
-            function __promisify__(
-                stream1: NodeJS.ReadableStream,
-                stream2: NodeJS.ReadWriteStream,
-                stream3: NodeJS.ReadWriteStream,
-                stream4: NodeJS.ReadWriteStream,
-                stream5: NodeJS.WritableStream,
-            ): Promise<void>;
-            function __promisify__(streams: Array<NodeJS.ReadableStream | NodeJS.WritableStream | NodeJS.ReadWriteStream>): Promise<void>;
-            function __promisify__(
-                stream1: NodeJS.ReadableStream,
-                stream2: NodeJS.ReadWriteStream | NodeJS.WritableStream,
-                ...streams: Array<NodeJS.ReadWriteStream | NodeJS.WritableStream>,
-            ): Promise<void>;
-        }
-    }
-
-    export = internal;
-}
-
-declare module "util" {
-    interface InspectOptions extends NodeJS.InspectOptions { }
-    function format(format: any, ...param: any[]): string;
-    function formatWithOptions(inspectOptions: InspectOptions, format: string, ...param: any[]): string;
-    /** @deprecated since v0.11.3 - use `console.error()` instead. */
-    function debug(string: string): void;
-    /** @deprecated since v0.11.3 - use `console.error()` instead. */
-    function error(...param: any[]): void;
-    /** @deprecated since v0.11.3 - use `console.log()` instead. */
-    function puts(...param: any[]): void;
-    /** @deprecated since v0.11.3 - use `console.log()` instead. */
-    function print(...param: any[]): void;
-    /** @deprecated since v0.11.3 - use a third party module instead. */
-    function log(string: string): void;
-    const inspect: {
-        (object: any, showHidden?: boolean, depth?: number | null, color?: boolean): string;
-        (object: any, options: InspectOptions): string;
-        colors: {
-            [color: string]: [number, number] | undefined
-        }
-        styles: {
-            [style: string]: string | undefined
-        }
-        defaultOptions: InspectOptions;
-        custom: symbol;
-    };
-    /** @deprecated since v4.0.0 - use `Array.isArray()` instead. */
-    function isArray(object: any): object is any[];
-    /** @deprecated since v4.0.0 - use `util.types.isRegExp()` instead. */
-    function isRegExp(object: any): object is RegExp;
-    /** @deprecated since v4.0.0 - use `util.types.isDate()` instead. */
-    function isDate(object: any): object is Date;
-    /** @deprecated since v4.0.0 - use `util.types.isNativeError()` instead. */
-    function isError(object: any): object is Error;
-    function inherits(constructor: any, superConstructor: any): void;
-    function debuglog(key: string): (msg: string, ...param: any[]) => void;
-    /** @deprecated since v4.0.0 - use `typeof value === 'boolean'` instead. */
-    function isBoolean(object: any): object is boolean;
-    /** @deprecated since v4.0.0 - use `Buffer.isBuffer()` instead. */
-    function isBuffer(object: any): object is Buffer;
-    /** @deprecated since v4.0.0 - use `typeof value === 'function'` instead. */
-    function isFunction(object: any): boolean;
-    /** @deprecated since v4.0.0 - use `value === null` instead. */
-    function isNull(object: any): object is null;
-    /** @deprecated since v4.0.0 - use `value === null || value === undefined` instead. */
-    function isNullOrUndefined(object: any): object is null | undefined;
-    /** @deprecated since v4.0.0 - use `typeof value === 'number'` instead. */
-    function isNumber(object: any): object is number;
-    /** @deprecated since v4.0.0 - use `value !== null && typeof value === 'object'` instead. */
-    function isObject(object: any): boolean;
-    /** @deprecated since v4.0.0 - use `(typeof value !== 'object' && typeof value !== 'function') || value === null` instead. */
-    function isPrimitive(object: any): boolean;
-    /** @deprecated since v4.0.0 - use `typeof value === 'string'` instead. */
-    function isString(object: any): object is string;
-    /** @deprecated since v4.0.0 - use `typeof value === 'symbol'` instead. */
-    function isSymbol(object: any): object is symbol;
-    /** @deprecated since v4.0.0 - use `value === undefined` instead. */
-    function isUndefined(object: any): object is undefined;
-    function deprecate<T extends Function>(fn: T, message: string): T;
-    function isDeepStrictEqual(val1: any, val2: any): boolean;
-
-    interface CustomPromisify<TCustom extends Function> extends Function {
-        __promisify__: TCustom;
-    }
-
-    function callbackify(fn: () => Promise<void>): (callback: (err: NodeJS.ErrnoException) => void) => void;
-    function callbackify<TResult>(fn: () => Promise<TResult>): (callback: (err: NodeJS.ErrnoException, result: TResult) => void) => void;
-    function callbackify<T1>(fn: (arg1: T1) => Promise<void>): (arg1: T1, callback: (err: NodeJS.ErrnoException) => void) => void;
-    function callbackify<T1, TResult>(fn: (arg1: T1) => Promise<TResult>): (arg1: T1, callback: (err: NodeJS.ErrnoException, result: TResult) => void) => void;
-    function callbackify<T1, T2>(fn: (arg1: T1, arg2: T2) => Promise<void>): (arg1: T1, arg2: T2, callback: (err: NodeJS.ErrnoException) => void) => void;
-    function callbackify<T1, T2, TResult>(fn: (arg1: T1, arg2: T2) => Promise<TResult>): (arg1: T1, arg2: T2, callback: (err: NodeJS.ErrnoException, result: TResult) => void) => void;
-    function callbackify<T1, T2, T3>(fn: (arg1: T1, arg2: T2, arg3: T3) => Promise<void>): (arg1: T1, arg2: T2, arg3: T3, callback: (err: NodeJS.ErrnoException) => void) => void;
-    function callbackify<T1, T2, T3, TResult>(
-        fn: (arg1: T1, arg2: T2, arg3: T3) => Promise<TResult>): (arg1: T1, arg2: T2, arg3: T3, callback: (err: NodeJS.ErrnoException, result: TResult) => void) => void;
-    function callbackify<T1, T2, T3, T4>(
-        fn: (arg1: T1, arg2: T2, arg3: T3, arg4: T4) => Promise<void>): (arg1: T1, arg2: T2, arg3: T3, arg4: T4, callback: (err: NodeJS.ErrnoException) => void) => void;
-    function callbackify<T1, T2, T3, T4, TResult>(
-        fn: (arg1: T1, arg2: T2, arg3: T3, arg4: T4) => Promise<TResult>): (arg1: T1, arg2: T2, arg3: T3, arg4: T4, callback: (err: NodeJS.ErrnoException, result: TResult) => void) => void;
-    function callbackify<T1, T2, T3, T4, T5>(
-        fn: (arg1: T1, arg2: T2, arg3: T3, arg4: T4, arg5: T5) => Promise<void>): (arg1: T1, arg2: T2, arg3: T3, arg4: T4, arg5: T5, callback: (err: NodeJS.ErrnoException) => void) => void;
-    function callbackify<T1, T2, T3, T4, T5, TResult>(
-        fn: (arg1: T1, arg2: T2, arg3: T3, arg4: T4, arg5: T5) => Promise<TResult>,
-    ): (arg1: T1, arg2: T2, arg3: T3, arg4: T4, arg5: T5, callback: (err: NodeJS.ErrnoException, result: TResult) => void) => void;
-    function callbackify<T1, T2, T3, T4, T5, T6>(
-        fn: (arg1: T1, arg2: T2, arg3: T3, arg4: T4, arg5: T5, arg6: T6) => Promise<void>,
-    ): (arg1: T1, arg2: T2, arg3: T3, arg4: T4, arg5: T5, arg6: T6, callback: (err: NodeJS.ErrnoException) => void) => void;
-    function callbackify<T1, T2, T3, T4, T5, T6, TResult>(
-        fn: (arg1: T1, arg2: T2, arg3: T3, arg4: T4, arg5: T5, arg6: T6) => Promise<TResult>
-    ): (arg1: T1, arg2: T2, arg3: T3, arg4: T4, arg5: T5, arg6: T6, callback: (err: NodeJS.ErrnoException, result: TResult) => void) => void;
-
-    function promisify<TCustom extends Function>(fn: CustomPromisify<TCustom>): TCustom;
-    function promisify<TResult>(fn: (callback: (err: Error | null, result: TResult) => void) => void): () => Promise<TResult>;
-    function promisify(fn: (callback: (err?: Error | null) => void) => void): () => Promise<void>;
-    function promisify<T1, TResult>(fn: (arg1: T1, callback: (err: Error | null, result: TResult) => void) => void): (arg1: T1) => Promise<TResult>;
-    function promisify<T1>(fn: (arg1: T1, callback: (err?: Error | null) => void) => void): (arg1: T1) => Promise<void>;
-    function promisify<T1, T2, TResult>(fn: (arg1: T1, arg2: T2, callback: (err: Error | null, result: TResult) => void) => void): (arg1: T1, arg2: T2) => Promise<TResult>;
-    function promisify<T1, T2>(fn: (arg1: T1, arg2: T2, callback: (err?: Error | null) => void) => void): (arg1: T1, arg2: T2) => Promise<void>;
-    function promisify<T1, T2, T3, TResult>(fn: (arg1: T1, arg2: T2, arg3: T3, callback: (err: Error | null, result: TResult) => void) => void): (arg1: T1, arg2: T2, arg3: T3) => Promise<TResult>;
-    function promisify<T1, T2, T3>(fn: (arg1: T1, arg2: T2, arg3: T3, callback: (err?: Error | null) => void) => void): (arg1: T1, arg2: T2, arg3: T3) => Promise<void>;
-    function promisify<T1, T2, T3, T4, TResult>(
-        fn: (arg1: T1, arg2: T2, arg3: T3, arg4: T4, callback: (err: Error | null, result: TResult) => void) => void,
-    ): (arg1: T1, arg2: T2, arg3: T3, arg4: T4) => Promise<TResult>;
-    function promisify<T1, T2, T3, T4>(fn: (arg1: T1, arg2: T2, arg3: T3, arg4: T4, callback: (err?: Error | null) => void) => void): (arg1: T1, arg2: T2, arg3: T3, arg4: T4) => Promise<void>;
-    function promisify<T1, T2, T3, T4, T5, TResult>(
-        fn: (arg1: T1, arg2: T2, arg3: T3, arg4: T4, arg5: T5, callback: (err: Error | null, result: TResult) => void) => void,
-    ): (arg1: T1, arg2: T2, arg3: T3, arg4: T4, arg5: T5) => Promise<TResult>;
-    function promisify<T1, T2, T3, T4, T5>(
-        fn: (arg1: T1, arg2: T2, arg3: T3, arg4: T4, arg5: T5, callback: (err?: Error | null) => void) => void,
-    ): (arg1: T1, arg2: T2, arg3: T3, arg4: T4, arg5: T5) => Promise<void>;
-    function promisify(fn: Function): Function;
-    namespace promisify {
-        const custom: symbol;
-    }
-
-    namespace types {
-        function isAnyArrayBuffer(object: any): boolean;
-        function isArgumentsObject(object: any): object is IArguments;
-        function isArrayBuffer(object: any): object is ArrayBuffer;
-        function isAsyncFunction(object: any): boolean;
-        function isBooleanObject(object: any): object is Boolean;
-        function isBoxedPrimitive(object: any): object is (Number | Boolean | String | Symbol /* BigInt */);
-        function isDataView(object: any): object is DataView;
-        function isDate(object: any): object is Date;
-        function isExternal(object: any): boolean;
-        function isFloat32Array(object: any): object is Float32Array;
-        function isFloat64Array(object: any): object is Float64Array;
-        function isGeneratorFunction(object: any): boolean;
-        function isGeneratorObject(object: any): boolean;
-        function isInt8Array(object: any): object is Int8Array;
-        function isInt16Array(object: any): object is Int16Array;
-        function isInt32Array(object: any): object is Int32Array;
-        function isMap(object: any): boolean;
-        function isMapIterator(object: any): boolean;
-        function isNativeError(object: any): object is Error;
-        function isNumberObject(object: any): object is Number;
-        function isPromise(object: any): boolean;
-        function isProxy(object: any): boolean;
-        function isRegExp(object: any): object is RegExp;
-        function isSet(object: any): boolean;
-        function isSetIterator(object: any): boolean;
-        function isSharedArrayBuffer(object: any): boolean;
-        function isStringObject(object: any): boolean;
-        function isSymbolObject(object: any): boolean;
-        function isTypedArray(object: any): object is NodeJS.TypedArray;
-        function isUint8Array(object: any): object is Uint8Array;
-        function isUint8ClampedArray(object: any): object is Uint8ClampedArray;
-        function isUint16Array(object: any): object is Uint16Array;
-        function isUint32Array(object: any): object is Uint32Array;
-        function isWeakMap(object: any): boolean;
-        function isWeakSet(object: any): boolean;
-        function isWebAssemblyCompiledModule(object: any): boolean;
-    }
-
-    class TextDecoder {
-        readonly encoding: string;
-        readonly fatal: boolean;
-        readonly ignoreBOM: boolean;
-        constructor(
-          encoding?: string,
-          options?: { fatal?: boolean; ignoreBOM?: boolean }
-        );
-        decode(
-          input?: NodeJS.TypedArray | DataView | ArrayBuffer | null,
-          options?: { stream?: boolean }
-        ): string;
-    }
-
-    class TextEncoder {
-        readonly encoding: string;
-        constructor();
-        encode(input?: string): Uint8Array;
-    }
-}
-
-declare module "assert" {
-    function internal(value: any, message?: string | Error): void;
-    namespace internal {
-        class AssertionError implements Error {
-            name: string;
-            message: string;
-            actual: any;
-            expected: any;
-            operator: string;
-            generatedMessage: boolean;
-            code: 'ERR_ASSERTION';
-
-            constructor(options?: {
-                message?: string; actual?: any; expected?: any;
-                operator?: string; stackStartFn?: Function
-            });
-        }
-
-        function fail(message?: string | Error): never;
-        /** @deprecated since v10.0.0 - use fail([message]) or other assert functions instead. */
-        function fail(actual: any, expected: any, message?: string | Error, operator?: string, stackStartFn?: Function): never;
-        function ok(value: any, message?: string | Error): void;
-        /** @deprecated since v9.9.0 - use strictEqual() instead. */
-        function equal(actual: any, expected: any, message?: string | Error): void;
-        /** @deprecated since v9.9.0 - use notStrictEqual() instead. */
-        function notEqual(actual: any, expected: any, message?: string | Error): void;
-        /** @deprecated since v9.9.0 - use deepStrictEqual() instead. */
-        function deepEqual(actual: any, expected: any, message?: string | Error): void;
-        /** @deprecated since v9.9.0 - use notDeepStrictEqual() instead. */
-        function notDeepEqual(actual: any, expected: any, message?: string | Error): void;
-        function strictEqual(actual: any, expected: any, message?: string | Error): void;
-        function notStrictEqual(actual: any, expected: any, message?: string | Error): void;
-        function deepStrictEqual(actual: any, expected: any, message?: string | Error): void;
-        function notDeepStrictEqual(actual: any, expected: any, message?: string | Error): void;
-
-        function throws(block: Function, message?: string | Error): void;
-        function throws(block: Function, error: RegExp | Function | Object | Error, message?: string | Error): void;
-        function doesNotThrow(block: Function, message?: string | Error): void;
-        function doesNotThrow(block: Function, error: RegExp | Function, message?: string | Error): void;
-
-        function ifError(value: any): void;
-
-        function rejects(block: Function | Promise<any>, message?: string | Error): Promise<void>;
-        function rejects(block: Function | Promise<any>, error: RegExp | Function | Object | Error, message?: string | Error): Promise<void>;
-        function doesNotReject(block: Function | Promise<any>, message?: string | Error): Promise<void>;
-        function doesNotReject(block: Function | Promise<any>, error: RegExp | Function, message?: string | Error): Promise<void>;
-
-        const strict: typeof internal;
-    }
-
-    export = internal;
-}
-
-declare module "tty" {
-    import * as net from "net";
-
-    function isatty(fd: number): boolean;
-    class ReadStream extends net.Socket {
-        isRaw: boolean;
-        setRawMode(mode: boolean): void;
-        isTTY: boolean;
-    }
-    class WriteStream extends net.Socket {
-        columns: number;
-        rows: number;
-        isTTY: boolean;
-    }
-}
-
-declare module "domain" {
-    import * as events from "events";
-
-    class Domain extends events.EventEmitter implements NodeJS.Domain {
-        run(fn: Function): void;
-        add(emitter: events.EventEmitter): void;
-        remove(emitter: events.EventEmitter): void;
-        bind(cb: (err: Error, data: any) => any): any;
-        intercept(cb: (data: any) => any): any;
-        members: any[];
-        enter(): void;
-        exit(): void;
-    }
-
-    function create(): Domain;
-}
-
-declare module "constants" {
-    const E2BIG: number;
-    const EACCES: number;
-    const EADDRINUSE: number;
-    const EADDRNOTAVAIL: number;
-    const EAFNOSUPPORT: number;
-    const EAGAIN: number;
-    const EALREADY: number;
-    const EBADF: number;
-    const EBADMSG: number;
-    const EBUSY: number;
-    const ECANCELED: number;
-    const ECHILD: number;
-    const ECONNABORTED: number;
-    const ECONNREFUSED: number;
-    const ECONNRESET: number;
-    const EDEADLK: number;
-    const EDESTADDRREQ: number;
-    const EDOM: number;
-    const EEXIST: number;
-    const EFAULT: number;
-    const EFBIG: number;
-    const EHOSTUNREACH: number;
-    const EIDRM: number;
-    const EILSEQ: number;
-    const EINPROGRESS: number;
-    const EINTR: number;
-    const EINVAL: number;
-    const EIO: number;
-    const EISCONN: number;
-    const EISDIR: number;
-    const ELOOP: number;
-    const EMFILE: number;
-    const EMLINK: number;
-    const EMSGSIZE: number;
-    const ENAMETOOLONG: number;
-    const ENETDOWN: number;
-    const ENETRESET: number;
-    const ENETUNREACH: number;
-    const ENFILE: number;
-    const ENOBUFS: number;
-    const ENODATA: number;
-    const ENODEV: number;
-    const ENOENT: number;
-    const ENOEXEC: number;
-    const ENOLCK: number;
-    const ENOLINK: number;
-    const ENOMEM: number;
-    const ENOMSG: number;
-    const ENOPROTOOPT: number;
-    const ENOSPC: number;
-    const ENOSR: number;
-    const ENOSTR: number;
-    const ENOSYS: number;
-    const ENOTCONN: number;
-    const ENOTDIR: number;
-    const ENOTEMPTY: number;
-    const ENOTSOCK: number;
-    const ENOTSUP: number;
-    const ENOTTY: number;
-    const ENXIO: number;
-    const EOPNOTSUPP: number;
-    const EOVERFLOW: number;
-    const EPERM: number;
-    const EPIPE: number;
-    const EPROTO: number;
-    const EPROTONOSUPPORT: number;
-    const EPROTOTYPE: number;
-    const ERANGE: number;
-    const EROFS: number;
-    const ESPIPE: number;
-    const ESRCH: number;
-    const ETIME: number;
-    const ETIMEDOUT: number;
-    const ETXTBSY: number;
-    const EWOULDBLOCK: number;
-    const EXDEV: number;
-    const WSAEINTR: number;
-    const WSAEBADF: number;
-    const WSAEACCES: number;
-    const WSAEFAULT: number;
-    const WSAEINVAL: number;
-    const WSAEMFILE: number;
-    const WSAEWOULDBLOCK: number;
-    const WSAEINPROGRESS: number;
-    const WSAEALREADY: number;
-    const WSAENOTSOCK: number;
-    const WSAEDESTADDRREQ: number;
-    const WSAEMSGSIZE: number;
-    const WSAEPROTOTYPE: number;
-    const WSAENOPROTOOPT: number;
-    const WSAEPROTONOSUPPORT: number;
-    const WSAESOCKTNOSUPPORT: number;
-    const WSAEOPNOTSUPP: number;
-    const WSAEPFNOSUPPORT: number;
-    const WSAEAFNOSUPPORT: number;
-    const WSAEADDRINUSE: number;
-    const WSAEADDRNOTAVAIL: number;
-    const WSAENETDOWN: number;
-    const WSAENETUNREACH: number;
-    const WSAENETRESET: number;
-    const WSAECONNABORTED: number;
-    const WSAECONNRESET: number;
-    const WSAENOBUFS: number;
-    const WSAEISCONN: number;
-    const WSAENOTCONN: number;
-    const WSAESHUTDOWN: number;
-    const WSAETOOMANYREFS: number;
-    const WSAETIMEDOUT: number;
-    const WSAECONNREFUSED: number;
-    const WSAELOOP: number;
-    const WSAENAMETOOLONG: number;
-    const WSAEHOSTDOWN: number;
-    const WSAEHOSTUNREACH: number;
-    const WSAENOTEMPTY: number;
-    const WSAEPROCLIM: number;
-    const WSAEUSERS: number;
-    const WSAEDQUOT: number;
-    const WSAESTALE: number;
-    const WSAEREMOTE: number;
-    const WSASYSNOTREADY: number;
-    const WSAVERNOTSUPPORTED: number;
-    const WSANOTINITIALISED: number;
-    const WSAEDISCON: number;
-    const WSAENOMORE: number;
-    const WSAECANCELLED: number;
-    const WSAEINVALIDPROCTABLE: number;
-    const WSAEINVALIDPROVIDER: number;
-    const WSAEPROVIDERFAILEDINIT: number;
-    const WSASYSCALLFAILURE: number;
-    const WSASERVICE_NOT_FOUND: number;
-    const WSATYPE_NOT_FOUND: number;
-    const WSA_E_NO_MORE: number;
-    const WSA_E_CANCELLED: number;
-    const WSAEREFUSED: number;
-    const SIGHUP: number;
-    const SIGINT: number;
-    const SIGILL: number;
-    const SIGABRT: number;
-    const SIGFPE: number;
-    const SIGKILL: number;
-    const SIGSEGV: number;
-    const SIGTERM: number;
-    const SIGBREAK: number;
-    const SIGWINCH: number;
-    const SSL_OP_ALL: number;
-    const SSL_OP_ALLOW_UNSAFE_LEGACY_RENEGOTIATION: number;
-    const SSL_OP_CIPHER_SERVER_PREFERENCE: number;
-    const SSL_OP_CISCO_ANYCONNECT: number;
-    const SSL_OP_COOKIE_EXCHANGE: number;
-    const SSL_OP_CRYPTOPRO_TLSEXT_BUG: number;
-    const SSL_OP_DONT_INSERT_EMPTY_FRAGMENTS: number;
-    const SSL_OP_EPHEMERAL_RSA: number;
-    const SSL_OP_LEGACY_SERVER_CONNECT: number;
-    const SSL_OP_MICROSOFT_BIG_SSLV3_BUFFER: number;
-    const SSL_OP_MICROSOFT_SESS_ID_BUG: number;
-    const SSL_OP_MSIE_SSLV2_RSA_PADDING: number;
-    const SSL_OP_NETSCAPE_CA_DN_BUG: number;
-    const SSL_OP_NETSCAPE_CHALLENGE_BUG: number;
-    const SSL_OP_NETSCAPE_DEMO_CIPHER_CHANGE_BUG: number;
-    const SSL_OP_NETSCAPE_REUSE_CIPHER_CHANGE_BUG: number;
-    const SSL_OP_NO_COMPRESSION: number;
-    const SSL_OP_NO_QUERY_MTU: number;
-    const SSL_OP_NO_SESSION_RESUMPTION_ON_RENEGOTIATION: number;
-    const SSL_OP_NO_SSLv2: number;
-    const SSL_OP_NO_SSLv3: number;
-    const SSL_OP_NO_TICKET: number;
-    const SSL_OP_NO_TLSv1: number;
-    const SSL_OP_NO_TLSv1_1: number;
-    const SSL_OP_NO_TLSv1_2: number;
-    const SSL_OP_PKCS1_CHECK_1: number;
-    const SSL_OP_PKCS1_CHECK_2: number;
-    const SSL_OP_SINGLE_DH_USE: number;
-    const SSL_OP_SINGLE_ECDH_USE: number;
-    const SSL_OP_SSLEAY_080_CLIENT_DH_BUG: number;
-    const SSL_OP_SSLREF2_REUSE_CERT_TYPE_BUG: number;
-    const SSL_OP_TLS_BLOCK_PADDING_BUG: number;
-    const SSL_OP_TLS_D5_BUG: number;
-    const SSL_OP_TLS_ROLLBACK_BUG: number;
-    const ENGINE_METHOD_DSA: number;
-    const ENGINE_METHOD_DH: number;
-    const ENGINE_METHOD_RAND: number;
-    const ENGINE_METHOD_ECDH: number;
-    const ENGINE_METHOD_ECDSA: number;
-    const ENGINE_METHOD_CIPHERS: number;
-    const ENGINE_METHOD_DIGESTS: number;
-    const ENGINE_METHOD_STORE: number;
-    const ENGINE_METHOD_PKEY_METHS: number;
-    const ENGINE_METHOD_PKEY_ASN1_METHS: number;
-    const ENGINE_METHOD_ALL: number;
-    const ENGINE_METHOD_NONE: number;
-    const DH_CHECK_P_NOT_SAFE_PRIME: number;
-    const DH_CHECK_P_NOT_PRIME: number;
-    const DH_UNABLE_TO_CHECK_GENERATOR: number;
-    const DH_NOT_SUITABLE_GENERATOR: number;
-    const NPN_ENABLED: number;
-    const RSA_PKCS1_PADDING: number;
-    const RSA_SSLV23_PADDING: number;
-    const RSA_NO_PADDING: number;
-    const RSA_PKCS1_OAEP_PADDING: number;
-    const RSA_X931_PADDING: number;
-    const RSA_PKCS1_PSS_PADDING: number;
-    const POINT_CONVERSION_COMPRESSED: number;
-    const POINT_CONVERSION_UNCOMPRESSED: number;
-    const POINT_CONVERSION_HYBRID: number;
-    const O_RDONLY: number;
-    const O_WRONLY: number;
-    const O_RDWR: number;
-    const S_IFMT: number;
-    const S_IFREG: number;
-    const S_IFDIR: number;
-    const S_IFCHR: number;
-    const S_IFBLK: number;
-    const S_IFIFO: number;
-    const S_IFSOCK: number;
-    const S_IRWXU: number;
-    const S_IRUSR: number;
-    const S_IWUSR: number;
-    const S_IXUSR: number;
-    const S_IRWXG: number;
-    const S_IRGRP: number;
-    const S_IWGRP: number;
-    const S_IXGRP: number;
-    const S_IRWXO: number;
-    const S_IROTH: number;
-    const S_IWOTH: number;
-    const S_IXOTH: number;
-    const S_IFLNK: number;
-    const O_CREAT: number;
-    const O_EXCL: number;
-    const O_NOCTTY: number;
-    const O_DIRECTORY: number;
-    const O_NOATIME: number;
-    const O_NOFOLLOW: number;
-    const O_SYNC: number;
-    const O_DSYNC: number;
-    const O_SYMLINK: number;
-    const O_DIRECT: number;
-    const O_NONBLOCK: number;
-    const O_TRUNC: number;
-    const O_APPEND: number;
-    const F_OK: number;
-    const R_OK: number;
-    const W_OK: number;
-    const X_OK: number;
-    const COPYFILE_EXCL: number;
-    const COPYFILE_FICLONE: number;
-    const COPYFILE_FICLONE_FORCE: number;
-    const UV_UDP_REUSEADDR: number;
-    const SIGQUIT: number;
-    const SIGTRAP: number;
-    const SIGIOT: number;
-    const SIGBUS: number;
-    const SIGUSR1: number;
-    const SIGUSR2: number;
-    const SIGPIPE: number;
-    const SIGALRM: number;
-    const SIGCHLD: number;
-    const SIGSTKFLT: number;
-    const SIGCONT: number;
-    const SIGSTOP: number;
-    const SIGTSTP: number;
-    const SIGTTIN: number;
-    const SIGTTOU: number;
-    const SIGURG: number;
-    const SIGXCPU: number;
-    const SIGXFSZ: number;
-    const SIGVTALRM: number;
-    const SIGPROF: number;
-    const SIGIO: number;
-    const SIGPOLL: number;
-    const SIGPWR: number;
-    const SIGSYS: number;
-    const SIGUNUSED: number;
-    const defaultCoreCipherList: string;
-    const defaultCipherList: string;
-    const ENGINE_METHOD_RSA: number;
-    const ALPN_ENABLED: number;
-}
-
-declare module "module" {
-    export = NodeJS.Module;
-}
-
-declare module "process" {
-    export = process;
-}
-
-declare module "v8" {
-    interface HeapSpaceInfo {
-        space_name: string;
-        space_size: number;
-        space_used_size: number;
-        space_available_size: number;
-        physical_space_size: number;
-    }
-
-    // ** Signifies if the --zap_code_space option is enabled or not.  1 == enabled, 0 == disabled. */
-    type DoesZapCodeSpaceFlag = 0 | 1;
-
-    interface HeapInfo {
-        total_heap_size: number;
-        total_heap_size_executable: number;
-        total_physical_size: number;
-        total_available_size: number;
-        used_heap_size: number;
-        heap_size_limit: number;
-        malloced_memory: number;
-        peak_malloced_memory: number;
-        does_zap_garbage: DoesZapCodeSpaceFlag;
-    }
-
-    function getHeapStatistics(): HeapInfo;
-    function getHeapSpaceStatistics(): HeapSpaceInfo[];
-    function setFlagsFromString(flags: string): void;
-}
-
-declare module "timers" {
-    function setTimeout(callback: (...args: any[]) => void, ms: number, ...args: any[]): NodeJS.Timeout;
-    namespace setTimeout {
-        function __promisify__(ms: number): Promise<void>;
-        function __promisify__<T>(ms: number, value: T): Promise<T>;
-    }
-    function clearTimeout(timeoutId: NodeJS.Timeout): void;
-    function setInterval(callback: (...args: any[]) => void, ms: number, ...args: any[]): NodeJS.Timeout;
-    function clearInterval(intervalId: NodeJS.Timeout): void;
-    function setImmediate(callback: (...args: any[]) => void, ...args: any[]): NodeJS.Immediate;
-    namespace setImmediate {
-        function __promisify__(): Promise<void>;
-        function __promisify__<T>(value: T): Promise<T>;
-    }
-    function clearImmediate(immediateId: NodeJS.Immediate): void;
-}
-
-declare module "console" {
-    export = console;
-}
-
-/**
- * Async Hooks module: https://nodejs.org/api/async_hooks.html
- */
-declare module "async_hooks" {
-    /**
-     * Returns the asyncId of the current execution context.
-     */
-    function executionAsyncId(): number;
-
-    /**
-     * Returns the ID of the resource responsible for calling the callback that is currently being executed.
-     */
-    function triggerAsyncId(): number;
-
-    interface HookCallbacks {
-        /**
-         * Called when a class is constructed that has the possibility to emit an asynchronous event.
-         * @param asyncId a unique ID for the async resource
-         * @param type the type of the async resource
-         * @param triggerAsyncId the unique ID of the async resource in whose execution context this async resource was created
-         * @param resource reference to the resource representing the async operation, needs to be released during destroy
-         */
-        init?(asyncId: number, type: string, triggerAsyncId: number, resource: Object): void;
-
-        /**
-         * When an asynchronous operation is initiated or completes a callback is called to notify the user.
-         * The before callback is called just before said callback is executed.
-         * @param asyncId the unique identifier assigned to the resource about to execute the callback.
-         */
-        before?(asyncId: number): void;
-
-        /**
-         * Called immediately after the callback specified in before is completed.
-         * @param asyncId the unique identifier assigned to the resource which has executed the callback.
-         */
-        after?(asyncId: number): void;
-
-        /**
-         * Called when a promise has resolve() called. This may not be in the same execution id
-         * as the promise itself.
-         * @param asyncId the unique id for the promise that was resolve()d.
-         */
-        promiseResolve?(asyncId: number): void;
-
-        /**
-         * Called after the resource corresponding to asyncId is destroyed
-         * @param asyncId a unique ID for the async resource
-         */
-        destroy?(asyncId: number): void;
-    }
-
-    interface AsyncHook {
-        /**
-         * Enable the callbacks for a given AsyncHook instance. If no callbacks are provided enabling is a noop.
-         */
-        enable(): this;
-
-        /**
-         * Disable the callbacks for a given AsyncHook instance from the global pool of AsyncHook callbacks to be executed. Once a hook has been disabled it will not be called again until enabled.
-         */
-        disable(): this;
-    }
-
-    /**
-     * Registers functions to be called for different lifetime events of each async operation.
-     * @param options the callbacks to register
-     * @return an AsyncHooks instance used for disabling and enabling hooks
-     */
-    function createHook(options: HookCallbacks): AsyncHook;
-
-    interface AsyncResourceOptions {
-      /**
-       * The ID of the execution context that created this async event.
-       * Default: `executionAsyncId()`
-       */
-      triggerAsyncId?: number;
-
-      /**
-       * Disables automatic `emitDestroy` when the object is garbage collected.
-       * This usually does not need to be set (even if `emitDestroy` is called
-       * manually), unless the resource's `asyncId` is retrieved and the
-       * sensitive API's `emitDestroy` is called with it.
-       * Default: `false`
-       */
-      requireManualDestroy?: boolean;
-    }
-
-    /**
-     * The class AsyncResource was designed to be extended by the embedder's async resources.
-     * Using this users can easily trigger the lifetime events of their own resources.
-     */
-    class AsyncResource {
-        /**
-         * AsyncResource() is meant to be extended. Instantiating a
-         * new AsyncResource() also triggers init. If triggerAsyncId is omitted then
-         * async_hook.executionAsyncId() is used.
-         * @param type The type of async event.
-         * @param triggerAsyncId The ID of the execution context that created
-         *   this async event (default: `executionAsyncId()`), or an
-         *   AsyncResourceOptions object (since 9.3)
-         */
-        constructor(type: string, triggerAsyncId?: number|AsyncResourceOptions);
-
-        /**
-         * Call AsyncHooks before callbacks.
-         * @deprecated since 9.6 - Use asyncResource.runInAsyncScope() instead.
-         */
-        emitBefore(): void;
-
-        /**
-         * Call AsyncHooks after callbacks.
-         * @deprecated since 9.6 - Use asyncResource.runInAsyncScope() instead.
-         */
-        emitAfter(): void;
-
-        /**
-         * Call the provided function with the provided arguments in the
-         * execution context of the async resource. This will establish the
-         * context, trigger the AsyncHooks before callbacks, call the function,
-         * trigger the AsyncHooks after callbacks, and then restore the original
-         * execution context.
-         * @param fn The function to call in the execution context of this
-         *   async resource.
-         * @param thisArg The receiver to be used for the function call.
-         * @param args Optional arguments to pass to the function.
-         */
-        runInAsyncScope<This, Result>(fn: (this: This, ...args: any[]) => Result, thisArg?: This, ...args: any[]): Result;
-
-        /**
-         * Call AsyncHooks destroy callbacks.
-         */
-        emitDestroy(): void;
-
-        /**
-         * @return the unique ID assigned to this AsyncResource instance.
-         */
-        asyncId(): number;
-
-        /**
-         * @return the trigger ID for this AsyncResource instance.
-         */
-        triggerAsyncId(): number;
-    }
-}
-
-declare module "http2" {
-    import * as events from "events";
-    import * as fs from "fs";
-    import * as net from "net";
-    import * as stream from "stream";
-    import * as tls from "tls";
-    import * as url from "url";
-
-    import { IncomingHttpHeaders as Http1IncomingHttpHeaders, OutgoingHttpHeaders } from "http";
-    export { OutgoingHttpHeaders } from "http";
-
-    export interface IncomingHttpStatusHeader {
-        ":status"?: number;
-    }
-
-    export interface IncomingHttpHeaders extends Http1IncomingHttpHeaders {
-        ":path"?: string;
-        ":method"?: string;
-        ":authority"?: string;
-        ":scheme"?: string;
-    }
-
-    // Http2Stream
-
-    export interface StreamPriorityOptions {
-        exclusive?: boolean;
-        parent?: number;
-        weight?: number;
-        silent?: boolean;
-    }
-
-    export interface StreamState {
-        localWindowSize?: number;
-        state?: number;
-        streamLocalClose?: number;
-        streamRemoteClose?: number;
-        sumDependencyWeight?: number;
-        weight?: number;
-    }
-
-    export interface ServerStreamResponseOptions {
-        endStream?: boolean;
-        waitForTrailers?: boolean;
-    }
-
-    export interface StatOptions {
-        offset: number;
-        length: number;
-    }
-
-    export interface ServerStreamFileResponseOptions {
-        statCheck?: (stats: fs.Stats, headers: OutgoingHttpHeaders, statOptions: StatOptions) => void | boolean;
-        getTrailers?: (trailers: OutgoingHttpHeaders) => void;
-        offset?: number;
-        length?: number;
-    }
-
-    export interface ServerStreamFileResponseOptionsWithError extends ServerStreamFileResponseOptions {
-        onError?: (err: NodeJS.ErrnoException) => void;
-    }
-
-    export interface Http2Stream extends stream.Duplex {
-        readonly aborted: boolean;
-        readonly closed: boolean;
-        readonly destroyed: boolean;
-        readonly pending: boolean;
-        readonly rstCode: number;
-        readonly sentHeaders: OutgoingHttpHeaders;
-        readonly sentInfoHeaders?: OutgoingHttpHeaders[];
-        readonly sentTrailers?: OutgoingHttpHeaders;
-        readonly session: Http2Session;
-        readonly state: StreamState;
-        /**
-         * Set the true if the END_STREAM flag was set in the request or response HEADERS frame received,
-         * indicating that no additional data should be received and the readable side of the Http2Stream will be closed.
-         */
-        readonly endAfterHeaders: boolean;
-        close(code?: number, callback?: () => void): void;
-        priority(options: StreamPriorityOptions): void;
-        setTimeout(msecs: number, callback?: () => void): void;
-
-        addListener(event: string, listener: (...args: any[]) => void): this;
-        addListener(event: "aborted", listener: () => void): this;
-        addListener(event: "close", listener: () => void): this;
-        addListener(event: "data", listener: (chunk: Buffer | string) => void): this;
-        addListener(event: "drain", listener: () => void): this;
-        addListener(event: "end", listener: () => void): this;
-        addListener(event: "error", listener: (err: Error) => void): this;
-        addListener(event: "finish", listener: () => void): this;
-        addListener(event: "frameError", listener: (frameType: number, errorCode: number) => void): this;
-        addListener(event: "pipe", listener: (src: stream.Readable) => void): this;
-        addListener(event: "unpipe", listener: (src: stream.Readable) => void): this;
-        addListener(event: "streamClosed", listener: (code: number) => void): this;
-        addListener(event: "timeout", listener: () => void): this;
-        addListener(event: "trailers", listener: (trailers: IncomingHttpHeaders, flags: number) => void): this;
-        addListener(event: "wantTrailers", listener: () => void): this;
-
-        emit(event: string | symbol, ...args: any[]): boolean;
-        emit(event: "aborted"): boolean;
-        emit(event: "close"): boolean;
-        emit(event: "data", chunk: Buffer | string): boolean;
-        emit(event: "drain"): boolean;
-        emit(event: "end"): boolean;
-        emit(event: "error", err: Error): boolean;
-        emit(event: "finish"): boolean;
-        emit(event: "frameError", frameType: number, errorCode: number): boolean;
-        emit(event: "pipe", src: stream.Readable): boolean;
-        emit(event: "unpipe", src: stream.Readable): boolean;
-        emit(event: "streamClosed", code: number): boolean;
-        emit(event: "timeout"): boolean;
-        emit(event: "trailers", trailers: IncomingHttpHeaders, flags: number): boolean;
-        emit(event: "wantTrailers"): boolean;
-
-        on(event: string, listener: (...args: any[]) => void): this;
-        on(event: "aborted", listener: () => void): this;
-        on(event: "close", listener: () => void): this;
-        on(event: "data", listener: (chunk: Buffer | string) => void): this;
-        on(event: "drain", listener: () => void): this;
-        on(event: "end", listener: () => void): this;
-        on(event: "error", listener: (err: Error) => void): this;
-        on(event: "finish", listener: () => void): this;
-        on(event: "frameError", listener: (frameType: number, errorCode: number) => void): this;
-        on(event: "pipe", listener: (src: stream.Readable) => void): this;
-        on(event: "unpipe", listener: (src: stream.Readable) => void): this;
-        on(event: "streamClosed", listener: (code: number) => void): this;
-        on(event: "timeout", listener: () => void): this;
-        on(event: "trailers", listener: (trailers: IncomingHttpHeaders, flags: number) => void): this;
-        on(event: "wantTrailers", listener: () => void): this;
-
-        once(event: string, listener: (...args: any[]) => void): this;
-        once(event: "aborted", listener: () => void): this;
-        once(event: "close", listener: () => void): this;
-        once(event: "data", listener: (chunk: Buffer | string) => void): this;
-        once(event: "drain", listener: () => void): this;
-        once(event: "end", listener: () => void): this;
-        once(event: "error", listener: (err: Error) => void): this;
-        once(event: "finish", listener: () => void): this;
-        once(event: "frameError", listener: (frameType: number, errorCode: number) => void): this;
-        once(event: "pipe", listener: (src: stream.Readable) => void): this;
-        once(event: "unpipe", listener: (src: stream.Readable) => void): this;
-        once(event: "streamClosed", listener: (code: number) => void): this;
-        once(event: "timeout", listener: () => void): this;
-        once(event: "trailers", listener: (trailers: IncomingHttpHeaders, flags: number) => void): this;
-        once(event: "wantTrailers", listener: () => void): this;
-
-        prependListener(event: string, listener: (...args: any[]) => void): this;
-        prependListener(event: "aborted", listener: () => void): this;
-        prependListener(event: "close", listener: () => void): this;
-        prependListener(event: "data", listener: (chunk: Buffer | string) => void): this;
-        prependListener(event: "drain", listener: () => void): this;
-        prependListener(event: "end", listener: () => void): this;
-        prependListener(event: "error", listener: (err: Error) => void): this;
-        prependListener(event: "finish", listener: () => void): this;
-        prependListener(event: "frameError", listener: (frameType: number, errorCode: number) => void): this;
-        prependListener(event: "pipe", listener: (src: stream.Readable) => void): this;
-        prependListener(event: "unpipe", listener: (src: stream.Readable) => void): this;
-        prependListener(event: "streamClosed", listener: (code: number) => void): this;
-        prependListener(event: "timeout", listener: () => void): this;
-        prependListener(event: "trailers", listener: (trailers: IncomingHttpHeaders, flags: number) => void): this;
-        prependListener(event: "wantTrailers", listener: () => void): this;
-
-        prependOnceListener(event: string, listener: (...args: any[]) => void): this;
-        prependOnceListener(event: "aborted", listener: () => void): this;
-        prependOnceListener(event: "close", listener: () => void): this;
-        prependOnceListener(event: "data", listener: (chunk: Buffer | string) => void): this;
-        prependOnceListener(event: "drain", listener: () => void): this;
-        prependOnceListener(event: "end", listener: () => void): this;
-        prependOnceListener(event: "error", listener: (err: Error) => void): this;
-        prependOnceListener(event: "finish", listener: () => void): this;
-        prependOnceListener(event: "frameError", listener: (frameType: number, errorCode: number) => void): this;
-        prependOnceListener(event: "pipe", listener: (src: stream.Readable) => void): this;
-        prependOnceListener(event: "unpipe", listener: (src: stream.Readable) => void): this;
-        prependOnceListener(event: "streamClosed", listener: (code: number) => void): this;
-        prependOnceListener(event: "timeout", listener: () => void): this;
-        prependOnceListener(event: "trailers", listener: (trailers: IncomingHttpHeaders, flags: number) => void): this;
-        prependOnceListener(event: "wantTrailers", listener: () => void): this;
-
-        sendTrailers(headers: OutgoingHttpHeaders): this;
-    }
-
-    export interface ClientHttp2Stream extends Http2Stream {
-        addListener(event: string, listener: (...args: any[]) => void): this;
-        addListener(event: "headers", listener: (headers: IncomingHttpHeaders & IncomingHttpStatusHeader, flags: number) => void): this;
-        addListener(event: "push", listener: (headers: IncomingHttpHeaders, flags: number) => void): this;
-        addListener(event: "response", listener: (headers: IncomingHttpHeaders & IncomingHttpStatusHeader, flags: number) => void): this;
-
-        emit(event: string | symbol, ...args: any[]): boolean;
-        emit(event: "headers", headers: IncomingHttpHeaders & IncomingHttpStatusHeader, flags: number): boolean;
-        emit(event: "push", headers: IncomingHttpHeaders, flags: number): boolean;
-        emit(event: "response", headers: IncomingHttpHeaders & IncomingHttpStatusHeader, flags: number): boolean;
-
-        on(event: string, listener: (...args: any[]) => void): this;
-        on(event: "headers", listener: (headers: IncomingHttpHeaders & IncomingHttpStatusHeader, flags: number) => void): this;
-        on(event: "push", listener: (headers: IncomingHttpHeaders, flags: number) => void): this;
-        on(event: "response", listener: (headers: IncomingHttpHeaders & IncomingHttpStatusHeader, flags: number) => void): this;
-
-        once(event: string, listener: (...args: any[]) => void): this;
-        once(event: "headers", listener: (headers: IncomingHttpHeaders & IncomingHttpStatusHeader, flags: number) => void): this;
-        once(event: "push", listener: (headers: IncomingHttpHeaders, flags: number) => void): this;
-        once(event: "response", listener: (headers: IncomingHttpHeaders & IncomingHttpStatusHeader, flags: number) => void): this;
-
-        prependListener(event: string, listener: (...args: any[]) => void): this;
-        prependListener(event: "headers", listener: (headers: IncomingHttpHeaders & IncomingHttpStatusHeader, flags: number) => void): this;
-        prependListener(event: "push", listener: (headers: IncomingHttpHeaders, flags: number) => void): this;
-        prependListener(event: "response", listener: (headers: IncomingHttpHeaders & IncomingHttpStatusHeader, flags: number) => void): this;
-
-        prependOnceListener(event: string, listener: (...args: any[]) => void): this;
-        prependOnceListener(event: "headers", listener: (headers: IncomingHttpHeaders & IncomingHttpStatusHeader, flags: number) => void): this;
-        prependOnceListener(event: "push", listener: (headers: IncomingHttpHeaders, flags: number) => void): this;
-        prependOnceListener(event: "response", listener: (headers: IncomingHttpHeaders & IncomingHttpStatusHeader, flags: number) => void): this;
-    }
-
-    export interface ServerHttp2Stream extends Http2Stream {
-        additionalHeaders(headers: OutgoingHttpHeaders): void;
-        readonly headersSent: boolean;
-        readonly pushAllowed: boolean;
-        pushStream(headers: OutgoingHttpHeaders, callback?: (err: Error | null, pushStream: ServerHttp2Stream, headers: OutgoingHttpHeaders) => void): void;
-        pushStream(headers: OutgoingHttpHeaders, options?: StreamPriorityOptions, callback?: (err: Error | null, pushStream: ServerHttp2Stream, headers: OutgoingHttpHeaders) => void): void;
-        respond(headers?: OutgoingHttpHeaders, options?: ServerStreamResponseOptions): void;
-        respondWithFD(fd: number, headers?: OutgoingHttpHeaders, options?: ServerStreamFileResponseOptions): void;
-        respondWithFile(path: string, headers?: OutgoingHttpHeaders, options?: ServerStreamFileResponseOptionsWithError): void;
-    }
-
-    // Http2Session
-
-    export interface Settings {
-        headerTableSize?: number;
-        enablePush?: boolean;
-        initialWindowSize?: number;
-        maxFrameSize?: number;
-        maxConcurrentStreams?: number;
-        maxHeaderListSize?: number;
-    }
-
-    export interface ClientSessionRequestOptions {
-        endStream?: boolean;
-        exclusive?: boolean;
-        parent?: number;
-        weight?: number;
-        getTrailers?: (trailers: OutgoingHttpHeaders, flags: number) => void;
-    }
-
-    export interface SessionState {
-        effectiveLocalWindowSize?: number;
-        effectiveRecvDataLength?: number;
-        nextStreamID?: number;
-        localWindowSize?: number;
-        lastProcStreamID?: number;
-        remoteWindowSize?: number;
-        outboundQueueSize?: number;
-        deflateDynamicTableSize?: number;
-        inflateDynamicTableSize?: number;
-    }
-
-    export interface Http2Session extends events.EventEmitter {
-        readonly alpnProtocol?: string;
-        close(callback?: () => void): void;
-        readonly closed: boolean;
-        readonly connecting: boolean;
-        destroy(error?: Error, code?: number): void;
-        readonly destroyed: boolean;
-        readonly encrypted?: boolean;
-        goaway(code?: number, lastStreamID?: number, opaqueData?: Buffer | DataView | NodeJS.TypedArray): void;
-        readonly localSettings: Settings;
-        readonly originSet?: string[];
-        readonly pendingSettingsAck: boolean;
-        ping(callback: (err: Error | null, duration: number, payload: Buffer) => void): boolean;
-        ping(payload: Buffer | DataView | NodeJS.TypedArray , callback: (err: Error | null, duration: number, payload: Buffer) => void): boolean;
-        ref(): void;
-        readonly remoteSettings: Settings;
-        rstStream(stream: Http2Stream, code?: number): void;
-        setTimeout(msecs: number, callback?: () => void): void;
-        readonly socket: net.Socket | tls.TLSSocket;
-        readonly state: SessionState;
-        priority(stream: Http2Stream, options: StreamPriorityOptions): void;
-        settings(settings: Settings): void;
-        readonly type: number;
-        unref(): void;
-
-        addListener(event: string, listener: (...args: any[]) => void): this;
-        addListener(event: "close", listener: () => void): this;
-        addListener(event: "error", listener: (err: Error) => void): this;
-        addListener(event: "frameError", listener: (frameType: number, errorCode: number, streamID: number) => void): this;
-        addListener(event: "goaway", listener: (errorCode: number, lastStreamID: number, opaqueData: Buffer) => void): this;
-        addListener(event: "localSettings", listener: (settings: Settings) => void): this;
-        addListener(event: "remoteSettings", listener: (settings: Settings) => void): this;
-        addListener(event: "timeout", listener: () => void): this;
-        addListener(event: "ping", listener: () => void): this;
-
-        emit(event: string | symbol, ...args: any[]): boolean;
-        emit(event: "close"): boolean;
-        emit(event: "error", err: Error): boolean;
-        emit(event: "frameError", frameType: number, errorCode: number, streamID: number): boolean;
-        emit(event: "goaway", errorCode: number, lastStreamID: number, opaqueData: Buffer): boolean;
-        emit(event: "localSettings", settings: Settings): boolean;
-        emit(event: "remoteSettings", settings: Settings): boolean;
-        emit(event: "timeout"): boolean;
-        emit(event: "ping"): boolean;
-
-        on(event: string, listener: (...args: any[]) => void): this;
-        on(event: "close", listener: () => void): this;
-        on(event: "error", listener: (err: Error) => void): this;
-        on(event: "frameError", listener: (frameType: number, errorCode: number, streamID: number) => void): this;
-        on(event: "goaway", listener: (errorCode: number, lastStreamID: number, opaqueData: Buffer) => void): this;
-        on(event: "localSettings", listener: (settings: Settings) => void): this;
-        on(event: "remoteSettings", listener: (settings: Settings) => void): this;
-        on(event: "timeout", listener: () => void): this;
-        on(event: "ping", listener: () => void): this;
-
-        once(event: string, listener: (...args: any[]) => void): this;
-        once(event: "close", listener: () => void): this;
-        once(event: "error", listener: (err: Error) => void): this;
-        once(event: "frameError", listener: (frameType: number, errorCode: number, streamID: number) => void): this;
-        once(event: "goaway", listener: (errorCode: number, lastStreamID: number, opaqueData: Buffer) => void): this;
-        once(event: "localSettings", listener: (settings: Settings) => void): this;
-        once(event: "remoteSettings", listener: (settings: Settings) => void): this;
-        once(event: "timeout", listener: () => void): this;
-        once(event: "ping", listener: () => void): this;
-
-        prependListener(event: string, listener: (...args: any[]) => void): this;
-        prependListener(event: "close", listener: () => void): this;
-        prependListener(event: "error", listener: (err: Error) => void): this;
-        prependListener(event: "frameError", listener: (frameType: number, errorCode: number, streamID: number) => void): this;
-        prependListener(event: "goaway", listener: (errorCode: number, lastStreamID: number, opaqueData: Buffer) => void): this;
-        prependListener(event: "localSettings", listener: (settings: Settings) => void): this;
-        prependListener(event: "remoteSettings", listener: (settings: Settings) => void): this;
-        prependListener(event: "timeout", listener: () => void): this;
-        prependListener(event: "ping", listener: () => void): this;
-
-        prependOnceListener(event: string, listener: (...args: any[]) => void): this;
-        prependOnceListener(event: "close", listener: () => void): this;
-        prependOnceListener(event: "error", listener: (err: Error) => void): this;
-        prependOnceListener(event: "frameError", listener: (frameType: number, errorCode: number, streamID: number) => void): this;
-        prependOnceListener(event: "goaway", listener: (errorCode: number, lastStreamID: number, opaqueData: Buffer) => void): this;
-        prependOnceListener(event: "localSettings", listener: (settings: Settings) => void): this;
-        prependOnceListener(event: "remoteSettings", listener: (settings: Settings) => void): this;
-        prependOnceListener(event: "timeout", listener: () => void): this;
-        prependOnceListener(event: "ping", listener: () => void): this;
-    }
-
-    export interface ClientHttp2Session extends Http2Session {
-        request(headers?: OutgoingHttpHeaders, options?: ClientSessionRequestOptions): ClientHttp2Stream;
-
-        addListener(event: string, listener: (...args: any[]) => void): this;
-        addListener(event: "altsvc", listener: (alt: string, origin: string, stream: number) => void): this;
-        addListener(event: "connect", listener: (session: ClientHttp2Session, socket: net.Socket | tls.TLSSocket) => void): this;
-        addListener(event: "stream", listener: (stream: ClientHttp2Stream, headers: IncomingHttpHeaders & IncomingHttpStatusHeader, flags: number) => void): this;
-
-        emit(event: string | symbol, ...args: any[]): boolean;
-        emit(event: "altsvc", alt: string, origin: string, stream: number): boolean;
-        emit(event: "connect", session: ClientHttp2Session, socket: net.Socket | tls.TLSSocket): boolean;
-        emit(event: "stream", stream: ClientHttp2Stream, headers: IncomingHttpHeaders & IncomingHttpStatusHeader, flags: number): boolean;
-
-        on(event: string, listener: (...args: any[]) => void): this;
-        on(event: "altsvc", listener: (alt: string, origin: string, stream: number) => void): this;
-        on(event: "connect", listener: (session: ClientHttp2Session, socket: net.Socket | tls.TLSSocket) => void): this;
-        on(event: "stream", listener: (stream: ClientHttp2Stream, headers: IncomingHttpHeaders & IncomingHttpStatusHeader, flags: number) => void): this;
-
-        once(event: string, listener: (...args: any[]) => void): this;
-        once(event: "altsvc", listener: (alt: string, origin: string, stream: number) => void): this;
-        once(event: "connect", listener: (session: ClientHttp2Session, socket: net.Socket | tls.TLSSocket) => void): this;
-        once(event: "stream", listener: (stream: ClientHttp2Stream, headers: IncomingHttpHeaders & IncomingHttpStatusHeader, flags: number) => void): this;
-
-        prependListener(event: string, listener: (...args: any[]) => void): this;
-        prependListener(event: "altsvc", listener: (alt: string, origin: string, stream: number) => void): this;
-        prependListener(event: "connect", listener: (session: ClientHttp2Session, socket: net.Socket | tls.TLSSocket) => void): this;
-        prependListener(event: "stream", listener: (stream: ClientHttp2Stream, headers: IncomingHttpHeaders & IncomingHttpStatusHeader, flags: number) => void): this;
-
-        prependOnceListener(event: string, listener: (...args: any[]) => void): this;
-        prependOnceListener(event: "altsvc", listener: (alt: string, origin: string, stream: number) => void): this;
-        prependOnceListener(event: "connect", listener: (session: ClientHttp2Session, socket: net.Socket | tls.TLSSocket) => void): this;
-        prependOnceListener(event: "stream", listener: (stream: ClientHttp2Stream, headers: IncomingHttpHeaders & IncomingHttpStatusHeader, flags: number) => void): this;
-    }
-
-    export interface AlternativeServiceOptions {
-        origin: number | string | url.URL;
-    }
-
-    export interface ServerHttp2Session extends Http2Session {
-        altsvc(alt: string, originOrStream: number | string | url.URL | AlternativeServiceOptions): void;
-        readonly server: Http2Server | Http2SecureServer;
-
-        addListener(event: string, listener: (...args: any[]) => void): this;
-        addListener(event: "connect", listener: (session: ServerHttp2Session, socket: net.Socket | tls.TLSSocket) => void): this;
-        addListener(event: "stream", listener: (stream: ServerHttp2Stream, headers: IncomingHttpHeaders, flags: number) => void): this;
-
-        emit(event: string | symbol, ...args: any[]): boolean;
-        emit(event: "connect", session: ServerHttp2Session, socket: net.Socket | tls.TLSSocket): boolean;
-        emit(event: "stream", stream: ServerHttp2Stream, headers: IncomingHttpHeaders, flags: number): boolean;
-
-        on(event: string, listener: (...args: any[]) => void): this;
-        on(event: "connect", listener: (session: ServerHttp2Session, socket: net.Socket | tls.TLSSocket) => void): this;
-        on(event: "stream", listener: (stream: ServerHttp2Stream, headers: IncomingHttpHeaders, flags: number) => void): this;
-
-        once(event: string, listener: (...args: any[]) => void): this;
-        once(event: "connect", listener: (session: ServerHttp2Session, socket: net.Socket | tls.TLSSocket) => void): this;
-        once(event: "stream", listener: (stream: ServerHttp2Stream, headers: IncomingHttpHeaders, flags: number) => void): this;
-
-        prependListener(event: string, listener: (...args: any[]) => void): this;
-        prependListener(event: "connect", listener: (session: ServerHttp2Session, socket: net.Socket | tls.TLSSocket) => void): this;
-        prependListener(event: "stream", listener: (stream: ServerHttp2Stream, headers: IncomingHttpHeaders, flags: number) => void): this;
-
-        prependOnceListener(event: string, listener: (...args: any[]) => void): this;
-        prependOnceListener(event: "connect", listener: (session: ServerHttp2Session, socket: net.Socket | tls.TLSSocket) => void): this;
-        prependOnceListener(event: "stream", listener: (stream: ServerHttp2Stream, headers: IncomingHttpHeaders, flags: number) => void): this;
-    }
-
-    // Http2Server
-
-    export interface SessionOptions {
-        maxDeflateDynamicTableSize?: number;
-        maxReservedRemoteStreams?: number;
-        maxSendHeaderBlockLength?: number;
-        paddingStrategy?: number;
-        peerMaxConcurrentStreams?: number;
-        selectPadding?: (frameLen: number, maxFrameLen: number) => number;
-        settings?: Settings;
-        createConnection?: (option: SessionOptions) => stream.Duplex;
-    }
-
-    export type ClientSessionOptions = SessionOptions;
-    export type ServerSessionOptions = SessionOptions;
-
-    export interface SecureClientSessionOptions extends ClientSessionOptions, tls.ConnectionOptions { }
-    export interface SecureServerSessionOptions extends ServerSessionOptions, tls.TlsOptions { }
-
-    export interface ServerOptions extends ServerSessionOptions {
-        allowHTTP1?: boolean;
-    }
-
-    export interface SecureServerOptions extends SecureServerSessionOptions {
-        allowHTTP1?: boolean;
-    }
-
-    export interface Http2Server extends net.Server {
-        addListener(event: string, listener: (...args: any[]) => void): this;
-        addListener(event: "checkContinue", listener: (request: Http2ServerRequest, response: Http2ServerResponse) => void): this;
-        addListener(event: "request", listener: (request: Http2ServerRequest, response: Http2ServerResponse) => void): this;
-        addListener(event: "sessionError", listener: (err: Error) => void): this;
-        addListener(event: "stream", listener: (stream: ServerHttp2Stream, headers: IncomingHttpHeaders, flags: number) => void): this;
-        addListener(event: "timeout", listener: () => void): this;
-
-        emit(event: string | symbol, ...args: any[]): boolean;
-        emit(event: "checkContinue", request: Http2ServerRequest, response: Http2ServerResponse): boolean;
-        emit(event: "request", request: Http2ServerRequest, response: Http2ServerResponse): boolean;
-        emit(event: "sessionError", err: Error): boolean;
-        emit(event: "stream", stream: ServerHttp2Stream, headers: IncomingHttpHeaders, flags: number): boolean;
-        emit(event: "timeout"): boolean;
-
-        on(event: string, listener: (...args: any[]) => void): this;
-        on(event: "checkContinue", listener: (request: Http2ServerRequest, response: Http2ServerResponse) => void): this;
-        on(event: "request", listener: (request: Http2ServerRequest, response: Http2ServerResponse) => void): this;
-        on(event: "sessionError", listener: (err: Error) => void): this;
-        on(event: "stream", listener: (stream: ServerHttp2Stream, headers: IncomingHttpHeaders, flags: number) => void): this;
-        on(event: "timeout", listener: () => void): this;
-
-        once(event: string, listener: (...args: any[]) => void): this;
-        once(event: "checkContinue", listener: (request: Http2ServerRequest, response: Http2ServerResponse) => void): this;
-        once(event: "request", listener: (request: Http2ServerRequest, response: Http2ServerResponse) => void): this;
-        once(event: "sessionError", listener: (err: Error) => void): this;
-        once(event: "stream", listener: (stream: ServerHttp2Stream, headers: IncomingHttpHeaders, flags: number) => void): this;
-        once(event: "timeout", listener: () => void): this;
-
-        prependListener(event: string, listener: (...args: any[]) => void): this;
-        prependListener(event: "checkContinue", listener: (request: Http2ServerRequest, response: Http2ServerResponse) => void): this;
-        prependListener(event: "request", listener: (request: Http2ServerRequest, response: Http2ServerResponse) => void): this;
-        prependListener(event: "sessionError", listener: (err: Error) => void): this;
-        prependListener(event: "stream", listener: (stream: ServerHttp2Stream, headers: IncomingHttpHeaders, flags: number) => void): this;
-        prependListener(event: "timeout", listener: () => void): this;
-
-        prependOnceListener(event: string, listener: (...args: any[]) => void): this;
-        prependOnceListener(event: "checkContinue", listener: (request: Http2ServerRequest, response: Http2ServerResponse) => void): this;
-        prependOnceListener(event: "request", listener: (request: Http2ServerRequest, response: Http2ServerResponse) => void): this;
-        prependOnceListener(event: "sessionError", listener: (err: Error) => void): this;
-        prependOnceListener(event: "stream", listener: (stream: ServerHttp2Stream, headers: IncomingHttpHeaders, flags: number) => void): this;
-        prependOnceListener(event: "timeout", listener: () => void): this;
-    }
-
-    export interface Http2SecureServer extends tls.Server {
-        addListener(event: string, listener: (...args: any[]) => void): this;
-        addListener(event: "checkContinue", listener: (request: Http2ServerRequest, response: Http2ServerResponse) => void): this;
-        addListener(event: "request", listener: (request: Http2ServerRequest, response: Http2ServerResponse) => void): this;
-        addListener(event: "sessionError", listener: (err: Error) => void): this;
-        addListener(event: "stream", listener: (stream: ServerHttp2Stream, headers: IncomingHttpHeaders, flags: number) => void): this;
-        addListener(event: "timeout", listener: () => void): this;
-        addListener(event: "unknownProtocol", listener: (socket: tls.TLSSocket) => void): this;
-
-        emit(event: string | symbol, ...args: any[]): boolean;
-        emit(event: "checkContinue", request: Http2ServerRequest, response: Http2ServerResponse): boolean;
-        emit(event: "request", request: Http2ServerRequest, response: Http2ServerResponse): boolean;
-        emit(event: "sessionError", err: Error): boolean;
-        emit(event: "stream", stream: ServerHttp2Stream, headers: IncomingHttpHeaders, flags: number): boolean;
-        emit(event: "timeout"): boolean;
-        emit(event: "unknownProtocol", socket: tls.TLSSocket): boolean;
-
-        on(event: string, listener: (...args: any[]) => void): this;
-        on(event: "checkContinue", listener: (request: Http2ServerRequest, response: Http2ServerResponse) => void): this;
-        on(event: "request", listener: (request: Http2ServerRequest, response: Http2ServerResponse) => void): this;
-        on(event: "sessionError", listener: (err: Error) => void): this;
-        on(event: "stream", listener: (stream: ServerHttp2Stream, headers: IncomingHttpHeaders, flags: number) => void): this;
-        on(event: "timeout", listener: () => void): this;
-        on(event: "unknownProtocol", listener: (socket: tls.TLSSocket) => void): this;
-
-        once(event: string, listener: (...args: any[]) => void): this;
-        once(event: "checkContinue", listener: (request: Http2ServerRequest, response: Http2ServerResponse) => void): this;
-        once(event: "request", listener: (request: Http2ServerRequest, response: Http2ServerResponse) => void): this;
-        once(event: "sessionError", listener: (err: Error) => void): this;
-        once(event: "stream", listener: (stream: ServerHttp2Stream, headers: IncomingHttpHeaders, flags: number) => void): this;
-        once(event: "timeout", listener: () => void): this;
-        once(event: "unknownProtocol", listener: (socket: tls.TLSSocket) => void): this;
-
-        prependListener(event: string, listener: (...args: any[]) => void): this;
-        prependListener(event: "checkContinue", listener: (request: Http2ServerRequest, response: Http2ServerResponse) => void): this;
-        prependListener(event: "request", listener: (request: Http2ServerRequest, response: Http2ServerResponse) => void): this;
-        prependListener(event: "sessionError", listener: (err: Error) => void): this;
-        prependListener(event: "stream", listener: (stream: ServerHttp2Stream, headers: IncomingHttpHeaders, flags: number) => void): this;
-        prependListener(event: "timeout", listener: () => void): this;
-        prependListener(event: "unknownProtocol", listener: (socket: tls.TLSSocket) => void): this;
-
-        prependOnceListener(event: string, listener: (...args: any[]) => void): this;
-        prependOnceListener(event: "checkContinue", listener: (request: Http2ServerRequest, response: Http2ServerResponse) => void): this;
-        prependOnceListener(event: "request", listener: (request: Http2ServerRequest, response: Http2ServerResponse) => void): this;
-        prependOnceListener(event: "sessionError", listener: (err: Error) => void): this;
-        prependOnceListener(event: "stream", listener: (stream: ServerHttp2Stream, headers: IncomingHttpHeaders, flags: number) => void): this;
-        prependOnceListener(event: "timeout", listener: () => void): this;
-        prependOnceListener(event: "unknownProtocol", listener: (socket: tls.TLSSocket) => void): this;
-    }
-
-    export class Http2ServerRequest extends stream.Readable {
-        private constructor();
-        headers: IncomingHttpHeaders;
-        httpVersion: string;
-        method: string;
-        rawHeaders: string[];
-        rawTrailers: string[];
-        setTimeout(msecs: number, callback?: () => void): void;
-        socket: net.Socket | tls.TLSSocket;
-        stream: ServerHttp2Stream;
-        trailers: IncomingHttpHeaders;
-        url: string;
-
-        addListener(event: string, listener: (...args: any[]) => void): this;
-        addListener(event: "aborted", listener: (hadError: boolean, code: number) => void): this;
-
-        emit(event: string | symbol, ...args: any[]): boolean;
-        emit(event: "aborted", hadError: boolean, code: number): boolean;
-
-        on(event: string, listener: (...args: any[]) => void): this;
-        on(event: "aborted", listener: (hadError: boolean, code: number) => void): this;
-
-        once(event: string, listener: (...args: any[]) => void): this;
-        once(event: "aborted", listener: (hadError: boolean, code: number) => void): this;
-
-        prependListener(event: string, listener: (...args: any[]) => void): this;
-        prependListener(event: "aborted", listener: (hadError: boolean, code: number) => void): this;
-
-        prependOnceListener(event: string, listener: (...args: any[]) => void): this;
-        prependOnceListener(event: "aborted", listener: (hadError: boolean, code: number) => void): this;
-    }
-
-    export class Http2ServerResponse extends events.EventEmitter {
-        private constructor();
-        addTrailers(trailers: OutgoingHttpHeaders): void;
-        connection: net.Socket | tls.TLSSocket;
-        end(callback?: () => void): void;
-        end(data?: string | Buffer, callback?: () => void): void;
-        end(data?: string | Buffer, encoding?: string, callback?: () => void): void;
-        readonly finished: boolean;
-        getHeader(name: string): string;
-        getHeaderNames(): string[];
-        getHeaders(): OutgoingHttpHeaders;
-        hasHeader(name: string): boolean;
-        readonly headersSent: boolean;
-        removeHeader(name: string): void;
-        sendDate: boolean;
-        setHeader(name: string, value: number | string | string[]): void;
-        setTimeout(msecs: number, callback?: () => void): void;
-        socket: net.Socket | tls.TLSSocket;
-        statusCode: number;
-        statusMessage: '';
-        stream: ServerHttp2Stream;
-        write(chunk: string | Buffer, callback?: (err: Error) => void): boolean;
-        write(chunk: string | Buffer, encoding?: string, callback?: (err: Error) => void): boolean;
-        writeContinue(): void;
-        writeHead(statusCode: number, headers?: OutgoingHttpHeaders): void;
-        writeHead(statusCode: number, statusMessage?: string, headers?: OutgoingHttpHeaders): void;
-        createPushResponse(headers: OutgoingHttpHeaders, callback: (err: Error | null, res: Http2ServerResponse) => void): void;
-
-        addListener(event: string, listener: (...args: any[]) => void): this;
-        addListener(event: "aborted", listener: (hadError: boolean, code: number) => void): this;
-        addListener(event: "close", listener: () => void): this;
-        addListener(event: "drain", listener: () => void): this;
-        addListener(event: "error", listener: (error: Error) => void): this;
-        addListener(event: "finish", listener: () => void): this;
-
-        emit(event: string | symbol, ...args: any[]): boolean;
-        emit(event: "aborted", hadError: boolean, code: number): boolean;
-        emit(event: "close"): boolean;
-        emit(event: "drain"): boolean;
-        emit(event: "error", error: Error): boolean;
-        emit(event: "finish"): boolean;
-
-        on(event: string, listener: (...args: any[]) => void): this;
-        on(event: "aborted", listener: (hadError: boolean, code: number) => void): this;
-        on(event: "close", listener: () => void): this;
-        on(event: "drain", listener: () => void): this;
-        on(event: "error", listener: (error: Error) => void): this;
-        on(event: "finish", listener: () => void): this;
-
-        once(event: string, listener: (...args: any[]) => void): this;
-        once(event: "aborted", listener: (hadError: boolean, code: number) => void): this;
-        once(event: "close", listener: () => void): this;
-        once(event: "drain", listener: () => void): this;
-        once(event: "error", listener: (error: Error) => void): this;
-        once(event: "finish", listener: () => void): this;
-
-        prependListener(event: string, listener: (...args: any[]) => void): this;
-        prependListener(event: "aborted", listener: (hadError: boolean, code: number) => void): this;
-        prependListener(event: "close", listener: () => void): this;
-        prependListener(event: "drain", listener: () => void): this;
-        prependListener(event: "error", listener: (error: Error) => void): this;
-        prependListener(event: "finish", listener: () => void): this;
-
-        prependOnceListener(event: string, listener: (...args: any[]) => void): this;
-        prependOnceListener(event: "aborted", listener: (hadError: boolean, code: number) => void): this;
-        prependOnceListener(event: "close", listener: () => void): this;
-        prependOnceListener(event: "drain", listener: () => void): this;
-        prependOnceListener(event: "error", listener: (error: Error) => void): this;
-        prependOnceListener(event: "finish", listener: () => void): this;
-    }
-
-    // Public API
-
-    export namespace constants {
-        const NGHTTP2_SESSION_SERVER: number;
-        const NGHTTP2_SESSION_CLIENT: number;
-        const NGHTTP2_STREAM_STATE_IDLE: number;
-        const NGHTTP2_STREAM_STATE_OPEN: number;
-        const NGHTTP2_STREAM_STATE_RESERVED_LOCAL: number;
-        const NGHTTP2_STREAM_STATE_RESERVED_REMOTE: number;
-        const NGHTTP2_STREAM_STATE_HALF_CLOSED_LOCAL: number;
-        const NGHTTP2_STREAM_STATE_HALF_CLOSED_REMOTE: number;
-        const NGHTTP2_STREAM_STATE_CLOSED: number;
-        const NGHTTP2_NO_ERROR: number;
-        const NGHTTP2_PROTOCOL_ERROR: number;
-        const NGHTTP2_INTERNAL_ERROR: number;
-        const NGHTTP2_FLOW_CONTROL_ERROR: number;
-        const NGHTTP2_SETTINGS_TIMEOUT: number;
-        const NGHTTP2_STREAM_CLOSED: number;
-        const NGHTTP2_FRAME_SIZE_ERROR: number;
-        const NGHTTP2_REFUSED_STREAM: number;
-        const NGHTTP2_CANCEL: number;
-        const NGHTTP2_COMPRESSION_ERROR: number;
-        const NGHTTP2_CONNECT_ERROR: number;
-        const NGHTTP2_ENHANCE_YOUR_CALM: number;
-        const NGHTTP2_INADEQUATE_SECURITY: number;
-        const NGHTTP2_HTTP_1_1_REQUIRED: number;
-        const NGHTTP2_ERR_FRAME_SIZE_ERROR: number;
-        const NGHTTP2_FLAG_NONE: number;
-        const NGHTTP2_FLAG_END_STREAM: number;
-        const NGHTTP2_FLAG_END_HEADERS: number;
-        const NGHTTP2_FLAG_ACK: number;
-        const NGHTTP2_FLAG_PADDED: number;
-        const NGHTTP2_FLAG_PRIORITY: number;
-        const DEFAULT_SETTINGS_HEADER_TABLE_SIZE: number;
-        const DEFAULT_SETTINGS_ENABLE_PUSH: number;
-        const DEFAULT_SETTINGS_INITIAL_WINDOW_SIZE: number;
-        const DEFAULT_SETTINGS_MAX_FRAME_SIZE: number;
-        const MAX_MAX_FRAME_SIZE: number;
-        const MIN_MAX_FRAME_SIZE: number;
-        const MAX_INITIAL_WINDOW_SIZE: number;
-        const NGHTTP2_DEFAULT_WEIGHT: number;
-        const NGHTTP2_SETTINGS_HEADER_TABLE_SIZE: number;
-        const NGHTTP2_SETTINGS_ENABLE_PUSH: number;
-        const NGHTTP2_SETTINGS_MAX_CONCURRENT_STREAMS: number;
-        const NGHTTP2_SETTINGS_INITIAL_WINDOW_SIZE: number;
-        const NGHTTP2_SETTINGS_MAX_FRAME_SIZE: number;
-        const NGHTTP2_SETTINGS_MAX_HEADER_LIST_SIZE: number;
-        const PADDING_STRATEGY_NONE: number;
-        const PADDING_STRATEGY_MAX: number;
-        const PADDING_STRATEGY_CALLBACK: number;
-        const HTTP2_HEADER_STATUS: string;
-        const HTTP2_HEADER_METHOD: string;
-        const HTTP2_HEADER_AUTHORITY: string;
-        const HTTP2_HEADER_SCHEME: string;
-        const HTTP2_HEADER_PATH: string;
-        const HTTP2_HEADER_ACCEPT_CHARSET: string;
-        const HTTP2_HEADER_ACCEPT_ENCODING: string;
-        const HTTP2_HEADER_ACCEPT_LANGUAGE: string;
-        const HTTP2_HEADER_ACCEPT_RANGES: string;
-        const HTTP2_HEADER_ACCEPT: string;
-        const HTTP2_HEADER_ACCESS_CONTROL_ALLOW_ORIGIN: string;
-        const HTTP2_HEADER_AGE: string;
-        const HTTP2_HEADER_ALLOW: string;
-        const HTTP2_HEADER_AUTHORIZATION: string;
-        const HTTP2_HEADER_CACHE_CONTROL: string;
-        const HTTP2_HEADER_CONNECTION: string;
-        const HTTP2_HEADER_CONTENT_DISPOSITION: string;
-        const HTTP2_HEADER_CONTENT_ENCODING: string;
-        const HTTP2_HEADER_CONTENT_LANGUAGE: string;
-        const HTTP2_HEADER_CONTENT_LENGTH: string;
-        const HTTP2_HEADER_CONTENT_LOCATION: string;
-        const HTTP2_HEADER_CONTENT_MD5: string;
-        const HTTP2_HEADER_CONTENT_RANGE: string;
-        const HTTP2_HEADER_CONTENT_TYPE: string;
-        const HTTP2_HEADER_COOKIE: string;
-        const HTTP2_HEADER_DATE: string;
-        const HTTP2_HEADER_ETAG: string;
-        const HTTP2_HEADER_EXPECT: string;
-        const HTTP2_HEADER_EXPIRES: string;
-        const HTTP2_HEADER_FROM: string;
-        const HTTP2_HEADER_HOST: string;
-        const HTTP2_HEADER_IF_MATCH: string;
-        const HTTP2_HEADER_IF_MODIFIED_SINCE: string;
-        const HTTP2_HEADER_IF_NONE_MATCH: string;
-        const HTTP2_HEADER_IF_RANGE: string;
-        const HTTP2_HEADER_IF_UNMODIFIED_SINCE: string;
-        const HTTP2_HEADER_LAST_MODIFIED: string;
-        const HTTP2_HEADER_LINK: string;
-        const HTTP2_HEADER_LOCATION: string;
-        const HTTP2_HEADER_MAX_FORWARDS: string;
-        const HTTP2_HEADER_PREFER: string;
-        const HTTP2_HEADER_PROXY_AUTHENTICATE: string;
-        const HTTP2_HEADER_PROXY_AUTHORIZATION: string;
-        const HTTP2_HEADER_RANGE: string;
-        const HTTP2_HEADER_REFERER: string;
-        const HTTP2_HEADER_REFRESH: string;
-        const HTTP2_HEADER_RETRY_AFTER: string;
-        const HTTP2_HEADER_SERVER: string;
-        const HTTP2_HEADER_SET_COOKIE: string;
-        const HTTP2_HEADER_STRICT_TRANSPORT_SECURITY: string;
-        const HTTP2_HEADER_TRANSFER_ENCODING: string;
-        const HTTP2_HEADER_TE: string;
-        const HTTP2_HEADER_UPGRADE: string;
-        const HTTP2_HEADER_USER_AGENT: string;
-        const HTTP2_HEADER_VARY: string;
-        const HTTP2_HEADER_VIA: string;
-        const HTTP2_HEADER_WWW_AUTHENTICATE: string;
-        const HTTP2_HEADER_HTTP2_SETTINGS: string;
-        const HTTP2_HEADER_KEEP_ALIVE: string;
-        const HTTP2_HEADER_PROXY_CONNECTION: string;
-        const HTTP2_METHOD_ACL: string;
-        const HTTP2_METHOD_BASELINE_CONTROL: string;
-        const HTTP2_METHOD_BIND: string;
-        const HTTP2_METHOD_CHECKIN: string;
-        const HTTP2_METHOD_CHECKOUT: string;
-        const HTTP2_METHOD_CONNECT: string;
-        const HTTP2_METHOD_COPY: string;
-        const HTTP2_METHOD_DELETE: string;
-        const HTTP2_METHOD_GET: string;
-        const HTTP2_METHOD_HEAD: string;
-        const HTTP2_METHOD_LABEL: string;
-        const HTTP2_METHOD_LINK: string;
-        const HTTP2_METHOD_LOCK: string;
-        const HTTP2_METHOD_MERGE: string;
-        const HTTP2_METHOD_MKACTIVITY: string;
-        const HTTP2_METHOD_MKCALENDAR: string;
-        const HTTP2_METHOD_MKCOL: string;
-        const HTTP2_METHOD_MKREDIRECTREF: string;
-        const HTTP2_METHOD_MKWORKSPACE: string;
-        const HTTP2_METHOD_MOVE: string;
-        const HTTP2_METHOD_OPTIONS: string;
-        const HTTP2_METHOD_ORDERPATCH: string;
-        const HTTP2_METHOD_PATCH: string;
-        const HTTP2_METHOD_POST: string;
-        const HTTP2_METHOD_PRI: string;
-        const HTTP2_METHOD_PROPFIND: string;
-        const HTTP2_METHOD_PROPPATCH: string;
-        const HTTP2_METHOD_PUT: string;
-        const HTTP2_METHOD_REBIND: string;
-        const HTTP2_METHOD_REPORT: string;
-        const HTTP2_METHOD_SEARCH: string;
-        const HTTP2_METHOD_TRACE: string;
-        const HTTP2_METHOD_UNBIND: string;
-        const HTTP2_METHOD_UNCHECKOUT: string;
-        const HTTP2_METHOD_UNLINK: string;
-        const HTTP2_METHOD_UNLOCK: string;
-        const HTTP2_METHOD_UPDATE: string;
-        const HTTP2_METHOD_UPDATEREDIRECTREF: string;
-        const HTTP2_METHOD_VERSION_CONTROL: string;
-        const HTTP_STATUS_CONTINUE: number;
-        const HTTP_STATUS_SWITCHING_PROTOCOLS: number;
-        const HTTP_STATUS_PROCESSING: number;
-        const HTTP_STATUS_OK: number;
-        const HTTP_STATUS_CREATED: number;
-        const HTTP_STATUS_ACCEPTED: number;
-        const HTTP_STATUS_NON_AUTHORITATIVE_INFORMATION: number;
-        const HTTP_STATUS_NO_CONTENT: number;
-        const HTTP_STATUS_RESET_CONTENT: number;
-        const HTTP_STATUS_PARTIAL_CONTENT: number;
-        const HTTP_STATUS_MULTI_STATUS: number;
-        const HTTP_STATUS_ALREADY_REPORTED: number;
-        const HTTP_STATUS_IM_USED: number;
-        const HTTP_STATUS_MULTIPLE_CHOICES: number;
-        const HTTP_STATUS_MOVED_PERMANENTLY: number;
-        const HTTP_STATUS_FOUND: number;
-        const HTTP_STATUS_SEE_OTHER: number;
-        const HTTP_STATUS_NOT_MODIFIED: number;
-        const HTTP_STATUS_USE_PROXY: number;
-        const HTTP_STATUS_TEMPORARY_REDIRECT: number;
-        const HTTP_STATUS_PERMANENT_REDIRECT: number;
-        const HTTP_STATUS_BAD_REQUEST: number;
-        const HTTP_STATUS_UNAUTHORIZED: number;
-        const HTTP_STATUS_PAYMENT_REQUIRED: number;
-        const HTTP_STATUS_FORBIDDEN: number;
-        const HTTP_STATUS_NOT_FOUND: number;
-        const HTTP_STATUS_METHOD_NOT_ALLOWED: number;
-        const HTTP_STATUS_NOT_ACCEPTABLE: number;
-        const HTTP_STATUS_PROXY_AUTHENTICATION_REQUIRED: number;
-        const HTTP_STATUS_REQUEST_TIMEOUT: number;
-        const HTTP_STATUS_CONFLICT: number;
-        const HTTP_STATUS_GONE: number;
-        const HTTP_STATUS_LENGTH_REQUIRED: number;
-        const HTTP_STATUS_PRECONDITION_FAILED: number;
-        const HTTP_STATUS_PAYLOAD_TOO_LARGE: number;
-        const HTTP_STATUS_URI_TOO_LONG: number;
-        const HTTP_STATUS_UNSUPPORTED_MEDIA_TYPE: number;
-        const HTTP_STATUS_RANGE_NOT_SATISFIABLE: number;
-        const HTTP_STATUS_EXPECTATION_FAILED: number;
-        const HTTP_STATUS_TEAPOT: number;
-        const HTTP_STATUS_MISDIRECTED_REQUEST: number;
-        const HTTP_STATUS_UNPROCESSABLE_ENTITY: number;
-        const HTTP_STATUS_LOCKED: number;
-        const HTTP_STATUS_FAILED_DEPENDENCY: number;
-        const HTTP_STATUS_UNORDERED_COLLECTION: number;
-        const HTTP_STATUS_UPGRADE_REQUIRED: number;
-        const HTTP_STATUS_PRECONDITION_REQUIRED: number;
-        const HTTP_STATUS_TOO_MANY_REQUESTS: number;
-        const HTTP_STATUS_REQUEST_HEADER_FIELDS_TOO_LARGE: number;
-        const HTTP_STATUS_UNAVAILABLE_FOR_LEGAL_REASONS: number;
-        const HTTP_STATUS_INTERNAL_SERVER_ERROR: number;
-        const HTTP_STATUS_NOT_IMPLEMENTED: number;
-        const HTTP_STATUS_BAD_GATEWAY: number;
-        const HTTP_STATUS_SERVICE_UNAVAILABLE: number;
-        const HTTP_STATUS_GATEWAY_TIMEOUT: number;
-        const HTTP_STATUS_HTTP_VERSION_NOT_SUPPORTED: number;
-        const HTTP_STATUS_VARIANT_ALSO_NEGOTIATES: number;
-        const HTTP_STATUS_INSUFFICIENT_STORAGE: number;
-        const HTTP_STATUS_LOOP_DETECTED: number;
-        const HTTP_STATUS_BANDWIDTH_LIMIT_EXCEEDED: number;
-        const HTTP_STATUS_NOT_EXTENDED: number;
-        const HTTP_STATUS_NETWORK_AUTHENTICATION_REQUIRED: number;
-    }
-
-    export function getDefaultSettings(): Settings;
-    export function getPackedSettings(settings: Settings): Settings;
-    export function getUnpackedSettings(buf: Buffer | Uint8Array): Settings;
-
-    export function createServer(onRequestHandler?: (request: Http2ServerRequest, response: Http2ServerResponse) => void): Http2Server;
-    export function createServer(options: ServerOptions, onRequestHandler?: (request: Http2ServerRequest, response: Http2ServerResponse) => void): Http2Server;
-
-    export function createSecureServer(onRequestHandler?: (request: Http2ServerRequest, response: Http2ServerResponse) => void): Http2SecureServer;
-    export function createSecureServer(options: SecureServerOptions, onRequestHandler?: (request: Http2ServerRequest, response: Http2ServerResponse) => void): Http2SecureServer;
-
-    export function connect(authority: string | url.URL, listener?: (session: ClientHttp2Session, socket: net.Socket | tls.TLSSocket) => void): ClientHttp2Session;
-    export function connect(
-        authority: string | url.URL,
-        options?: ClientSessionOptions | SecureClientSessionOptions,
-        listener?: (session: ClientHttp2Session, socket: net.Socket | tls.TLSSocket) => void,
-    ): ClientHttp2Session;
-}
-
-declare module "perf_hooks" {
-    import { AsyncResource } from "async_hooks";
-
-    interface PerformanceEntry {
-        /**
-         * The total number of milliseconds elapsed for this entry.
-         * This value will not be meaningful for all Performance Entry types.
-         */
-        readonly duration: number;
-
-        /**
-         * The name of the performance entry.
-         */
-        readonly name: string;
-
-        /**
-         * The high resolution millisecond timestamp marking the starting time of the Performance Entry.
-         */
-        readonly startTime: number;
-
-        /**
-         * The type of the performance entry.
-         * Currently it may be one of: 'node', 'mark', 'measure', 'gc', or 'function'.
-         */
-        readonly entryType: string;
-
-        /**
-         * When performanceEntry.entryType is equal to 'gc', the performance.kind property identifies
-         * the type of garbage collection operation that occurred.
-         * The value may be one of perf_hooks.constants.
-         */
-        readonly kind?: number;
-    }
-
-    interface PerformanceNodeTiming extends PerformanceEntry {
-        /**
-         * The high resolution millisecond timestamp at which the Node.js process completed bootstrap.
-         */
-        readonly bootstrapComplete: number;
-
-        /**
-         * The high resolution millisecond timestamp at which cluster processing ended.
-         */
-        readonly clusterSetupEnd: number;
-
-        /**
-         * The high resolution millisecond timestamp at which cluster processing started.
-         */
-        readonly clusterSetupStart: number;
-
-        /**
-         * The high resolution millisecond timestamp at which the Node.js event loop exited.
-         */
-        readonly loopExit: number;
-
-        /**
-         * The high resolution millisecond timestamp at which the Node.js event loop started.
-         */
-        readonly loopStart: number;
-
-        /**
-         * The high resolution millisecond timestamp at which main module load ended.
-         */
-        readonly moduleLoadEnd: number;
-
-        /**
-         * The high resolution millisecond timestamp at which main module load started.
-         */
-        readonly moduleLoadStart: number;
-
-        /**
-         * The high resolution millisecond timestamp at which the Node.js process was initialized.
-         */
-        readonly nodeStart: number;
-
-        /**
-         * The high resolution millisecond timestamp at which preload module load ended.
-         */
-        readonly preloadModuleLoadEnd: number;
-
-        /**
-         * The high resolution millisecond timestamp at which preload module load started.
-         */
-        readonly preloadModuleLoadStart: number;
-
-        /**
-         * The high resolution millisecond timestamp at which third_party_main processing ended.
-         */
-        readonly thirdPartyMainEnd: number;
-
-        /**
-         * The high resolution millisecond timestamp at which third_party_main processing started.
-         */
-        readonly thirdPartyMainStart: number;
-
-        /**
-         * The high resolution millisecond timestamp at which the V8 platform was initialized.
-         */
-        readonly v8Start: number;
-    }
-
-    interface Performance {
-        /**
-         * If name is not provided, removes all PerformanceFunction objects from the Performance Timeline.
-         * If name is provided, removes entries with name.
-         * @param name
-         */
-        clearFunctions(name?: string): void;
-
-        /**
-         * If name is not provided, removes all PerformanceMark objects from the Performance Timeline.
-         * If name is provided, removes only the named mark.
-         * @param name
-         */
-        clearMarks(name?: string): void;
-
-        /**
-         * If name is not provided, removes all PerformanceMeasure objects from the Performance Timeline.
-         * If name is provided, removes only objects whose performanceEntry.name matches name.
-         */
-        clearMeasures(name?: string): void;
-
-        /**
-         * Returns a list of all PerformanceEntry objects in chronological order with respect to performanceEntry.startTime.
-         * @return list of all PerformanceEntry objects
-         */
-        getEntries(): PerformanceEntry[];
-
-        /**
-         * Returns a list of all PerformanceEntry objects in chronological order with respect to performanceEntry.startTime
-         * whose performanceEntry.name is equal to name, and optionally, whose performanceEntry.entryType is equal to type.
-         * @param name
-         * @param type
-         * @return list of all PerformanceEntry objects
-         */
-        getEntriesByName(name: string, type?: string): PerformanceEntry[];
-
-        /**
-         * Returns a list of all PerformanceEntry objects in chronological order with respect to performanceEntry.startTime
-         * whose performanceEntry.entryType is equal to type.
-         * @param type
-         * @return list of all PerformanceEntry objects
-         */
-        getEntriesByType(type: string): PerformanceEntry[];
-
-        /**
-         * Creates a new PerformanceMark entry in the Performance Timeline.
-         * A PerformanceMark is a subclass of PerformanceEntry whose performanceEntry.entryType is always 'mark',
-         * and whose performanceEntry.duration is always 0.
-         * Performance marks are used to mark specific significant moments in the Performance Timeline.
-         * @param name
-         */
-        mark(name?: string): void;
-
-        /**
-         * Creates a new PerformanceMeasure entry in the Performance Timeline.
-         * A PerformanceMeasure is a subclass of PerformanceEntry whose performanceEntry.entryType is always 'measure',
-         * and whose performanceEntry.duration measures the number of milliseconds elapsed since startMark and endMark.
-         *
-         * The startMark argument may identify any existing PerformanceMark in the the Performance Timeline, or may identify
-         * any of the timestamp properties provided by the PerformanceNodeTiming class. If the named startMark does not exist,
-         * then startMark is set to timeOrigin by default.
-         *
-         * The endMark argument must identify any existing PerformanceMark in the the Performance Timeline or any of the timestamp
-         * properties provided by the PerformanceNodeTiming class. If the named endMark does not exist, an error will be thrown.
-         * @param name
-         * @param startMark
-         * @param endMark
-         */
-        measure(name: string, startMark: string, endMark: string): void;
-
-        /**
-         * An instance of the PerformanceNodeTiming class that provides performance metrics for specific Node.js operational milestones.
-         */
-        readonly nodeTiming: PerformanceNodeTiming;
-
-        /**
-         * @return the current high resolution millisecond timestamp
-         */
-        now(): number;
-
-        /**
-         * The timeOrigin specifies the high resolution millisecond timestamp from which all performance metric durations are measured.
-         */
-        readonly timeOrigin: number;
-
-        /**
-         * Wraps a function within a new function that measures the running time of the wrapped function.
-         * A PerformanceObserver must be subscribed to the 'function' event type in order for the timing details to be accessed.
-         * @param fn
-         */
-        timerify<T extends (...optionalParams: any[]) => any>(fn: T): T;
-    }
-
-    interface PerformanceObserverEntryList {
-        /**
-         * @return a list of PerformanceEntry objects in chronological order with respect to performanceEntry.startTime.
-         */
-        getEntries(): PerformanceEntry[];
-
-        /**
-         * @return a list of PerformanceEntry objects in chronological order with respect to performanceEntry.startTime
-         * whose performanceEntry.name is equal to name, and optionally, whose performanceEntry.entryType is equal to type.
-         */
-        getEntriesByName(name: string, type?: string): PerformanceEntry[];
-
-        /**
-         * @return Returns a list of PerformanceEntry objects in chronological order with respect to performanceEntry.startTime
-         * whose performanceEntry.entryType is equal to type.
-         */
-        getEntriesByType(type: string): PerformanceEntry[];
-    }
-
-    type PerformanceObserverCallback = (list: PerformanceObserverEntryList, observer: PerformanceObserver) => void;
-
-    class PerformanceObserver extends AsyncResource {
-        constructor(callback: PerformanceObserverCallback);
-
-        /**
-         * Disconnects the PerformanceObserver instance from all notifications.
-         */
-        disconnect(): void;
-
-        /**
-         * Subscribes the PerformanceObserver instance to notifications of new PerformanceEntry instances identified by options.entryTypes.
-         * When options.buffered is false, the callback will be invoked once for every PerformanceEntry instance.
-         * Property buffered defaults to false.
-         * @param options
-         */
-        observe(options: { entryTypes: string[], buffered?: boolean }): void;
-    }
-
-    namespace constants {
-        const NODE_PERFORMANCE_GC_MAJOR: number;
-        const NODE_PERFORMANCE_GC_MINOR: number;
-        const NODE_PERFORMANCE_GC_INCREMENTAL: number;
-        const NODE_PERFORMANCE_GC_WEAKCB: number;
-    }
-
-    const performance: Performance;
-}
-
-declare module "trace_events" {
-    /**
-     * The `Tracing` object is used to enable or disable tracing for sets of
-     * categories. Instances are created using the
-     * `trace_events.createTracing()` method.
-     *
-     * When created, the `Tracing` object is disabled. Calling the
-     * `tracing.enable()` method adds the categories to the set of enabled trace
-     * event categories. Calling `tracing.disable()` will remove the categories
-     * from the set of enabled trace event categories.
-     */
-    export interface Tracing {
-        /**
-         * A comma-separated list of the trace event categories covered by this
-         * `Tracing` object.
-         */
-        readonly categories: string;
-
-        /**
-         * Disables this `Tracing` object.
-         *
-         * Only trace event categories _not_ covered by other enabled `Tracing`
-         * objects and _not_ specified by the `--trace-event-categories` flag
-         * will be disabled.
-         */
-        disable(): void;
-
-        /**
-         * Enables this `Tracing` object for the set of categories covered by
-         * the `Tracing` object.
-         */
-        enable(): void;
-
-        /**
-         * `true` only if the `Tracing` object has been enabled.
-         */
-        readonly enabled: boolean;
-    }
-
-    interface CreateTracingOptions {
-        /**
-         * An array of trace category names. Values included in the array are
-         * coerced to a string when possible. An error will be thrown if the
-         * value cannot be coerced.
-         */
-        categories: string[];
-    }
-
-    /**
-     * Creates and returns a Tracing object for the given set of categories.
-     */
-    export function createTracing(options: CreateTracingOptions): Tracing;
-
-    /**
-     * Returns a comma-separated list of all currently-enabled trace event
-     * categories. The current set of enabled trace event categories is
-     * determined by the union of all currently-enabled `Tracing` objects and
-     * any categories enabled using the `--trace-event-categories` flag.
-     */
-    export function getEnabledCategories(): string;
-}
->>>>>>> ebd68eec
+/// <reference path="zlib.d.ts" />