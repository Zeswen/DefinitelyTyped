// Type definitions for execa 0.8
// Project: https://github.com/sindresorhus/execa#readme
// Definitions by: Douglas Duteil <https://github.com/douglasduteil>
//                 BendingBender <https://github.com/BendingBender>
<<<<<<< HEAD
//                 Mick Dekkers <https://github.com/mickdekkers>
=======
//                 Borek Bernard <https://github.com/borekb>
>>>>>>> 2b2ce953
// Definitions: https://github.com/DefinitelyTyped/DefinitelyTyped
// TypeScript Version: 2.3

/// <reference types="node" />

import { ChildProcess } from 'child_process';
import { Stream } from 'stream';

<<<<<<< HEAD
/**
 * A better `child_process`
 */
declare namespace execa {
    interface ExecaStatic {
        /**
         * Execute a file.
         *
         * Think of this as a mix of `child_process.execFile` and `child_process.spawn`.
         * @returns a `child_process` instance which is enhanced to also be a `Promise` for a result `Object` with `stdout` and `stderr` properties.
         */
        (file: string, args?: string[], options?: Options): ExecaChildProcess;
        (file: string, options?: Options): ExecaChildProcess;

        /**
         * Execute a file.
         *
         * Think of this as a mix of `child_process.execFile` and `child_process.spawn`.
         * @returns a `child_process` instance which is enhanced to also be a `Promise` for `stdout`.
         */
        stdout(file: string, args?: string[], options?: Options): Promise<string>;
        stdout(file: string, options?: Options): Promise<string>;

        /**
         * Execute a file.
         *
         * Think of this as a mix of `child_process.execFile` and `child_process.spawn`.
         * @returns a `child_process` instance which is enhanced to also be a `Promise` for `stderr`.
         */
        stderr(file: string, args?: string[], options?: Options): Promise<string>;
        stderr(file: string, options?: Options): Promise<string>;

        /**
         * Execute a command through the system shell.
         *
         * Prefer `execa()` whenever possible, as it's both faster and safer.
         * @returns a `child_process` instance which is enhanced to also be a `Promise` for a result `Object` with `stdout` and `stderr` properties.
         */
        shell(command: string, options?: Options): ExecaChildProcess;

        /**
         * Execute a file synchronously.
         *
         * Think of this as a mix of `child_process.execFile` and `child_process.spawn`.
         * @returns the same result object as `child_process.spawnSync`.
         * @throws an `Error` if the command fails.
         */
        sync(file: string, args?: string[], options?: SyncOptions): ExecaReturns;
        sync(file: string, options?: SyncOptions): ExecaReturns;

        /**
         * Execute a command synchronously through the system shell.
         *
         * @returns the same result object as `child_process.spawnSync`.
         * @throws an `Error` if the command fails.
         */
        shellSync(command: string, options?: Options): ExecaReturns;
    }

    type StdIOOption = 'pipe' | 'ipc' | 'ignore' | Stream | number | null | undefined;

    interface CommonOptions {
        /**
         * Current working directory of the child process.
         * @default `process.cwd()`
         */
        cwd?: string;
        /**
         * Environment key-value pairs.
         * Extends automatically from `process.env`.
         * Set `extendEnv` to `false` if you don't want this.
         * @default `process.env`
         */
        env?: NodeJS.ProcessEnv;
        /**
         * Set to `false` if you don't want to extend the environment variables when providing the `env` property.
         * @default `true`
         */
        extendEnv?: boolean;
        /**
         * Explicitly set the value of `argv[0]` sent to the child process.
         * This will be set to `command` or `file` if not specified.
         */
        argv0?: string;
        /**
         * The `stdio` option is used to configure the pipes that are established between the parent and child process.
         * By default, the child's stdin, stdout, and stderr are redirected to corresponding `subprocess.stdin`, `subprocess.stdout`, and `subprocess.stderr` streams on the `ChildProcess` object.
         * @default `'pipe'`
         *
         * @see https://nodejs.org/api/child_process.html#child_process_options_stdio
         */
        stdio?: 'pipe' | 'ignore' | 'inherit' | StdIOOption[];
        /**
         * Prepare child to run independently of its parent process.
         * Specific behavior depends on the platform.
         * @see https://nodejs.org/api/child_process.html#child_process_options_detached
         */
        detached?: boolean;
        /**
         * Sets the user identity of the process.
         */
        uid?: number;
        /**
         * Sets the group identity of the process.
         */
        gid?: number;
        /**
         * If `true`, runs `command` inside of a shell.
         * Uses `/bin/sh` on UNIX and `cmd.exe` on Windows.
         * A different shell can be specified as a string.
         * The shell should understand the `-c` switch on UNIX or `/d /s /c` on Windows.
         * @default `false`
         */
        shell?: boolean | string;
        /**
         * If `true`, no quoting or escaping of arguments is done on Windows.
         * Ignored on other platforms.
         * This is set to `true` automatically when `shell` is specified.
         * @default `false`
         */
        windowsVerbatimArguments?: boolean;
        /**
         * Strip EOF (last newline) from the output.
         * @default `true`
         * @see https://github.com/sindresorhus/strip-eof
         */
        stripEof?: boolean;
        /**
         * Prefer locally installed binaries when looking for a binary to execute.
         * If you `$ npm install foo`, you can then `execa('foo')`.
         * @default `true`
         */
        preferLocal?: boolean;
        /**
         * Preferred path to find locally installed binaries in (use with `preferLocal`).
         * @default `process.cwd()`
         */
        localDir?: string;
        /**
         * Setting this to `false` resolves the promise with the error instead of rejecting it.
         * @default `true`
         */
        reject?: boolean;
        /**
         * Keep track of the spawned process and `kill` it when the parent process exits.
         * @default `true`
         */
        cleanup?: boolean;
        /**
         * Specify the character encoding used to decode the `stdout` and `stderr` output.
         * @default `utf8`
         */
        encoding?: string;
        /**
         * If `timeout` is greater than `0`, the parent will send the signal identified by the `killSignal` property (the default is `SIGTERM`) if the child runs longer than `timeout` milliseconds.
         * @default `0`
         */
        timeout?: number;
        /**
         * Largest amount of data in bytes allowed on `stdout` or `stderr`.
         * @default `10000000` (10MB)
         */
        maxBuffer?: number;
        /**
         * Signal value to be used when the spawned process will be killed.
         * @default `SIGTERM`
         */
        killSignal?: string | number;
        /**
         * Used to configure the stdin pipe that is established between the parent and child process.
         * @default `'pipe'`
         * @see https://nodejs.org/api/child_process.html#child_process_options_stdio
         */
        stdin?: StdIOOption;
        /**
         * Used to configure the stdout pipe that is established between the parent and child process.
         * @default `'pipe'`
         * @see https://nodejs.org/api/child_process.html#child_process_options_stdio
         */
        stdout?: StdIOOption;
        /**
         * Used to configure the stderr pipe that is established between the parent and child process.
         * @default `'pipe'`
         * @see https://nodejs.org/api/child_process.html#child_process_options_stdio
         */
        stderr?: StdIOOption;
    }

    interface Options extends CommonOptions {
        /**
         * Write some input to the `stdin` of your binary.
         */
        input?: string | Buffer | Stream;
    }

    interface SyncOptions extends CommonOptions {
        /**
         * Write some input to the `stdin` of your binary.
         * Streams are not allowed when using the synchronous methods.
         */
        input?: string | Buffer;
    }

    interface ExecaReturns {
        /**
         * The command that was run.
         */
        cmd: string;
        /**
         * The exit code of the process that was run.
         */
        code: number;
        /**
         * Whether the process failed to run.
         */
        failed: boolean;
        /**
         * Whether the process was killed.
         */
        killed: boolean;
        /**
         * The signal that was used to terminate the process.
         */
        signal: string | null;
        /**
         * The output of the process on stderr.
         */
        stderr: string;
        /**
         * The output of the process on stdout.
         */
        stdout: string;
        /**
         * Whether the process timed out.
         */
        timedOut: boolean;
    }

    type ExecaError = Error & ExecaReturns;

    interface ExecaChildPromise {
        catch<TResult = never>(onrejected?: ((reason: ExecaError) => TResult | PromiseLike<TResult>) | null): Promise<ExecaReturns | TResult>;
    }

    type ExecaChildProcess = ChildProcess & ExecaChildPromise & Promise<ExecaReturns>;
=======
declare function execa(file: string, options?: Partial<execa.Options>): execa.ExecaChildProcess;
declare function execa(file: string, args?: string[], options?: Partial<execa.Options>): execa.ExecaChildProcess;
declare namespace execa {
    type StdIOOption = 'pipe' | 'ipc' | 'ignore' | number | Stream | undefined | null;

    interface ExecaOptions {
        input: string | Buffer | Stream;
        preferLocal: boolean;
        stripEof: boolean;
        extendEnv: boolean;
        argv0: string;
        localDir: string;
        reject: boolean;
        cleanup: boolean;
        stdin: StdIOOption;
        stdout: StdIOOption;
        stderr: StdIOOption;
    }

    type Options = SpawnOptions & ExecaOptions & ExecOptions;
    type SyncOptions = SpawnSyncOptions & ExecaOptions & ExecOptions;

    interface ExecaReturns {
        cmd: string;
        code: number;
        failed: boolean;
        killed: boolean;
        signal: string | null;
        stderr: string;
        stdout: string;
        timedOut: boolean;
    }

    type ExecaError = Error & ExecaReturns;

    interface ExecaChildPromise {
        catch<TResult = never>(onrejected?: ((reason: ExecaError) => TResult | PromiseLike<TResult>) | null): Promise<ExecaReturns | TResult>;
    }
    type ExecaChildProcess = ChildProcess & ExecaChildPromise & Promise<ExecaReturns>;

    function stdout(file: string, options?: Partial<Options>): Promise<string>;
    function stdout(file: string, args?: string[], options?: Partial<Options>): Promise<string>;
    function stderr(file: string, options?: Partial<Options>): Promise<string>;
    function stderr(file: string, args?: string[], options?: Partial<Options>): Promise<string>;
    function shell(command: string, options?: Partial<Options>): ExecaChildProcess;
    function sync(file: string, options?: Partial<SyncOptions>): ExecaReturns;
    function sync(file: string, args?: string[], options?: Partial<SyncOptions>): ExecaReturns;
    function shellSync(command: string, options?: Partial<Options>): ExecaReturns;
>>>>>>> 2b2ce953
}

declare var execa: execa.ExecaStatic;

export = execa;<|MERGE_RESOLUTION|>--- conflicted
+++ resolved
@@ -2,11 +2,8 @@
 // Project: https://github.com/sindresorhus/execa#readme
 // Definitions by: Douglas Duteil <https://github.com/douglasduteil>
 //                 BendingBender <https://github.com/BendingBender>
-<<<<<<< HEAD
+//                 Borek Bernard <https://github.com/borekb>
 //                 Mick Dekkers <https://github.com/mickdekkers>
-=======
-//                 Borek Bernard <https://github.com/borekb>
->>>>>>> 2b2ce953
 // Definitions: https://github.com/DefinitelyTyped/DefinitelyTyped
 // TypeScript Version: 2.3
 
@@ -15,7 +12,6 @@
 import { ChildProcess } from 'child_process';
 import { Stream } from 'stream';
 
-<<<<<<< HEAD
 /**
  * A better `child_process`
  */
@@ -261,56 +257,6 @@
     }
 
     type ExecaChildProcess = ChildProcess & ExecaChildPromise & Promise<ExecaReturns>;
-=======
-declare function execa(file: string, options?: Partial<execa.Options>): execa.ExecaChildProcess;
-declare function execa(file: string, args?: string[], options?: Partial<execa.Options>): execa.ExecaChildProcess;
-declare namespace execa {
-    type StdIOOption = 'pipe' | 'ipc' | 'ignore' | number | Stream | undefined | null;
-
-    interface ExecaOptions {
-        input: string | Buffer | Stream;
-        preferLocal: boolean;
-        stripEof: boolean;
-        extendEnv: boolean;
-        argv0: string;
-        localDir: string;
-        reject: boolean;
-        cleanup: boolean;
-        stdin: StdIOOption;
-        stdout: StdIOOption;
-        stderr: StdIOOption;
-    }
-
-    type Options = SpawnOptions & ExecaOptions & ExecOptions;
-    type SyncOptions = SpawnSyncOptions & ExecaOptions & ExecOptions;
-
-    interface ExecaReturns {
-        cmd: string;
-        code: number;
-        failed: boolean;
-        killed: boolean;
-        signal: string | null;
-        stderr: string;
-        stdout: string;
-        timedOut: boolean;
-    }
-
-    type ExecaError = Error & ExecaReturns;
-
-    interface ExecaChildPromise {
-        catch<TResult = never>(onrejected?: ((reason: ExecaError) => TResult | PromiseLike<TResult>) | null): Promise<ExecaReturns | TResult>;
-    }
-    type ExecaChildProcess = ChildProcess & ExecaChildPromise & Promise<ExecaReturns>;
-
-    function stdout(file: string, options?: Partial<Options>): Promise<string>;
-    function stdout(file: string, args?: string[], options?: Partial<Options>): Promise<string>;
-    function stderr(file: string, options?: Partial<Options>): Promise<string>;
-    function stderr(file: string, args?: string[], options?: Partial<Options>): Promise<string>;
-    function shell(command: string, options?: Partial<Options>): ExecaChildProcess;
-    function sync(file: string, options?: Partial<SyncOptions>): ExecaReturns;
-    function sync(file: string, args?: string[], options?: Partial<SyncOptions>): ExecaReturns;
-    function shellSync(command: string, options?: Partial<Options>): ExecaReturns;
->>>>>>> 2b2ce953
 }
 
 declare var execa: execa.ExecaStatic;
