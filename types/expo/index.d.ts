// Type definitions for expo 24.0
// Project: https://github.com/expo/expo-sdk
// Definitions by: Konstantin Kai <https://github.com/KonstantinKai>
//                 Martynas Kadiša <https://github.com/martynaskadisa>
//                 Jan Aagaard <https://github.com/janaagaard75>
// Definitions: https://github.com/DefinitelyTyped/DefinitelyTyped
// TypeScript Version: 2.4

import { EventSubscription } from 'fbemitter';
import { Component, ComponentClass, Ref } from 'react';
import {
    ColorPropType,
    ImageRequireSource,
    ImageURISource,
    NativeEventEmitter,
    ViewProperties,
    ViewStyle
} from 'react-native';

declare module 'expo' {
    type Axis = number;
    type BarCodeReadCallback = (params: { type: string; data: string; }) => void;
    type FloatFromZeroToOne = 0 | 0.1 | 0.2 | 0.3 | 0.4 | 0.5 | 0.6 | 0.7 | 0.8 | 0.9 | 1;
    type Md5 = string;
    type Orientation = 'portrait' | 'landscape';
    type RequireSource = ImageRequireSource;
    type ResizeModeContain = 'contain';
    type ResizeModeCover = 'cover';
    type ResizeModeStretch = 'stretch';
    type URISource = ImageURISource;

    interface HashMap { [key: string]: any; }

    /** Access the device accelerometer sensor(s) to respond to changes in acceleration in 3d space. */
    export namespace Accelerometer {
        interface AccelerometerObject {
            x: Axis;
            y: Axis;
            z: Axis;
        }

        /**
         * Subscribe for updates to the accelerometer.
         * @param listener A callback that is invoked when an accelerometer update is available. When invoked, the listener is provided a single argumument that is an object containing keys x, y, z.
         * @returns An EventSubscription object that you can call remove() on when you would like to unsubscribe the listener.
         */
        function addListener(listener: (obj: AccelerometerObject) => any): EventSubscription;

        /** Remove all listeners. */
        function removeAllListeners(): void;

        /**
         * Subscribe for updates to the accelerometer.
         * @param intervalMs Desired interval in milliseconds between accelerometer updates.
         */
        function setUpdateInterval(intervalMs: number): void;
    }

    /**
     * Provides basic sample playback and recording.
     *
     * Note that Expo does not yet support backgrounding, so audio is not available to play in the background of your experience. Audio also automatically stops if headphones / bluetooth audio devices are disconnected.
     */
    export namespace Audio {
        enum InterruptionModeIos {
            /** This is the default option. If this option is set, your experience’s audio is mixed with audio playing in background apps. */
            INTERRUPTION_MODE_IOS_MIX_WITH_OTHERS = 0,

            /** If this option is set, your experience’s audio interrupts audio from other apps. */
            INTERRUPTION_MODE_IOS_DO_NOT_MIX = 1,

            /** If this option is set, your experience’s audio lowers the volume ("ducks") of audio from other apps while your audio plays. */
            INTERRUPTION_MODE_IOS_DUCK_OTHERS = 2
        }

        const INTERRUPTION_MODE_IOS_MIX_WITH_OTHERS: 0;
        const INTERRUPTION_MODE_IOS_DO_NOT_MIX: 1;
        const INTERRUPTION_MODE_IOS_DUCK_OTHERS: 2;

        enum InterruptionModeAndroid {
            /** If this option is set, your experience’s audio interrupts audio from other apps. */
            INTERRUPTION_MODE_ANDROID_DO_NOT_MIX = 1,

            /** This is the default option. If this option is set, your experience’s audio lowers the volume ("ducks") of audio from other apps while your audio plays. */
            INTERRUPTION_MODE_ANDROID_DUCK_OTHERS = 2
        }

        const INTERRUPTION_MODE_ANDROID_DO_NOT_MIX: 1;
        const INTERRUPTION_MODE_ANDROID_DUCK_OTHERS: 2;

        const RECORDING_OPTION_ANDROID_OUTPUT_FORMAT_DEFAULT: 0;
        const RECORDING_OPTION_ANDROID_OUTPUT_FORMAT_THREE_GPP: 1;
        const RECORDING_OPTION_ANDROID_OUTPUT_FORMAT_MPEG_4: 2;
        const RECORDING_OPTION_ANDROID_OUTPUT_FORMAT_AMR_NB: 3;
        const RECORDING_OPTION_ANDROID_OUTPUT_FORMAT_AMR_WB: 4;
        const RECORDING_OPTION_ANDROID_OUTPUT_FORMAT_AAC_ADIF: 5;
        const RECORDING_OPTION_ANDROID_OUTPUT_FORMAT_AAC_ADTS: 6;
        const RECORDING_OPTION_ANDROID_OUTPUT_FORMAT_RTP_AVP: 7;
        const RECORDING_OPTION_ANDROID_OUTPUT_FORMAT_MPEG2TS: 8;
        const RECORDING_OPTION_ANDROID_OUTPUT_FORMAT_WEBM: 9;

        const RECORDING_OPTION_ANDROID_AUDIO_ENCODER_DEFAULT: 0;
        const RECORDING_OPTION_ANDROID_AUDIO_ENCODER_AMR_NB: 1;
        const RECORDING_OPTION_ANDROID_AUDIO_ENCODER_AMR_WB: 2;
        const RECORDING_OPTION_ANDROID_AUDIO_ENCODER_AAC: 3;
        const RECORDING_OPTION_ANDROID_AUDIO_ENCODER_HE_AAC: 4;
        const RECORDING_OPTION_ANDROID_AUDIO_ENCODER_AAC_ELD: 5;
        const RECORDING_OPTION_ANDROID_AUDIO_ENCODER_VORBIS: 6;

        const RECORDING_OPTION_IOS_OUTPUT_FORMAT_LINEARPCM: 'lpcm';
        const RECORDING_OPTION_IOS_OUTPUT_FORMAT_AC3: 'ac-3';
        const RECORDING_OPTION_IOS_OUTPUT_FORMAT_60958AC3: 'cac3';
        const RECORDING_OPTION_IOS_OUTPUT_FORMAT_APPLEIMA4: 'ima4';
        const RECORDING_OPTION_IOS_OUTPUT_FORMAT_MPEG4AAC: 'aac ';
        const RECORDING_OPTION_IOS_OUTPUT_FORMAT_MPEG4CELP: 'celp';
        const RECORDING_OPTION_IOS_OUTPUT_FORMAT_MPEG4HVXC: 'hvxc';
        const RECORDING_OPTION_IOS_OUTPUT_FORMAT_MPEG4TWINVQ: 'twvq';
        const RECORDING_OPTION_IOS_OUTPUT_FORMAT_MACE3: 'MAC3';
        const RECORDING_OPTION_IOS_OUTPUT_FORMAT_MACE6: 'MAC6';
        const RECORDING_OPTION_IOS_OUTPUT_FORMAT_ULAW: 'ulaw';
        const RECORDING_OPTION_IOS_OUTPUT_FORMAT_ALAW: 'alaw';
        const RECORDING_OPTION_IOS_OUTPUT_FORMAT_QDESIGN: 'QDMC';
        const RECORDING_OPTION_IOS_OUTPUT_FORMAT_QDESIGN2: 'QDM2';
        const RECORDING_OPTION_IOS_OUTPUT_FORMAT_QUALCOMM: 'Qclp';
        const RECORDING_OPTION_IOS_OUTPUT_FORMAT_MPEGLAYER1: '.mp1';
        const RECORDING_OPTION_IOS_OUTPUT_FORMAT_MPEGLAYER2: '.mp2';
        const RECORDING_OPTION_IOS_OUTPUT_FORMAT_MPEGLAYER3: '.mp3';
        const RECORDING_OPTION_IOS_OUTPUT_FORMAT_APPLELOSSLESS: 'alac';
        const RECORDING_OPTION_IOS_OUTPUT_FORMAT_MPEG4AAC_HE: 'aach';
        const RECORDING_OPTION_IOS_OUTPUT_FORMAT_MPEG4AAC_LD: 'aacl';
        const RECORDING_OPTION_IOS_OUTPUT_FORMAT_MPEG4AAC_ELD: 'aace';
        const RECORDING_OPTION_IOS_OUTPUT_FORMAT_MPEG4AAC_ELD_SBR: 'aacf';
        const RECORDING_OPTION_IOS_OUTPUT_FORMAT_MPEG4AAC_ELD_V2: 'aacg';
        const RECORDING_OPTION_IOS_OUTPUT_FORMAT_MPEG4AAC_HE_V2: 'aacp';
        const RECORDING_OPTION_IOS_OUTPUT_FORMAT_MPEG4AAC_SPATIAL: 'aacs';
        const RECORDING_OPTION_IOS_OUTPUT_FORMAT_AMR: 'samr';
        const RECORDING_OPTION_IOS_OUTPUT_FORMAT_AMR_WB: 'sawb';
        const RECORDING_OPTION_IOS_OUTPUT_FORMAT_AUDIBLE: 'AUDB';
        const RECORDING_OPTION_IOS_OUTPUT_FORMAT_ILBC: 'ilbc';
        const RECORDING_OPTION_IOS_OUTPUT_FORMAT_DVIINTELIMA: 0x6d730011;
        const RECORDING_OPTION_IOS_OUTPUT_FORMAT_MICROSOFTGSM: 0x6d730031;
        const RECORDING_OPTION_IOS_OUTPUT_FORMAT_AES3: 'aes3';
        const RECORDING_OPTION_IOS_OUTPUT_FORMAT_ENHANCEDAC3: 'ec-3';

        const RECORDING_OPTION_IOS_AUDIO_QUALITY_MIN: 0;
        const RECORDING_OPTION_IOS_AUDIO_QUALITY_LOW: 0x20;
        const RECORDING_OPTION_IOS_AUDIO_QUALITY_MEDIUM: 0x40;
        const RECORDING_OPTION_IOS_AUDIO_QUALITY_HIGH: 0x60;
        const RECORDING_OPTION_IOS_AUDIO_QUALITY_MAX: 0x7f;

        const RECORDING_OPTION_IOS_BIT_RATE_STRATEGY_CONSTANT: 0;
        const RECORDING_OPTION_IOS_BIT_RATE_STRATEGY_LONG_TERM_AVERAGE: 1;
        const RECORDING_OPTION_IOS_BIT_RATE_STRATEGY_VARIABLE_CONSTRAINED: 2;
        const RECORDING_OPTION_IOS_BIT_RATE_STRATEGY_VARIABLE: 3;

        type RecordingStatus = {
            canRecord: false,
            isDoneRecording: false
        } | {
                canRecord: true,
                isRecording: boolean,
                durationMillis: number
            } | {
                canRecord: false,
                isDoneRecording: true,
                durationMillis: number
            };

        const RECORDING_OPTIONS_PRESET_HIGH_QUALITY: RecordingOptions;
        const RECORDING_OPTIONS_PRESET_LOW_QUALITY: RecordingOptions;

        interface RecordingOptions {
            android: {
                extension: string;
                outputFormat: number;
                audioEncoder: number;
                sampleRate?: number;
                numberOfChannels?: number;
                bitRate?: number;
                maxFileSize?: number;
            };
            ios: {
                extension: string;
                outputFormat?: string | number;
                audioQuality: number;
                sampleRate: number;
                numberOfChannels: number;
                bitRate: number;
                bitRateStrategy?: number;
                bitDepthHint?: number;
                linearPCMBitDepth?: number;
                linearPCMIsBigEndian?: boolean;
                linearPCMIsFloat?: boolean;
            };
        }

        interface AudioMode {
            /** Boolean selecting if your experience’s audio should play in silent mode on iOS. This value defaults to `false`. */
            playsInSilentModeIOS: boolean;

            /** Boolean selecting if recording is enabled on iOS. This value defaults to `false`. NOTE: when this flag is set to true, playback may be routed to the phone receiver instead of to the speaker. */
            allowsRecordingIOS: boolean;

            /** Enum selecting how your experience’s audio should interact with the audio from other apps on iOS. */
            interruptionModeIOS: InterruptionModeIos;

            /** Boolean selecting if your experience’s audio should automatically be lowered in volume ("duck") if audio from another app interrupts your experience. This value defaults to true. If false, audio from other apps will pause your audio. */
            shouldDuckAndroid: boolean;

            /** an enum selecting how your experience’s audio should interact with the audio from other apps on Android: */
            interruptionModeAndroid: InterruptionModeAndroid;
        }

        function setIsEnabledAsync(value: boolean): Promise<void>;
        function setAudioModeAsync(mode: AudioMode): Promise<void>;

        /** This class represents a sound corresponding to an Asset or URL. */
        class Sound extends PlaybackObject {
            constructor();

            /**
             * Creates and loads a sound from source, with optional `initialStatus`, `onPlaybackStatusUpdate`, and `downloadFirst`.
             *
             * @returns A `Promise` that is rejected if creation failed, or fulfilled with the following dictionary if creation succeeded:
             * - `sound`: The newly created and loaded Sound object.
             * - `status`: The PlaybackStatus of the Sound object. See the AV documentation for further information.
             */
            static create(
                /**
                 * The source of the sound. The following forms are supported:
                 *
                 * - A dictionary of the form `{ uri: 'http://path/to/file' }` with a network URL pointing to an audio file on the web.
                 * - `require('path/to/file')` for an audio file asset in the source code directory.
                 * - An `Expo.Asset` object for an audio file asset.
                 */
                source: PlaybackSource,

                /** The initial intended PlaybackStatusToSet of the sound, whose values will override the default initial playback status. This value defaults to `{}` if no parameter is passed. */
                initialStatus?: PlaybackStatusToSet,

                /** A function taking a single parameter PlaybackStatus. This value defaults to `null` if no parameter is passed. */
                onPlaybackStatusUpdate?: ((status: PlaybackStatus) => void) | null,

                /** If set to true, the system will attempt to download the resource to the device before loading. This value defaults to `true`. Note that at the moment, this will only work for `source`s of the form `require('path/to/file')` or `Asset` objects. */
                downloadFirst?: boolean
            ): Promise<{ sound: Sound, status: PlaybackStatus }>;
        }

        class Recording {
            constructor();

            /** Gets the `status` of the `Recording`. */
            getStatusAsync(): Promise<RecordingStatus>;

            /** Sets a function to be called regularly with the `status` of the `Recording`. */
            setOnRecordingStatusUpdate(onRecordingStatusUpdate?: (status: RecordingStatus) => void): void;

            /** Sets the interval with which onRecordingStatusUpdate is called while the recording can record. This value defaults to 500 milliseconds. */
            setProgressUpdateInterval(progressUpdateIntervalMillis: number): void;

            /** Loads the recorder into memory and prepares it for recording. This must be called before calling `startAsync()`. This method can only be called if the `Recording` instance has never yet been prepared. */
            prepareToRecordAsync(
                /** Options for the recording, including sample rate, bitrate, channels, format, encoder, and extension. If no options are passed to `prepareToRecordAsync()`, the recorder will be created with options `Expo.Audio.RECORDING_OPTIONS_PRESET_LOW_QUALITY`. */
                options?: RecordingOptions
            ): Promise<RecordingStatus>;

            /** Begins recording. This method can only be called if the `Recording` has been prepared. */
            startAsync(): Promise<RecordingStatus>;

            /**
             * Pauses recording. This method can only be called if the Recording has been prepared.
             *
             * NOTE: This is only available on Android API version 24 and later.
             */
            pauseAsync(): Promise<RecordingStatus>;

            /** Stops the recording and deallocates the recorder from memory. This reverts the Recording instance to an unprepared state, and another Recording instance must be created in order to record again. This method can only be called if the `Recording` has been prepared. */
            stopAndUnloadAsync(): Promise<RecordingStatus>;

            /**
             * Gets the local URI of the Recording. Note that this will only succeed once the Recording is prepared to record.
             *
             * @returns A string with the local URI of the `Recording`, or `null` if the `Recording` is not prepared to record.
             */
            getURI(): string | null | undefined;

            /**
             * Creates and loads a new `Sound` object to play back the `Recording`. Note that this will only succeed once the `Recording` is done recording (once `stopAndUnloadAsync()` has been called).
             *
             * @returns A Promise that is rejected if creation failed, or fulfilled with the following dictionary if creation succeeded:
             * - `sound`: the newly created and loaded Sound object.
             * - `status`: the PlaybackStatus of the Sound object.
             */
            createNewLoadedSound(
                /** The initial intended `PlaybackStatusToSet` of the sound, whose values will override the default initial playback status. This value defaults to `{}` if no parameter is passed. */
                initialStatus?: PlaybackStatusToSet,

                /** A function taking a single parameter `PlaybackStatus`. This value defaults to `null` if no parameter is passed. */
                onPlaybackStatusUpdate?: ((status: PlaybackStatus) => void) | null
            ): Promise<{ sound: Sound, status: PlaybackStatus }>;
        }
    }

    /**
     * Provides access to Amplitude mobile analytics which basically lets you log various events to the Cloud. This module wraps Amplitude’s iOS and Android SDKs.
     *
     * Note: Session tracking may not work correctly when running Experiences in the main Expo app. It will work correctly if you create a standalone app.
     */
    export namespace Amplitude {
        /** Initializes Amplitude with your Amplitude API key. */
        function initialize(apiKey: string): void;

        /** Assign a user ID to the current user. If you don’t have a system for user IDs you don’t need to call this. */
        function setUserId(userId: string): void;

        /** Set properties for the current user. */
        function setUserProperties(userProperties: HashMap): void;

        /** Clear properties set by `setUserProperties()`. */
        function clearUserProperties(): void;

        /** Log an event to Amplitude. */
        function logEvent(eventName: string): void;

        /** Log an event to Amplitude with custom properties. */
        function logEventWithProperties(
            eventName: string,

            /** A map of custom properties. */
            properties: HashMap
        ): void;

        /** Add the current user to a group. */
        function setGroup(
            /** The group name, e.g. `'sports'`. */
            groupType: string,

            /** An array of group names, e.g. `['tennis', 'soccer']`. */
            groupNames: string[]
        ): void;
    }

    /** This module provides an interface to Expo’s asset system. An asset is any file that lives alongside the source code of your app that the app needs at runtime. Examples include images, fonts and sounds. Expo’s asset system integrates with React Native’s, so that you can refer to files with require('path/to/file'). This is how you refer to static image files in React Native for use in an Image component, for example. */
    export class Asset {
        constructor({ name, type, hash, uri, width, height }: {
            name: string;
            type: string;
            hash: string;
            uri: string;
            width?: number;
            height?: number;
        });

        /** The MD5 hash of the asset’s data. */
        hash: Md5;

        /** The name of the asset file without the extension. Also without the part from @ onward in the filename (used to specify scale factor for images). */
        name: string;

        /** The extension of the asset filename. */
        type: string;

        /** A URI that points to the asset’s data on the remote server. When running the published version of your app, this refers to the the location on Expo’s asset server where Expo has stored your asset. When running the app from XDE during development, this URI points to XDE’s server running on your computer and the asset is served directly from your computer. */
        uri: string;

        /** If the asset has been downloaded (by calling `downloadAsync()`), the `file://` URI pointing to the local file on the device that contains the asset data. */
        localUri: string;

        /** If the asset is an image, the width of the image data divided by the scale factor. The scale factor is the number after `@` in the filename, or `1` if not present. */
        width?: number;

        /** If the asset is an image, the height of the image data divided by the scale factor. The scale factor is the number after `@` in the filename, or `1` if not present. */
        height?: number;

        downloading: boolean;
        downloaded: boolean;
        downloadCallbacks: Array<{ resolve: () => any, reject: (e?: any) => any }>;

        /** Downloads the asset data to a local file in the device’s cache directory. Once the returned promise is fulfilled without error, the localUri field of this asset points to a local file containing the asset data. The asset is only downloaded if an up-to-date local file for the asset isn’t already present due to an earlier download. */
        downloadAsync(): Promise<void>;

        /** Returns the `Expo.Asset` instance representing an asset given its module. */
        static fromModule(module: RequireSource): Asset;

        /**
         * A helper that wraps `Expo.Asset.fromModule(module).downloadAsync` for convenience.
         * @param moduleIds An array of `require('path/to/file')`. Can also be just one module without an Array.
         */
        static loadAsync(module: RequireSource[] | RequireSource): Promise<void>;
    }

    /**
     * AuthSession
     */
    export namespace AuthSession {
        function startAsync(options: { authUrl: string; returnUrl: string; }): Promise<{
            type: 'cancel';
        } | {
                type: 'dismissed';
            } | {
                type: 'success';
                params: HashMap;
                event: HashMap;
            } | {
                type: 'error';
                params: HashMap;
                errorCode: string;
                event: HashMap;
            }>;
        function dismiss(): void;
        function getRedirectUrl(): string;
    }

    // #region AV
    /**
     * AV
     */
    export type PlaybackStatus = {
        isLoaded: false;
        androidImplementation?: string;

        /** Populated exactly once when an error forces the object to unload. */
        error?: string;
    } | {
            isLoaded: true;
            androidImplementation?: string;
            uri: string;
            progressUpdateIntervalMillis: number;
            durationMillis?: number;
            positionMillis: number;
            playableDurationMillis?: number;
            shouldPlay: boolean;
            isPlaying: boolean;
            isBuffering: boolean;
            rate: number;
            shouldCorrectPitch: boolean;
            volume: number;
            isMuted: boolean;
            isLooping: boolean;

            /** True exactly once when the track plays to finish. */
            didJustFinish: boolean;
        };

    export interface PlaybackStatusToSet {
        androidImplementation?: string;
        progressUpdateIntervalMillis?: number;
        positionMillis?: number;
        shouldPlay?: boolean;
        rate?: FloatFromZeroToOne;
        shouldCorrectPitch?: boolean;
        volume?: FloatFromZeroToOne;
        isMuted?: boolean;
        isLooping?: boolean;
    }

    export type PlaybackSource = RequireSource | { uri: string } | Asset;

    export class PlaybackObject {
        /**
         * Gets the `PlaybackStatus` of the `playbackObject`.
         *
         * Returns a `Promise` that is fulfilled with the `PlaybackStatus` of the `playbackObject`.
         */
        getStatusAsync(): Promise<PlaybackStatus>;

<<<<<<< HEAD
    /**
     * A helper that wraps `Expo.Asset.fromModule(module).downloadAsync` for convenience.
     * @param moduleIds An array of `require('path/to/file')`. Can also be just one module without an Array.
     */
    static loadAsync(module: RequireSource[] | RequireSource): Promise<void>;
}

/**
 * AuthSession
 */
export namespace AuthSession {
    function startAsync(options: { authUrl: string; returnUrl?: string; }): Promise<{
        type: 'cancel';
    } | {
        type: 'dismissed';
    } | {
        type: 'success';
        params: HashMap;
        event: HashMap;
=======
        /**
         * Loads the media from source into memory and prepares it for playing. This must be called before calling setStatusAsync() or any of the convenience set status methods. This method can only be called if the playbackObject is in an unloaded state.
         *
         * Returns a `Promise` that is fulfilled with the `PlaybackStatus` of the `playbackObject` once it is loaded, or rejects if loading failed. The `Promise` will also reject if the `playbackObject` was already loaded. See below for details on `PlaybackStatus`.
         */
        loadAsync(
            /**
             * The source of the media. The following forms are supported:
             * - A dictionary of the form `{ uri: 'http://path/to/file' }` with a network URL pointing to a media file on the web.
             * - `require('path/to/file')` for a media file asset in the source code directory.
             * - An `Expo.Asset object` for a media file asset.
             */
            source: PlaybackSource,

            /** The initial intended `PlaybackStatusToSet` of the `playbackObject`, whose values will override the default initial playback status. This value defaults to `{}` if no parameter is passed. See below for details on `PlaybackStatusToSet` and the default initial playback status. */
            initialStatus?: PlaybackStatusToSet,

            /** If set to `true`, the system will attempt to download the resource to the device before loading. This value defaults to true. Note that at the moment, this will only work for sources of the form `require('path/to/file')` or `Expo.Asset` objects. */
            downloadFirst?: boolean
        ): Promise<PlaybackStatus>;

        /** This is equivalent to `playbackObject.setStatusAsync({ shouldPlay: false })`. */
        pauseAsync(): Promise<PlaybackStatus>;

        /**
         * This is equivalent to `playbackObject.setStatusAsync({ shouldPlay: true })`.
         *
         * Playback may not start immediately after calling this function for reasons such as buffering. Make sure to update your UI based on the `isPlaying` and `isBuffering` properties of the `PlaybackStatus`.
         */
        playAsync(): Promise<PlaybackStatus>;

        /**
         * This is equivalent to `playbackObject.setStatusAsync({ shouldPlay: true, positionMillis: millis })`.
         *
         * Playback may not start immediately after calling this function for reasons such as buffering. Make sure to update your UI based on the isPlaying and `isBuffering` properties of the `PlaybackStatus`.
         */
        playFromPositionAsync(
            /** The desired position of playback in milliseconds. */
            positionMillis: number,

            /** This is equivalent to `playbackObject.setStatusAsync({ positionMillis: millis, seekMillisToleranceBefore: toleranceMillisBefore, seekMillisToleranceAfter: toleranceMillisAfter })`. The tolerances are used only on iOS. */
            tolerances?: {
                toleranceMillisBefore: number,
                toleranceMillisAfter: number
            }
        ): Promise<PlaybackStatus>;

        /**
         * Replays the item. When using `playFromPositionAsync(0)` the item is seeked to the position at `0` ms. On iOS this method uses internal implementation of the player and is able to play the item from the beginning immediately.
         *
         * Returns a `Promise` that is fulfilled with the `PlaybackStatus` of the `playbackObject` once the new status has been set successfully, or rejects if setting the new status failed.
         */
        replayAsync(
            /** The new `PlaybackStatusToSet` of the `playbackObject`, whose values will override the current playback status. */
            status: PlaybackStatusToSet
        ): Promise<PlaybackStatus>;

        /** This is equivalent to `playbackObject.setStatusAsync({ isLooping: value })`. */
        setIsLoopingAsync(
            /** A boolean describing if the media should play once (`false`) or loop indefinitely (`true`). */
            isLooping: boolean
        ): Promise<PlaybackStatus>;

        /** This is equivalent to `playbackObject.setStatusAsync({ isMuted: value })`. */
        setIsMutedAsync(
            /**  A boolean describing if the audio of this media should be muted. */
            isMuted: boolean
        ): Promise<PlaybackStatus>;

        /**
         * Sets a function to be called regularly with the `PlaybackStatus` of the `playbackObject`. See below for details on `PlaybackStatus` and an example use case of this function.
         *
         * `onPlaybackStatusUpdate` will be called whenever a call to the API for this `playbackObject` completes (such as `setStatusAsync()`, `getStatusAsync()`, or `unloadAsync()`), and will also be called at regular intervals while the media is in the loaded state. Set `progressUpdateIntervalMillis` via `setStatusAsync()` or `setProgressUpdateIntervalAsync()` to modify the interval with which `onPlaybackStatusUpdate` is called while loaded.
         */
        setOnPlaybackStatusUpdate(
            /** A function taking a single parameter `PlaybackStatus`. */
            onPlaybackStatusUpdate?: (status: PlaybackStatus) => void
        ): void;

        /** This is equivalent to `playbackObject.setStatusAsync({ positionMillis: millis })`. */
        setPositionAsync(
            positionMillis: number,

            /** This is equivalent to `playbackObject.setStatusAsync({ positionMillis: millis, seekMillisToleranceBefore: toleranceMillisBefore, seekMillisToleranceAfter: toleranceMillisAfter })`. The tolerances are used only on iOS. */
            tolerances?: {
                toleranceMillisBefore: number,
                toleranceMillisAfter: number
            }
        ): Promise<PlaybackStatus>;

        /** This is equivalent to `playbackObject.setStatusAsync({ progressUpdateIntervalMillis: millis })`. */
        setProgressUpdateIntervalAsync(
            /** The new minimum interval in milliseconds between calls of `onPlaybackStatusUpdate`. */
            progressUpdateIntervalMillis: number
        ): Promise<PlaybackStatus>;

        /** This is equivalent to `playbackObject.setStatusAsync({ rate: value, shouldCorrectPitch: shouldCorrectPitch })`. */
        setRateAsync(
            /** The desired playback rate of the media. This value must be between `0.0` and `32.0`. Only available on Android API version 23 and later and iOS. */
            rate: number,

            /** A boolean describing if we should correct the pitch for a changed rate. If set to `true`, the pitch of the audio will be corrected (so a rate different than `1.0` will timestretch the audio). */
            shouldCorrectPitch: boolean
        ): Promise<PlaybackStatus>;

        /** Sets a new `PlaybackStatusToSet` on the `playbackObject`. This method can only be called if the media has been loaded. Return a `Promise` that is fulfilled with the `PlaybackStatus` of the `playbackObject` once the new status has been set successfully, or rejects if setting the new status failed. */
        setStatusAsync(
            /** The new `PlaybackStatusToSet` of the `playbackObject`, whose values will override the current playback status. */
            status: PlaybackStatusToSet
        ): Promise<PlaybackStatus>;

        /** This is equivalent to `playbackObject.setStatusAsync({ volume: value })`. */
        setVolumeAsync(
            /** A number between `0.0` (silence) and `1.0` (maximum volume). */
            volume: number
        ): Promise<PlaybackStatus>;

        /** This is equivalent to `playbackObject.setStatusAsync({ shouldPlay: false, positionMillis: 0 })`. */
        stopAsync(): Promise<PlaybackStatus>;

        /**
         * Unloads the media from memory. `loadAsync()` must be called again in order to be able to play the media.
         *
         * Returns a `Promise` that is fulfilled with the `PlaybackStatus` of the `playbackObject` once it is unloaded, or rejects if unloading failed. See below for details on `PlaybackStatus`.
         */
        unloadAsync(): Promise<PlaybackStatus>;
    }
    // #endregion

    // #region AppLoading
    /** The following props are recommended, but optional for the sake of backwards compatibility (they were introduced in SDK21). If you do not provide any props, you are responsible for coordinating loading assets, handling errors, and updating state to unmount the `AppLoading` component. */
    export type AppLoadingProps = {
        /** A `function` that returns a `Promise`. The `Promise` should resolve when the app is done loading data and assets. */
        startAsync: () => Promise<void>;

        /** Required if you provide `startAsync`. Called when `startAsync` resolves or rejects. This should be used to set state and unmount the `AppLoading` component. */
        onFinish: () => void;

        /** If `startAsync` throws an error, it is caught and passed into the function provided to `onError`. */
        onError?: (error: Error) => void;
>>>>>>> e813dac8
    } | {
            startAsync: null;
            onFinish: null;
            onError?: null;
        };

    /**
     * A React component that tells Expo to keep the app loading screen open if it is the first and only component rendered in your app. When it is removed, the loading screen will disappear and your app will be visible.
     *
     * This is incredibly useful to let you download and cache fonts, logo and icon images and other assets that you want to be sure the user has on their device for an optimal experience before rendering they start using the app.
     */
    export class AppLoading extends Component<AppLoadingProps> { }
    // #endregion AppLoading

    // #region BarCodeScanner
    /**
     * BarCodeScanner
     */
    export interface BarCodeScannerProps extends ViewProperties {
        type?: 'front' | 'back';
        torchMode?: 'on' | 'off';
        barCodeTypes?: string[];
        onBarCodeRead?: BarCodeReadCallback;
    }

    export class BarCodeScanner extends Component<BarCodeScannerProps> { }
    // #endregion

    // #region BlurView
    /**
     * BlurView
     */
    export interface BlurViewProps extends ViewProperties {
        tint: 'light' | 'default' | 'dark';
        intensity: number;
    }
    export class BlurView extends Component<BlurViewProps> { }
    // #endregion

    /**
     * Brightness
     */
    export namespace Brightness {
        function setBrightnessAsync(brightnessValue: FloatFromZeroToOne): Promise<void>;
        function getBrightnessAsync(): Promise<FloatFromZeroToOne>;
        function getSystemBrightnessAsync(): Promise<FloatFromZeroToOne>;
        function setSystemBrightnessAsync(brightnessValue: FloatFromZeroToOne): Promise<void>;
    }

    // #region Camera
    /**
     * Camera
     */
    interface PictureOptions {
        quality?: number;
    }
    export interface PictureResponse {
        uri: string;
        width: number;
        height: number;
        exif: string;
        base64: string;
    }
    export interface RecordingOptions {
        quality?: string | number;
        maxDuration?: number;
        maxFileSize?: number;
    }
    export class CameraObject {
        takePictureAsync(options: PictureOptions): Promise<PictureResponse>;
        recordAsync(options: RecordingOptions): Promise<{ uri: string; }>;
        stopRecording(): void;
        getSupportedRatiosAsync(): Promise<string[]>; // Android only
    }
    export interface CameraProps extends ViewProperties {
        flashMode?: string | number;
        type?: string | number;
        ratio?: string;
        autoFocus?: string | number | boolean;
        focusDepth?: FloatFromZeroToOne;
        zoom?: FloatFromZeroToOne;
        whiteBalance?: string | number;
        barCodeTypes?: string[];
        onCameraReady?: () => void;
        onMountError?: () => void;
        onBarCodeRead?: BarCodeReadCallback;
        ref?: Ref<CameraObject>;
    }
    interface CameraConstants {
        readonly Type: string;
        readonly FlashMode: string;
        readonly AutoFocus: string;
        readonly WhiteBalance: string;
        readonly VideoQuality: string;
        readonly BarCodeType: string;
    }
    export class Camera extends Component<CameraProps> {
        static readonly Constants: CameraConstants;
    }
    // #endregion

    /**
     * Constants
     */
    export namespace Constants {
        const appOwnership: 'expo' | 'standalone' | 'guest';
        const expoVersion: string;
        const deviceId: string;
        const deviceName: string;
        const deviceYearClass: number;
        const isDevice: boolean;

        interface Platform {
            ios: {
                platform: string;
                model: string;
                userInterfaceIdiom: string;
            };
        }
        const platform: Platform;
        const sessionId: string;
        const statusBarHeight: number;
        const systemFonts: string[];

        interface Manifest {
            name: string;
            description?: string;
            slug?: string;
            sdkVersion?: string;
            version?: string;
            orientation?: Orientation;
            primaryColor?: string;
            privacy?: 'public' | 'unlisted';
            scheme?: string;
            icon?: string;
            platforms?: string[];
            githubUrl?: string;
            notification?: {
                icon?: string,
                color?: string,
                androidMode?: 'default' | 'collapse',
                androidCollapsedTitle?: string
            };
            loading?: {
                icon?: string,
                exponentIconColor?: 'white' | 'blue',
                exponentIconGrayscale?: 1 | 0,
                backgroundImage?: string,
                backgroundColor?: string,
                hideExponentText?: boolean
            };
            appKey?: string;
            androidStatusBar?: {
                barStyle?: 'lignt-content' | 'dark-content',
                backgroundColor?: string
            };
            androidShowExponentNotificationInShellApp?: boolean;
            extra?: {
                [propName: string]: any
            };
            rnCliPath?: any;
            entryPoint?: string;
            packagerOpts?: {
                hostType?: string,
                dev?: boolean,
                strict?: boolean,
                minify?: boolean,
                urlType?: string,
                urlRandomness?: string,
                lanType?: string,
                [propName: string]: any
            };
            ignoreNodeModulesValidation?: any;
            nodeModulesPath?: string;
            ios?: {
                bundleIdentifier?: string,
                buildNumber?: string,
                config?: {
                    usesNonExemptEncryption?: boolean,
                    googleSignIn?: {
                        reservedClientId: string
                    }
                },
                supportsTablet?: boolean,
                infoPlist?: any
            };
            android?: {
                package?: string,
                versionCode?: string,
                config?: {
                    fabric?: {
                        apiKey: string,
                        buildSecret: string
                    },
                    googleMaps?: {
                        apiKey: string
                    },
                    googleSignIn?: {
                        apiKey: string,
                        certificateHash: string
                    }
                }
            };
            facebookScheme?: any;
            facebookAppId?: string;
            facebookDisplayName?: string;
            splash?: {
                backgroundColor?: string;
                resizeMode?: ResizeModeContain | ResizeModeCover;
                image?: string;
            };
            assetBundlePatterns?: string[];
            releaseChannel: string;
            [propName: string]: any;
        }
        const manifest: Manifest;
        const linkingUri: string;
    }

    /**
     * Contacts
     */
    export namespace Contacts {
        type PhoneNumbers = 'phoneNumbers';
        type Emails = 'emails';
        type Addresses = 'addresses';
        type Image = 'image';
        type Thumbnail = 'thumbnail';
        type Note = 'note';
        type Birthday = 'birthday';
        type NonGregorianBirthday = 'nonGregorianBirthday';
        type NamePrefix = 'namePrefix';
        type NameSuffix = 'nameSuffix';
        type PhoneticFirstName = 'phoneticFirstName';
        type PhoneticMiddleName = 'phoneticMiddleName';
        type PhoneticLastName = 'phoneticLastName';
        type SocialProfiles = 'socialProfiles';
        type InstantMessageAddresses = 'instantMessageAddresses';
        type UrlAddresses = 'urlAddresses';
        type Dates = 'dates';
        type Relationships = 'relationships';

        const PHONE_NUMBERS: PhoneNumbers;
        const EMAILS: Emails;
        const ADDRESSES: Addresses;
        const IMAGE: Image;
        const THUMBNAIL: Thumbnail;
        const NOTE: Note;
        const BIRTHDAY: Birthday;
        const NON_GREGORIAN_BIRTHDAY: NonGregorianBirthday;
        const NAME_PREFIX: NamePrefix;
        const NAME_SUFFIX: NameSuffix;
        const PHONETIC_FIRST_NAME: PhoneticFirstName;
        const PHONETIC_MIDDLE_NAME: PhoneticMiddleName;
        const PHONETIC_LAST_NAME: PhoneticLastName;
        const SOCIAL_PROFILES: SocialProfiles;
        const IM_ADDRESSES: InstantMessageAddresses;
        const URLS: UrlAddresses;
        const DATES: Dates;
        const RELATIONSHIPS: Relationships;

        type FieldType = PhoneNumbers | Emails | Addresses | Image | Thumbnail |
            Note | Birthday | NonGregorianBirthday | NamePrefix | NameSuffix |
            PhoneticFirstName | PhoneticMiddleName | PhoneticLastName | SocialProfiles |
            InstantMessageAddresses | UrlAddresses | Dates | Relationships;

        interface Options {
            pageSize?: number;
            pageOffset?: number;
            fields?: FieldType[];
        }

        interface Contact {
            id: string;
            contactType: string;
            name: string;
            firstName?: string;
            middleName?: string;
            lastName?: string;
            previousLastName?: string;
            namePrefix?: string;
            nameSuffix?: string;
            nickname?: string;
            phoneticFirstName?: string;
            phoneticMiddleName?: string;
            phoneticLastName?: string;
            emails?: Array<{
                email?: string;
                primary?: boolean;
                label: string;
                id: string;
            }>;
            phoneNumbers?: Array<{
                number?: string;
                primary?: boolean;
                digits?: string;
                countryCode?: string;
                label: string;
                id: string;
            }>;
            addresses?: Array<{
                street?: string;
                city?: string;
                country?: string;
                region?: string;
                neighborhood?: string;
                postalCode?: string;
                poBox?: string;
                isoCountryCode?: string;
                label: string;
                id: string;
            }>;
            socialProfiles?: Array<{
                service?: string;
                localizedProfile?: string;
                url?: string;
                username?: string;
                userId?: string;
                label: string;
                id: string;
            }>;
            instantMessageAddresses?: Array<{
                service?: string;
                username?: string;
                localizedService?: string;
                label: string;
                id: string;
            }>;
            urls?: {
                label: string;
                url?: string;
                id: string;
            };
            company?: string;
            jobTitle?: string;
            department?: string;
            imageAvailable?: boolean;
            image?: {
                uri?: string;
            };
            thumbnail?: {
                uri?: string;
            };
            note?: string;
            dates?: Array<{
                day?: number;
                month?: number;
                year?: number;
                id: string;
                label: string;
            }>;
            relationships?: Array<{
                label: string;
                name?: string;
                id: string;
            }>;
        }

        interface Response {
            data: Contact[];
            total: number;
            hasNextPage: boolean;
            hasPreviousPage: boolean;
        }

        function getContactsAsync(options: Options): Promise<Response>;
        function getContactByIdAsync(options: { id?: string; fields?: FieldType[] }): Promise<Contact>;
    }

    /**
     * DocumentPicker
     */
    export namespace DocumentPicker {
        interface Options {
            type?: string;
        }
        type Response = {
            type: 'success';
            uri: string;
            name: string;
            size: number;
        } | {
                type: 'cancel';
            };

        function getDocumentAsync(options?: Options): Promise<Response>;
    }

    /**
     * ErrorRecovery
     */
    export namespace ErrorRecovery {
        function setRecoveryProps(props: HashMap): void;
    }

    /**
     * Facebook
     */
    export namespace Facebook {
        interface Options {
            permissions?: string[];
            behavior?: 'web' | 'native' | 'browser' | 'system';
        }
        type Response = {
            type: 'success';
            token: string;
            expires: number;
        } | {
                type: 'cancel';
            };
        function logInWithReadPermissionsAsync(appId: string, options?: Options): Promise<Response>;
    }

    /**
     * Facebook Ads
     */
    export namespace FacebookAds {
        /**
         * Interstitial Ads
         */
        namespace InterstitialAdManager {
            function showAd(placementId: string): Promise<boolean>;
        }

        /**
         * Native Ads
         */
        type MediaCachePolicy = 'none' | 'icon' | 'image' | 'all';
        class NativeAdsManager {
            constructor(placementId: string, numberOfAdsToRequest?: number);
            disableAutoRefresh(): void;
            setMediaCachePolicy(cachePolicy: MediaCachePolicy): void;
        }

        function withNativeAd(component: Component<{
            icon?: string;
            coverImage?: string;
            title?: string;
            subtitle?: string;
            description?: string;
            callToActionText?: string;
            socialContext?: string;
        }>): Component<{ adsManager: NativeAdsManager }, { ad: any, canRequestAds: boolean }>;

        /**
         * Banner View
         */
        type AdType = 'large' | 'rectangle' | 'standard';

        interface BannerViewProps {
            type: AdType;
            placementId: string;
            onPress: () => void;
            onError: () => void;
        }

        class BannerView extends Component<BannerViewProps> { }

        /**
         * Ad Settings
         */
        namespace AdSettings {
            const currentDeviceHash: string;
            function addTestDevice(device: string): void;
            function clearTestDevices(): void;
            type SDKLogLevel = 'none' | 'debug' | 'verbose' | 'warning' | 'error' | 'notification';
            function setLogLevel(logLevel: SDKLogLevel): void;
            function setIsChildDirected(isDirected: boolean): void;
            function setMediationService(mediationService: string): void;
            function setUrlPrefix(urlPrefix: string): void;
        }
    }

    /**
     * FaceDetector
     */
    export namespace FaceDetector {
        interface Point {
            x: Axis;
            y: Axis;
        }
        interface FaceFeature {
            bounds: {
                size: {
                    width: number;
                    height: number;
                },
                origin: Point;
            };
            smilingProbability?: number;
            leftEarPosition?: Point;
            rightEarPosition?: Point;
            leftEyePosition?: Point;
            leftEyeOpenProbability?: number;
            rightEyePosition?: Point;
            rightEyeOpenProbability?: number;
            leftCheekPosition?: Point;
            rightCheekPosition?: Point;
            leftMouthPosition?: Point;
            mouthPosition?: Point;
            rightMouthPosition?: Point;
            bottomMouthPosition?: Point;
            noseBasePosition?: Point;
            yawAngle?: number;
            rollAngle?: number;
        }
        interface DetectFaceResult {
            faces: FaceFeature[];
            image: {
                uri: string;
                width: number;
                height: number;
                orientation: number;
            };
        }
        interface Mode {
            fast: 'fast';
            accurate: 'accurate';
        }
        interface _Shared {
            all: 'all';
            none: 'none';
        }
        type Landmarks = _Shared;
        type Classifications = _Shared;
        interface _Constants {
            Mode: Mode;
            Landmarks: Landmarks;
            Classifications: Classifications;
        }

        const Constants: _Constants;

        interface DetectionOptions {
            mode?: keyof Mode;
            detectLandmarks?: keyof Landmarks;
            runClassifications?: keyof Classifications;
        }

        function detectFaces(uri: string, options?: DetectionOptions): Promise<DetectFaceResult>;
    }

    /**
     * FileSystem
     */
    export namespace FileSystem {
        type FileInfo = {
            exists: true;
            isDirectory: boolean;
            uri: string;
            size: number;
            modificationTime: number;
            md5?: Md5;
        } | {
                exists: false;
                isDirectory: false;
            };

        interface DownloadResult {
            uri: string;
            status: number;
            headers: { [name: string]: string };
            md5?: Md5;
        }

        const documentDirectory: string;
        const cacheDirectory: string;

        function getInfoAsync(fileUri: string, options?: { md5?: string, size?: boolean; }): Promise<FileInfo>;
        function readAsStringAsync(fileUri: string): Promise<string>;
        function writeAsStringAsync(fileUri: string, contents: string): Promise<void>;
        function deleteAsync(fileUri: string, options?: { idempotent: boolean; }): Promise<void>;
        function moveAsync(options: { from: string, to: string; }): Promise<void>;
        function copyAsync(options: { from: string, to: string; }): Promise<void>;
        function makeDirectoryAsync(dirUri: string, options?: { intermediates: boolean }): Promise<void>;
        function readDirectoryAsync(dirUri: string): Promise<string[]>;
        function downloadAsync(uri: string, fileUri: string, options?: { md5?: boolean; }): Promise<DownloadResult>;
        function createDownloadResumable(
            uri: string,
            fileUri: string,
            options?: DownloadOptions,
            callback?: (totalBytesWritten: number, totalBytesExpectedToWrite: number) => void,
            resumeData?: string | null
        ): DownloadResumable;

        interface PauseResult {
            url: string;
            fileUri: string;
            options: { md5: boolean; };
            resumeData: string;
        }

        interface DownloadOptions {
            md5?: boolean;
            headers?: { [name: string]: string };
        }

        interface DownloadProgressData {
            totalBytesWritten: number;
            totalBytesExpectedToWrite: number;
        }

        type DownloadProgressCallback = (data: DownloadProgressData) => void;

        class DownloadResumable {
            constructor(
                url: string,
                fileUri: string,
                options: DownloadOptions,
                callback?: DownloadProgressCallback,
                resumeData?: string
            );

            downloadAsync(): Promise<DownloadResult>;
            pauseAsync(): Promise<PauseResult>;
            resumeAsync(): Promise<DownloadResult>;
            savable(): PauseResult;
        }
    }

    /** Use TouchID/FaceID (iOS) or the Fingerprint API (Android) to authenticate the user with a fingerprint scan. */
    export namespace Fingerprint {
        type FingerprintAuthenticationResult = {
            success: true
        } | {
                success: false,

                /** Error code in the case where authentication fails. */
                error: string
            };

        /** Determine whether the Fingerprint scanner is available on the device. */
        function hasHardwareAsync(): Promise<boolean>;

        /** Determine whether the device has saved fingerprints to use for authentication. */
        function isEnrolledAsync(): Promise<boolean>;

        /**
         * Attempts to authenticate via Fingerprint. Android: When using the fingerprint module on Android, you need to provide a UI component to prompt the user to scan their fingerprint, as the OS has no default alert for it.
         *
         * @param promptMessage A message that is shown alongside the TouchID/FaceID prompt. (iOS only)
         */
        function authenticateAsync(promptMessageIOS?: string): Promise<FingerprintAuthenticationResult>;

        /** Cancels the fingerprint authentication flow. (Android only) */
        function cancelAuthenticate(): void;
    }

    /**
     * Font
     */
    export namespace Font {
        interface FontMap {
            [name: string]: RequireSource;
        }

        function loadAsync(name: string, url: string): Promise<void>;
        function loadAsync(map: FontMap): Promise<void>;
    }

    // #region GLView
    /**
     * GLView
     */
    export interface GLViewProps extends ViewProperties {
        onContextCreate(): void;
        msaaSamples: number;
    }
    export class GLView extends Component<GLViewProps, { msaaSamples: number }> { }
    // #endregion

    /**
     * Google
     */
    export namespace Google {
        interface LogInConfig {
            androidClientId?: string;
            androidStandaloneAppClientId?: string;
            iosClientId?: string;
            iosStandaloneAppClientId?: string;
            webClientId?: string;
            behavior?: 'system' | 'web';
            scopes?: string[];
        }

        type LogInResult = {
            type: 'cancel';
        } | {
                type: 'success';
                accessToken: string;
                idToken?: string;
                refreshToken?: string;
                serverAuthCode?: string;
                user: {
                    id: string;
                    name: string;
                    givenName: string;
                    familyName: string;
                    photoUrl?: string;
                    email?: string;
                }
            };

        function logInAsync(config: LogInConfig): Promise<LogInResult>;
    }

    /** Access the device gyroscope sensor to respond to changes in rotation in 3d space. */
    export namespace Gyroscope {
        interface GyroscopeObject {
            x: Axis;
            y: Axis;
            z: Axis;
        }

        /** A callback that is invoked when an gyroscope update is available. */
        function addListener(listener: (obj: GyroscopeObject) => any): EventSubscription;

        /** Remove all listeners. */
        function removeAllListeners(): void;

        /** Subscribe for updates to the gyroscope. */
        function setUpdateInterval(intervalMs: number): void;
    }

    /**
     * ImageManipulator
     */
    export namespace ImageManipulator {
        interface ImageResult {
            uri: string;
            width: number;
            height: number;
            base64?: string;
        }
        interface SaveOptions {
            base64?: boolean;
            compress?: FloatFromZeroToOne;
            format?: 'jpeg' | 'png';
        }
        interface CropParameters {
            originX: number;
            originY: number;
            width: number;
            height: number;
        }
        interface ImageManipulationOptions {
            resize?: { width?: number; height?: number };
            rotate?: number;
            flip?: { vertical?: boolean; horizontal?: boolean };
            crop?: CropParameters;
        }
        function manipulate(uri: string, actions: ImageManipulationOptions, saveOptions?: SaveOptions): Promise<ImageResult>;
    }

    /**
     * Image Picker
     */
    export namespace ImagePicker {
        interface ImageInfo {
            uri: string;
            width: number;
            height: number;
        }

        type ImageResult = { cancelled: true } | ({ cancelled: false } & ImageInfo);

        interface _MediaTypeOptions {
            All: 'All';
            Videos: 'Videos';
            Images: 'Images';
        }

        const MediaTypeOptions: _MediaTypeOptions;

        interface ImageLibraryOptions {
            allowsEditing?: boolean;
            aspect?: [number, number];
            quality?: number;
            mediaTypes?: keyof _MediaTypeOptions;
        }

        function launchImageLibraryAsync(options?: ImageLibraryOptions): Promise<ImageResult>;

        interface CameraOptions {
            allowsEditing?: boolean;
            aspect?: [number, number];
            quality?: number;
        }
        function launchCameraAsync(options?: CameraOptions): Promise<ImageResult>;
    }

    /**
     * IntentLauncherAndroid
     */
    export namespace IntentLauncherAndroid {
        const ACTION_ACCESSIBILITY_SETTINGS: string;
        const ACTION_APP_NOTIFICATION_REDACTION: string;
        const ACTION_CONDITION_PROVIDER_SETTINGS: string;
        const ACTION_NOTIFICATION_LISTENER_SETTINGS: string;
        const ACTION_PRINT_SETTINGS: string;
        const ACTION_ADD_ACCOUNT_SETTINGS: string;
        const ACTION_AIRPLANE_MODE_SETTINGS: string;
        const ACTION_APN_SETTINGS: string;
        const ACTION_APPLICATION_DETAILS_SETTINGS: string;
        const ACTION_APPLICATION_DEVELOPMENT_SETTINGS: string;
        const ACTION_APPLICATION_SETTINGS: string;
        const ACTION_APP_NOTIFICATION_SETTINGS: string;
        const ACTION_APP_OPS_SETTINGS: string;
        const ACTION_BATTERY_SAVER_SETTINGS: string;
        const ACTION_BLUETOOTH_SETTINGS: string;
        const ACTION_CAPTIONING_SETTINGS: string;
        const ACTION_CAST_SETTINGS: string;
        const ACTION_DATA_ROAMING_SETTINGS: string;
        const ACTION_DATE_SETTINGS: string;
        const ACTION_DEVICE_INFO_SETTINGS: string;
        const ACTION_DEVICE_NAME: string;
        const ACTION_DISPLAY_SETTINGS: string;
        const ACTION_DREAM_SETTINGS: string;
        const ACTION_HARD_KEYBOARD_SETTINGS: string;
        const ACTION_HOME_SETTINGS: string;
        const ACTION_IGNORE_BACKGROUND_DATA_RESTRICTIONS_SETTINGS: string;
        const ACTION_IGNORE_BATTERY_OPTIMIZATION_SETTINGS: string;
        const ACTION_INPUT_METHOD_SETTINGS: string;
        const ACTION_INPUT_METHOD_SUBTYPE_SETTINGS: string;
        const ACTION_INTERNAL_STORAGE_SETTINGS: string;
        const ACTION_LOCALE_SETTINGS: string;
        const ACTION_LOCATION_SOURCE_SETTINGS: string;
        const ACTION_MANAGE_ALL_APPLICATIONS_SETTINGS: string;
        const ACTION_MANAGE_APPLICATIONS_SETTINGS: string;
        const ACTION_MANAGE_DEFAULT_APPS_SETTINGS: string;
        const ACTION_MEMORY_CARD_SETTINGS: string;
        const ACTION_MONITORING_CERT_INFO: string;
        const ACTION_NETWORK_OPERATOR_SETTINGS: string;
        const ACTION_NFCSHARING_SETTINGS: string;
        const ACTION_NFC_PAYMENT_SETTINGS: string;
        const ACTION_NFC_SETTINGS: string;
        const ACTION_NIGHT_DISPLAY_SETTINGS: string;
        const ACTION_NOTIFICATION_POLICY_ACCESS_SETTINGS: string;
        const ACTION_NOTIFICATION_SETTINGS: string;
        const ACTION_PAIRING_SETTINGS: string;
        const ACTION_PRIVACY_SETTINGS: string;
        const ACTION_QUICK_LAUNCH_SETTINGS: string;
        const ACTION_REQUEST_IGNORE_BATTERY_OPTIMIZATIONS: string;
        const ACTION_SECURITY_SETTINGS: string;
        const ACTION_SETTINGS: string;
        const ACTION_SHOW_ADMIN_SUPPORT_DETAILS: string;
        const ACTION_SHOW_INPUT_METHOD_PICKER: string;
        const ACTION_SHOW_REGULATORY_INFO: string;
        const ACTION_SHOW_REMOTE_BUGREPORT_DIALOG: string;
        const ACTION_SOUND_SETTINGS: string;
        const ACTION_STORAGE_MANAGER_SETTINGS: string;
        const ACTION_SYNC_SETTINGS: string;
        const ACTION_SYSTEM_UPDATE_SETTINGS: string;
        const ACTION_TETHER_PROVISIONING_UI: string;
        const ACTION_TRUSTED_CREDENTIALS_USER: string;
        const ACTION_USAGE_ACCESS_SETTINGS: string;
        const ACTION_USER_DICTIONARY_INSERT: string;
        const ACTION_USER_DICTIONARY_SETTINGS: string;
        const ACTION_USER_SETTINGS: string;
        const ACTION_VOICE_CONTROL_AIRPLANE_MODE: string;
        const ACTION_VOICE_CONTROL_BATTERY_SAVER_MODE: string;
        const ACTION_VOICE_CONTROL_DO_NOT_DISTURB_MODE: string;
        const ACTION_VOICE_INPUT_SETTINGS: string;
        const ACTION_VPN_SETTINGS: string;
        const ACTION_VR_LISTENER_SETTINGS: string;
        const ACTION_WEBVIEW_SETTINGS: string;
        const ACTION_WIFI_IP_SETTINGS: string;
        const ACTION_WIFI_SETTINGS: string;
        const ACTION_WIRELESS_SETTINGS: string;
        const ACTION_ZEN_MODE_AUTOMATION_SETTINGS: string;
        const ACTION_ZEN_MODE_EVENT_RULE_SETTINGS: string;
        const ACTION_ZEN_MODE_EXTERNAL_RULE_SETTINGS: string;
        const ACTION_ZEN_MODE_PRIORITY_SETTINGS: string;
        const ACTION_ZEN_MODE_SCHEDULE_RULE_SETTINGS: string;
        const ACTION_ZEN_MODE_SETTINGS: string;

        function startActivityAsync(activity: string, data?: HashMap): Promise<boolean>;
    }

    /**
     * KeepAwake
     */
    export class KeepAwake extends Component {
        static activate(): void;
        static deactivate(): void;
    }

    // #region LinearGradient
    /**
     * LinearGradient
     */
    export interface LinearGradientProps {
        colors: string[];
        start: [number, number];
        end: [number, number];
        locations: number[];
    }

    export class LinearGradient extends Component<LinearGradientProps> { }
    // #endregion

    /**
     * Location
     */
    export namespace Location {
        interface LocationOptions {
            enableHighAccuracy?: boolean;
            timeInterval?: number;
            distanceInterval?: number;
        }

        interface LocationProps {
            latitude: number;
            longitude: number;
        }

        interface Coords extends LocationProps {
            altitude: number;
            accuracy: number;
        }

        interface LocationData {
            coords: {
                heading: number;
                speed: number
            } & Coords;
            timestamp: number;
        }

        interface ProviderStatus {
            locationServicesEnabled: boolean;
            gpsAvailable?: boolean;
            networkAvailable?: boolean;
            passiveAvailable?: boolean;
        }

        interface HeadingStatus {
            magHeading: number;
            trueHeading: number;
            accuracy: number;
        }

        interface GeocodeData {
            city: string;
            street: string;
            region: string;
            postalCode: string;
            country: string;
            name: string;
        }

        type LocationCallback = (data: LocationData) => void;

        function getCurrentPositionAsync(options: LocationOptions): Promise<LocationData>;
        function watchPositionAsync(options: LocationOptions, callback: LocationCallback): EventSubscription;
        function getProviderStatusAsync(): Promise<ProviderStatus>;
        function getHeadingAsync(): Promise<HeadingStatus>;
        function watchHeadingAsync(callback: (status: HeadingStatus) => void): EventSubscription;
        function geocodeAsync(address: string): Promise<Coords>;
        function reverseGeocodeAsync(location: LocationProps): Promise<GeocodeData>;
        function setApiKey(key: string): void;
    }

    /**
     * Magnetometer
     */
    export namespace Magnetometer {
        interface MagnetometerObject {
            x: Axis;
            y: Axis;
            z: Axis;
        }

        function addListener(listener: (obj: MagnetometerObject) => any): EventSubscription;
        function removeAllListeners(): void;
        function setUpdateInterval(intervalMs: number): void;
    }

    /**
     * Notifications
     */
    export namespace Notifications {
        interface Notification {
            origin: 'selected' | 'received';
            data: any;
            remote: boolean;
            isMultiple: boolean;
        }

        interface LocalNotification {
            title: string;
            body?: string;
            data?: any;
            ios?: {
                sound?: boolean
            };
            android?: {
                sound?: boolean;
                icon?: string;
                color?: string;
                priority?: 'min' | 'low' | 'high' | 'max';
                sticky?: boolean;
                vibrate?: boolean | number[];
                link?: string;
            };
        }

        type LocalNotificationId = string | number;

        function addListener(listener: (notification: Notification) => any): EventSubscription;
        function getExponentPushTokenAsync(): Promise<string>;
        function presentLocalNotificationAsync(localNotification: LocalNotification): Promise<LocalNotificationId>;
        function scheduleLocalNotificationAsync(
            localNotification: LocalNotification,
            schedulingOptions: { time: Date | number, repeat?: 'minute' | 'hour' | 'day' | 'week' | 'month' | 'year' }
        ): Promise<LocalNotificationId>;
        function dismissNotificationAsync(localNotificationId: LocalNotificationId): Promise<void>;
        function dismissAllNotificationsAsync(): Promise<void>;
        function cancelScheduledNotificationAsync(localNotificationId: LocalNotificationId): Promise<void>;
        function cancelAllScheduledNotificationsAsync(): Promise<void>;
        function getBadgeNumberAsync(): Promise<number>;
        function setBadgeNumberAsync(number: number): Promise<void>;
    }

    /**
     * Pedometer
     */
    export namespace Pedometer {
        function isAvailableAsync(): Promise<boolean>;
        function getStepCountAsync(start: Date, end: Date): Promise<{ steps: number; }>;
        function watchStepCount(callback: (params: { steps: number; }) => void): EventSubscription;
    }

    /**
     * Permissions
     */
    export namespace Permissions {
        type PermissionType = 'remoteNotifications' | 'location' |
            'camera' | 'contacts' | 'audioRecording';
        type PermissionStatus = 'undetermined' | 'granted' | 'denied';
        type PermissionExpires = 'never';
        interface PermissionDetailsLocationIOS {
            scope: 'whenInUse' | 'always';
        }
        interface PermissionDetailsLocationAndroid {
            scope: 'fine' | 'coarse' | 'none';
        }
        interface PermissionResponse {
            status: PermissionStatus;
            expires: PermissionExpires;
            ios?: PermissionDetailsLocationIOS;
            android?: PermissionDetailsLocationAndroid;
        }

        function getAsync(type: PermissionType): Promise<PermissionResponse>;
        function askAsync(type: PermissionType): Promise<PermissionResponse>;

        const CAMERA: string;
        const CAMERA_ROLL: string;
        const AUDIO_RECORDING: string;
        const LOCATION: string;
        const REMOTE_NOTIFICATIONS: string;
        const NOTIFICATIONS: string;
        const CONTACTS: string;
    }

    /**
     * Register Root Component
     */
    export function registerRootComponent(component: Component): Component;

    /**
     * ScreenOrientation
     */
    export namespace ScreenOrientation {
        interface Orientation {
            ALL: 'ALL';
            ALL_BUT_UPSIDE_DOWN: 'ALL_BUT_UPSIDE_DOWN';
            PORTRAIT: 'PORTRAIT';
            PORTRAIT_UP: 'PORTRAIT_UP';
            PORTRAIT_DOWN: 'PORTRAIT_DOWN';
            LANDSCAPE: 'LANDSCAPE';
            LANDSCAPE_LEFT: 'LANDSCAPE_LEFT';
            LANDSCAPE_RIGHT: 'LANDSCAPE_RIGHT';
        }
        const Orientation: Orientation;
        function allow(orientation: string): void;
    }

    /**
     * SecureStore
     */
    export namespace SecureStore {
        interface SecureStoreOptions {
            keychainService?: string;
            keychainAccessible?: number;
        }
        function setItemAsync(key: string, value: string, options?: SecureStoreOptions): Promise<void>;
        function getItemAsync(key: string, options?: SecureStoreOptions): Promise<string | null>;
        function deleteItemAsync(key: string, options?: SecureStoreOptions): Promise<void>;
    }

    /**
     * Segment
     */
    export namespace Segment {
        function initialize(keys: {
            androidWriteKey: string;
            iosWriteKey: string;
        }): void;
        function identify(userId: string): void;
        function identifyWithTraits(userId: string, traits: object): void;
        function track(event: string): void;
        function reset(): void;
        function trackWithProperties(event: string, properties: object): void;
        function screen(screenName: string): void;
        function screenWithProperties(screenName: string, properties: object): void;
        function flush(): void;
    }

    /**
     * Speech
     */
    export namespace Speech {
        interface SpeechOptions {
            language?: string;
            pitch?: number;
            rate?: number;
            onStart?: () => void;
            onStopped?: () => void;
            onDone?: () => void;
            onError?: (error: string) => void;
        }

        function speak(text: string, options?: SpeechOptions): void;
        function stop(): void;
        function isSpeakingAsync(): Promise<boolean>;
    }

    /**
     * SQLite
     */
    export namespace SQLite {
        type Error = any;

        interface Database {
            transaction(
                callback: (transaction: Transaction) => any,
                error?: (error: Error) => any,     // TODO def of error
                success?: () => any
            ): void;
        }

        interface Transaction {
            executeSql(
                sqlStatement: string,
                arguments?: string[] | number[],
                success?: (transaction: Transaction, resultSet: ResultSet) => any,
                error?: (transaction: Transaction, error: Error) => any
            ): void;
        }

        interface ResultSet {
            insertId: number;
            rowAffected: number;
            rows: {
                length: number;
                item: (index: number) => any;
                _array: HashMap[];
            };
        }

        function openDatabase(
            name: string | {
                name: string,
                version?: string,
                description?: string,
                size?: number,
                callback?: () => any
            },
            version?: string,
            description?: string,
            size?: number,
            callback?: () => any
        ): any;
    }

    // #region Svg
    /**
     * Svg
     */
    export interface SvgCommonProps {
        fill?: string;
        fillOpacity?: number | string;
        stroke?: string;
        strokeWidth?: number | string;
        strokeOpacity?: number | string;
        strokeLinecap?: string;
        strokeLineJoin?: string;
        strokeDasharray?: any[];
        strokeDashoffset?: any;
        x?: number | string;
        y?: number | string;
        rotate?: number | string;
        scale?: number | string;
        origin?: number | string;
        originX?: number | string;
        originY?: number | string;
        id?: string;
        disabled?: boolean;
        onPress?: () => any;
        onPressIn?: () => any;
        onPressOut?: () => any;
        onLongPress?: () => any;
        delayPressIn?: number;
        delayPressOut?: number;
        delayLongPress?: number;
    }

    export interface SvgRectProps extends SvgCommonProps {
        width: number | string;
        height: number | string;
    }

    export interface SvgCircleProps extends SvgCommonProps {
        cx: number | string;
        cy: number | string;
        r: number | string;
    }

    export interface SvgEllipseProps extends SvgCommonProps {
        cx: number | string;
        cy: number | string;
        rx: number | string;
        ry: number | string;
    }

    export interface SvgLineProps extends SvgCommonProps {
        x1: number | string;
        y1: number | string;
        x2: number | string;
        y2: number | string;
    }

    export interface SvgPolyProps extends SvgCommonProps {
        points: string;
    }

    export interface SvgPathProps extends SvgCommonProps {
        d: string;
    }

    export interface SvgTextProps extends SvgCommonProps {
        textAnchor?: string;
        fontSize?: number | string;
        fontWeight?: string;
    }

    export interface SvgTSpanProps extends SvgTextProps {
        dx?: string;
        dy?: string;
    }

    export interface SvgTextPathProps extends SvgCommonProps {
        href?: string;
        startOffset?: string;
    }

    export interface SvgUseProps extends SvgCommonProps {
        href: string;
        x: number | string;
        y: number | string;
    }

    export interface SvgSymbolProps extends SvgCommonProps {
        viewBox: string;
        width: number | string;
        height: number | string;
    }

    export interface SvgLinearGradientProps extends SvgCommonProps {
        x1: number | string;
        x2: number | string;
        y1: number | string;
        y2: number | string;
    }

    export interface SvgRadialGradientProps extends SvgCommonProps {
        cx: number | string;
        cy: number | string;
        rx: number | string;
        ry: number | string;
        fx: number | string;
        fy: number | string;
        gradientUnits?: string;
    }

    export interface SvgStopProps extends SvgCommonProps {
        offset?: string;
        stopColor?: string;
        stopOpacity?: string;
    }

    export class Svg extends Component<{ width: number, height: number }> {
        static Circle: ComponentClass<SvgCircleProps>;
        static ClipPath: ComponentClass<SvgCommonProps>;
        static Defs: ComponentClass<{}>;
        static Ellipse: ComponentClass<SvgEllipseProps>;
        static G: ComponentClass<SvgCommonProps>;
        static Line: ComponentClass<SvgLineProps>;
        static LinearGradient: ComponentClass<SvgLinearGradientProps>;
        static Path: ComponentClass<SvgPathProps>;
        static Polygon: ComponentClass<SvgPolyProps>;
        static Polyline: ComponentClass<SvgPolyProps>;
        static RadialGradient: ComponentClass<SvgRadialGradientProps>;
        static Rect: ComponentClass<SvgRectProps>;
        static Stop: ComponentClass<SvgStopProps>;
        static Symbol: ComponentClass<SvgSymbolProps>;
        static Text: ComponentClass<SvgTextProps>;
        static TextPath: ComponentClass<SvgTextPathProps>;
        static TSpan: ComponentClass<SvgTSpanProps>;
        static Use: ComponentClass<SvgUseProps>;
    }
    // #endregion

    /**
     * Take Snapshot
     */
    export function takeSnapshotAsync(
        view?: (number | React.ReactElement<any>),
        options?: {
            width?: number,
            height?: number,
            format?: 'png' | 'jpg' | 'jpeg' | 'webm',
            quality?: number,
            result?: 'file' | 'base64' | 'data-uri',
        }
    ): Promise<string>;

    /** Helpful utility functions that don’t fit anywhere else, including some localization and internationalization methods. */
    export namespace Util {
        /** Returns the current device country code. */
        function getCurrentDeviceCountryAsync(): Promise<string>;

        /** Returns the current device locale as a string. */
        function getCurrentLocaleAsync(): Promise<string>;

        /** Returns the current device time zone name. */
        function getCurrentTimeZoneAsync(): Promise<string>;

        /** Reloads the current experience. This will fetch and load the newest available JavaScript supported by the device’s Expo environment. This is useful for triggering an update of your experience if you have published a new version. */
        function reload(): void;

        /** _Android only_. Invokes a callback when a new version of your app is successfully downloaded in the background. */
        function addNewVersionListenerExperimental(listener: (event: {
            manifest: object;
        }) => void): { remove(): void; };
    }

    // #region Video
    /**
     * Expo Video
     */
    export interface NaturalSize {
        width: number;
        height: number;
        orientation: Orientation;
    }

    export interface ReadyForDisplayEvent {
        naturalSize: NaturalSize;
        status: PlaybackStatus;
    }

    export enum FullscreenUpdateVariants {
        IOS_FULLSCREEN_UPDATE_PLAYER_WILL_PRESENT = 0,
        IOS_FULLSCREEN_UPDATE_PLAYER_DID_PRESENT = 1,
        IOS_FULLSCREEN_UPDATE_PLAYER_WILL_DISMISS = 2,
        IOS_FULLSCREEN_UPDATE_PLAYER_DID_DISMISS = 3
    }

    export interface FullscreenUpdateEvent {
        fullscreenUpdate: FullscreenUpdateVariants;
        status: PlaybackStatus;
    }

    export interface VideoProps {
        source?: PlaybackSource | null;
        posterSource?: URISource | RequireSource;

        resizeMode?: ResizeModeContain | ResizeModeCover | ResizeModeStretch;
        useNativeControls?: boolean;
        usePoster?: boolean;

        onPlaybackStatusUpdate?: (status: PlaybackStatus) => void;
        onReadyForDisplay?: (event: ReadyForDisplayEvent) => void;
        onIOSFullscreenUpdate?: (event: FullscreenUpdateEvent) => void;

        onLoadStart?: () => void;
        onLoad?: (status: PlaybackStatus) => void;
        onError?: (error: string) => void;

        status?: PlaybackStatusToSet;
        progressUpdateIntervalMillis?: number;
        positionMillis?: number;
        shouldPlay?: boolean;
        rate?: number;
        shouldCorrectPitch?: boolean;
        volume?: number;
        isMuted?: boolean;
        isLooping?: boolean;

        scaleX?: number;
        scaleY?: number;
        translateX?: number;
        translateY?: number;
        rotation?: number;
        ref?: Ref<PlaybackObject>;
    }

    export interface VideoState {
        showPoster: boolean;
    }

    export class Video extends Component<VideoProps, VideoState> {
        static RESIZE_MODE_CONTAIN: ResizeModeContain;
        static RESIZE_MODE_COVER: ResizeModeCover;
        static RESIZE_MODE_STRETCH: ResizeModeStretch;
        static IOS_FULLSCREEN_UPDATE_PLAYER_WILL_PRESENT: FullscreenUpdateVariants.IOS_FULLSCREEN_UPDATE_PLAYER_WILL_PRESENT;
        static IOS_FULLSCREEN_UPDATE_PLAYER_DID_PRESENT: FullscreenUpdateVariants.IOS_FULLSCREEN_UPDATE_PLAYER_DID_PRESENT;
        static IOS_FULLSCREEN_UPDATE_PLAYER_WILL_DISMISS: FullscreenUpdateVariants.IOS_FULLSCREEN_UPDATE_PLAYER_WILL_DISMISS;
        static IOS_FULLSCREEN_UPDATE_PLAYER_DID_DISMISS: FullscreenUpdateVariants.IOS_FULLSCREEN_UPDATE_PLAYER_DID_DISMISS;
    }
    // #endregion

    /**
     * Web Browser
     */
    export namespace WebBrowser {
        function openBrowserAsync(url: string): Promise<{ type: 'cancelled' | 'dismissed' }>;
        function openAuthSessionAsync(url: string, redirectUrl?: string): Promise<{ type: 'cancelled' | 'dismissed' }>;
        function dismissBrowser(): Promise<{ type: 'dismissed' }>;
    }
}<|MERGE_RESOLUTION|>--- conflicted
+++ resolved
@@ -393,7 +393,7 @@
      * AuthSession
      */
     export namespace AuthSession {
-        function startAsync(options: { authUrl: string; returnUrl: string; }): Promise<{
+        function startAsync(options: { authUrl: string; returnUrl?: string; }): Promise<{
             type: 'cancel';
         } | {
                 type: 'dismissed';
@@ -464,27 +464,6 @@
          */
         getStatusAsync(): Promise<PlaybackStatus>;
 
-<<<<<<< HEAD
-    /**
-     * A helper that wraps `Expo.Asset.fromModule(module).downloadAsync` for convenience.
-     * @param moduleIds An array of `require('path/to/file')`. Can also be just one module without an Array.
-     */
-    static loadAsync(module: RequireSource[] | RequireSource): Promise<void>;
-}
-
-/**
- * AuthSession
- */
-export namespace AuthSession {
-    function startAsync(options: { authUrl: string; returnUrl?: string; }): Promise<{
-        type: 'cancel';
-    } | {
-        type: 'dismissed';
-    } | {
-        type: 'success';
-        params: HashMap;
-        event: HashMap;
-=======
         /**
          * Loads the media from source into memory and prepares it for playing. This must be called before calling setStatusAsync() or any of the convenience set status methods. This method can only be called if the playbackObject is in an unloaded state.
          *
@@ -625,7 +604,6 @@
 
         /** If `startAsync` throws an error, it is caught and passed into the function provided to `onError`. */
         onError?: (error: Error) => void;
->>>>>>> e813dac8
     } | {
             startAsync: null;
             onFinish: null;
@@ -1932,7 +1910,7 @@
     export class Svg extends Component<{ width: number, height: number }> {
         static Circle: ComponentClass<SvgCircleProps>;
         static ClipPath: ComponentClass<SvgCommonProps>;
-        static Defs: ComponentClass<{}>;
+        static Defs: ComponentClass;
         static Ellipse: ComponentClass<SvgEllipseProps>;
         static G: ComponentClass<SvgCommonProps>;
         static Line: ComponentClass<SvgLineProps>;
