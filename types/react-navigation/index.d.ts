// Type definitions for react-navigation 2.13
// Project: https://github.com/react-navigation/react-navigation
// Definitions by: Huhuanming <https://github.com/huhuanming>
//                 mhcgrq <https://github.com/mhcgrq>
//                 fangpenlin <https://github.com/fangpenlin>
//                 petejkim <https://github.com/petejkim>
//                 Kyle Roach <https://github.com/iRoachie>
//                 phanalpha <https://github.com/phanalpha>
//                 charlesfamu <https://github.com/charlesfamu>
//                 Tim Wang <https://github.com/timwangdev>
//                 Qibang Sun <https://github.com/bang88>
//                 Sergei Butko: <https://github.com/svbutko>
//                 Veit Lehmann: <https://github.com/levito>
//                 Steven Miller <https://github.com/YourGamesBeOver>
//                 Armando Assuncao <https://github.com/ArmandoAssuncao>
//                 Ciaran Liedeman <https://github.com/cliedeman>
//                 Jérémy Magrin <https://github.com/magrinj>
//                 Luca Campana <https://github.com/TizioFittizio>
//                 Ullrich Schaefer <https://github.com/stigi>
//                 Linus Unnebäck <https://github.com/LinusU>
//                 Yosuke Seki <https://github.com/jshosomichi>
//                 Jake <https://github.com/jakebooyah>
//                 Gustavo Brunoro <https://github.com/brunoro>
//                 Denis Frezzato <https://github.com/DenisFrezzato>
//                 Mickael Wegerich <https://github.com/mickaelw>
//                 Max Davidson <https://github.com/maxdavidson>
//                 Alec Hill <https://github.com/alechill>
//                 Lachlan Young <https://github.com/builtbyproxy>
//                 Jason Killian <https://github.com/jkillian>
<<<<<<< HEAD
//                 Jeroen Vervaeke <https://github.com/jeroenvervaeke>
=======
//                 Fellipe Chagas <https://github.com/chagasaway>
>>>>>>> 2eb853a3
// Definitions: https://github.com/DefinitelyTyped/DefinitelyTyped
// TypeScript Version: 2.8

/**
 * Reference: https://github.com/react-navigation/react-navigation/tree/a37473c5e4833f48796ee6c7c9cb4a8ac49d9c06
 *
 * NOTE: Please update the commit/link above when updating to a new Flow
 * react-navigation/flow/react-navigation.js reference, so we can conveniently just look at diffs on
 * react-navigation/flow/react-navigation.js between this latest reference point and the one you are
 * using when making new updates.
 */

import * as React from 'react';
import {
  Animated,
  TextStyle,
  ViewProps,
  ViewStyle,
  StyleProp,
} from 'react-native';

// @todo when we split types into common, native and web,
// we can properly change Animated.Value to its real value
export type AnimatedValue = any;

export type HeaderMode = 'float' | 'screen' | 'none';

export interface HeaderForceInset {
  horizontal?: string;
  vertical?: string;
  left?: string;
  right?: string;
  top?: string;
  bottom?: string;
}

export interface HeaderProps extends NavigationSceneRendererProps {
  mode: HeaderMode;
  router: NavigationRouter<NavigationState, NavigationStackScreenOptions>;
  getScreenDetails: (
    navigationScene: NavigationScene
  ) => NavigationScreenDetails<NavigationStackScreenOptions>;
  leftInterpolator: (props: NavigationSceneRendererProps) => {};
  titleInterpolator: (props: NavigationSceneRendererProps) => {};
  rightInterpolator: (props: NavigationSceneRendererProps) => {};
  style: StyleProp<ViewStyle>;
}

/**
 * NavigationState is a tree of routes for a single navigator, where each child
 * route may either be a NavigationScreenRoute or a NavigationRouterRoute.
 * NavigationScreenRoute represents a leaf screen, while the
 * NavigationRouterRoute represents the state of a child navigator.
 *
 * NOTE: NavigationState is a state tree local to a single navigator and
 * its child navigators (via the routes field).
 * If we're in navigator nested deep inside the app, the state will only be the
 * state for that navigator.
 * The state for the root navigator of our app represents the whole navigation
 * state for the whole app.
 */
export interface NavigationState {
  /**
   * Index refers to the active child route in the routes array.
   */
  index: number;
  routes: NavigationRoute[];
  isTransitioning: boolean;
  key: string;
  params: NavigationParams;
}

export interface DrawerNavigationState extends NavigationState {
  isDrawerOpen: boolean;
  isTransitioning: boolean;
}

export type NavigationRoute<Params = NavigationParams> =
  | NavigationLeafRoute<Params>
  | NavigationStateRoute<Params>;

export interface NavigationLeafRoute<Params = NavigationParams> {
  /**
   * React's key used by some navigators. No need to specify these manually,
   * they will be defined by the router.
   */
  key: string;
  /**
   * Index that represents the depth of the stack
   */
  index: number;
  /**
   * For example 'Home'.
   * This is used as a key in a route config when creating a navigator.
   */
  routeName: string;
  /**
   * Path is an advanced feature used for deep linking and on the web.
   */
  path?: string;
  /**
   * Params passed to this route when navigating to it,
   * e.g. `{ car_id: 123 }` in a route that displays a car.
   */
  params?: Params;
  /**
   * Array containing the navigator's routes
   */
  routes: NavigationRoute[];
  /**
   * Flag that indicates the transition state of the route
   */
  isTransitioning: boolean;
}

export type NavigationStateRoute<
  NavigationLeafRouteParams
  > = NavigationLeafRoute<NavigationLeafRouteParams> & NavigationState;

export type NavigationScreenOptionsGetter<Options> = (
  navigation: NavigationScreenProp<NavigationRoute<any>>,
  screenProps?: { [key: string]: any }
) => Options;

export interface NavigationRouter<State = NavigationState, Options = {}> {
  /**
   * The reducer that outputs the new navigation state for a given action, with
   * an optional previous state. When the action is considered handled but the
   * state is unchanged, the output state is null.
   */
  getStateForAction: (
    action: NavigationAction,
    lastState?: State
  ) => State | null;

  /**
   * Maps a URI-like string to an action. This can be mapped to a state
   * using `getStateForAction`.
   */
  getActionForPathAndParams: (
    path: string,
    params?: NavigationParams
  ) => NavigationAction | null;

  getPathAndParamsForState: (
    state: State
  ) => {
      path: string;
      params?: NavigationParams;
    };

  getComponentForRouteName: (routeName: string) => NavigationComponent;

  getComponentForState: (state: State) => NavigationComponent;

  /**
   * Gets the screen navigation options for a given screen.
   *
   * For example, we could get the config for the 'Foo' screen when the
   * `navigation.state` is:
   *
   *  {routeName: 'Foo', key: '123'}
   */
  getScreenOptions: NavigationScreenOptionsGetter<Options>;
}

export type NavigationScreenOption<T> =
  | T
  | ((navigation: NavigationScreenProp<NavigationRoute>, config: T) => T);

export interface NavigationScreenDetails<T> {
  options: T;
  state: NavigationRoute;
  navigation: NavigationScreenProp<NavigationRoute>;
}

export type NavigationScreenOptions = NavigationStackScreenOptions &
  NavigationTabScreenOptions &
  NavigationDrawerScreenOptions;

export interface NavigationScreenConfigProps {
  navigation: NavigationScreenProp<NavigationRoute>;
  screenProps: { [key: string]: any };
}

export type NavigationScreenConfig<Options> =
  | Options
  | ((
    navigationOptionsContainer: NavigationScreenConfigProps & {
      navigationOptions: NavigationScreenProp<NavigationRoute>;
    }
  ) => Options);

export type NavigationComponent =
  | NavigationScreenComponent<NavigationParams, any, any>
  | NavigationNavigator<any, any, any>
  | any;

export type NavigationScreenComponent<
  Params = NavigationParams,
  Options = {},
  Props = {}
  > = React.ComponentType<NavigationScreenProps<Params, Options> & Props> & {
    navigationOptions?: NavigationScreenConfig<Options>;
  };

export type NavigationNavigator<
  State = NavigationState,
  Options = {},
  Props = {}
  > = React.ComponentType<NavigationNavigatorProps<Options, State> & Props> & {
    router: NavigationRouter<State, Options>;
    navigationOptions?: NavigationScreenConfig<Options>;
  };

export interface NavigationParams {
  [key: string]: any;
}

export interface NavigationNavigateActionPayload {
  routeName: string;
  params?: NavigationParams;

  // The action to run inside the sub-router
  action?: NavigationNavigateAction;

  key?: string;
}

export interface NavigationNavigateAction
  extends NavigationNavigateActionPayload {
  type: 'Navigation/NAVIGATE';
}

export interface NavigationBackActionPayload {
  key?: string | null;
}

export interface NavigationBackAction extends NavigationBackActionPayload {
  type: 'Navigation/BACK';
}

export interface NavigationSetParamsActionPayload {
  // The key of the route where the params should be set
  key: string;

  // The new params to merge into the existing route params
  params?: NavigationParams;
}

export interface NavigationSetParamsAction
  extends NavigationSetParamsActionPayload {
  type: 'Navigation/SET_PARAMS';
}

export interface NavigationInitActionPayload {
  params?: NavigationParams;
}

export interface NavigationInitAction extends NavigationInitActionPayload {
  type: 'Navigation/INIT';
}

export interface NavigationReplaceActionPayload {
  key?: string;
  newKey?: string;
  routeName: string;
  params?: NavigationParams;
  action?: NavigationNavigateAction;
}

export interface NavigationReplaceAction {
  type: 'Navigation/REPLACE';
  key: string;
  routeName: string;
  params?: NavigationParams;
  action?: NavigationNavigateAction;
}

export interface NavigationCompleteTransitionActionPayload {
  key?: string;
}

export interface NavigationCompleteTransitionAction {
  type: 'Navigation/COMPLETE_TRANSITION';
  key: string;
}

export interface NavigationResetActionPayload {
  index: number;
  key?: string | null;
  actions: NavigationNavigateAction[];
}

export interface NavigationResetAction extends NavigationResetActionPayload {
  type: 'Navigation/RESET';
}

export interface NavigationUriActionPayload {
  uri: string;
}

export interface NavigationUriAction extends NavigationUriActionPayload {
  type: 'Navigation/URI';
}

export interface NavigationPopActionPayload {
  // n: the number of routes to pop of the stack
  n?: number;
  immediate?: boolean;
}

export interface NavigationPopAction extends NavigationPopActionPayload {
  type: 'Navigation/POP';
}

export interface NavigationPopToTopActionPayload {
  key?: string;
  immediate?: boolean;
}

export interface NavigationPopToTopAction
  extends NavigationPopToTopActionPayload {
  type: 'Navigation/POP_TO_TOP';
}

export interface NavigationPushActionPayload {
  routeName: string;
  params?: NavigationParams;
  action?: NavigationNavigateAction;
  key?: string;
}

export interface NavigationPushAction {
  type: 'Navigation/PUSH';
  routeName: string;
  params?: NavigationParams;
  action?: NavigationNavigateAction;
  key?: string;
}

export interface NavigationOpenDrawerAction {
  key?: string;
  type: 'Navigation/OPEN_DRAWER';
}

export interface NavigationCloseDrawerAction {
  key?: string;
  type: 'Navigation/CLOSE_DRAWER';
}

export interface NavigationToggleDrawerAction {
  key?: string;
  type: 'Navigation/TOGGLE_DRAWER';
}

export interface NavigationStackViewConfig {
  mode?: 'card' | 'modal';
  headerMode?: HeaderMode;
  headerBackTitleVisible?: boolean;
  headerTransitionPreset?: 'fade-in-place' | 'uikit';
  headerLayoutPreset?: 'left' | 'center';
  cardStyle?: StyleProp<ViewStyle>;
  transparentCard?: boolean;
  transitionConfig?: (
    transitionProps: NavigationTransitionProps,
    prevTransitionProps: NavigationTransitionProps,
    isModal: boolean
  ) => TransitionConfig;
  onTransitionStart?: (
    transitionProps: NavigationTransitionProps,
    prevTransitionProps?: NavigationTransitionProps
  ) => Promise<void> | void;
  onTransitionEnd?: (
    transitionProps: NavigationTransitionProps,
    prevTransitionProps?: NavigationTransitionProps
  ) => void;
}

/**
 * Switch Navigator
 */

export interface NavigationSwitchRouterConfig {
  initialRouteName?: string;
  initialRouteParams?: NavigationParams;
  paths?: NavigationPathsConfig;
  navigationOptions?: NavigationScreenConfig<NavigationScreenOptions>;
  order?: string[];
  backBehavior?: 'none' | 'initialRoute'; // defaults to `'none'`
  resetOnBlur?: boolean; // defaults to `true`
}

export interface NavigationStackScreenOptions {
  title?: string;
  header?:
  | React.ReactElement<any>
  | ((headerProps: HeaderProps) => React.ReactElement<any>)
  | null;
  headerTransparent?: boolean;
  headerTitle?: string | React.ReactElement<any>;
  headerTitleStyle?: StyleProp<TextStyle>;
  headerTitleAllowFontScaling?: boolean;
  headerTintColor?: string;
  headerLeft?:
  | React.ReactElement<any>
  | ((backButtonProps: HeaderBackButtonProps) => React.ReactElement<any>)
  | null;
  headerBackTitle?: string | null;
  headerBackImage?: React.ReactElement<any>;
  headerTruncatedBackTitle?: string;
  headerBackTitleStyle?: StyleProp<TextStyle>;
  headerPressColorAndroid?: string;
  headerRight?: React.ReactElement<any> | null;
  headerStyle?: StyleProp<ViewStyle>;
  headerForceInset?: HeaderForceInset;
  headerBackground?: React.ReactNode | React.ReactType;
  gesturesEnabled?: boolean;
  gestureResponseDistance?: { vertical?: number; horizontal?: number };
  gestureDirection?: 'default' | 'inverted';
}

export interface NavigationStackRouterConfig {
  headerTransitionPreset?: 'fade-in-place' | 'uikit';
  initialRouteName?: string;
  initialRouteParams?: NavigationParams;
  paths?: NavigationPathsConfig;
  navigationOptions?: NavigationScreenConfig<NavigationScreenOptions>;
  initialRouteKey?: string;
}

export type NavigationStackAction =
  | NavigationInitAction
  | NavigationNavigateAction
  | NavigationBackAction
  | NavigationSetParamsAction
  | NavigationResetAction
  | NavigationReplaceAction
  | NavigationPopAction
  | NavigationPushAction
  | NavigationPopToTopAction
  | NavigationCompleteTransitionAction;

export type NavigationTabAction =
  | NavigationInitAction
  | NavigationNavigateAction
  | NavigationBackAction;

export type NavigationDrawerAction =
  | NavigationOpenDrawerAction
  | NavigationCloseDrawerAction
  | NavigationToggleDrawerAction;

export type NavigationAction =
  | NavigationInitAction
  | NavigationStackAction
  | NavigationTabAction
  | NavigationDrawerAction;

export type NavigationRouteConfig =
  | NavigationComponent
  | ({
    navigationOptions?: NavigationScreenConfig<any>;
    path?: string;
  } & NavigationScreenRouteConfig);

export type NavigationScreenRouteConfig =
  | NavigationComponent
  | {
    screen: NavigationComponent;
  }
  | {
    getScreen: () => NavigationComponent;
  };

export interface NavigationPathsConfig {
  [routeName: string]: string;
}

// tslint:disable-next-line:strict-export-declare-modifiers
interface NavigationTabRouterConfigBase {
  initialRouteName?: string;
  initialRouteParams?: NavigationParams;
  paths?: NavigationPathsConfig;
  order?: string[]; // todo: type these as the real route names rather than 'string'

  // Does the back button cause the router to switch to the initial tab
  backBehavior?: 'none' | 'initialRoute'; // defaults `initialRoute`
}
export interface NavigationTabRouterConfig extends NavigationTabRouterConfigBase {
  navigationOptions?: NavigationScreenConfig<NavigationScreenOptions>;
}
export interface NavigationBottomTabRouterConfig extends NavigationTabRouterConfigBase {
  navigationOptions?: NavigationScreenConfig<NavigationBottomTabScreenOptions>;
}
export interface TabScene {
  route: NavigationRoute;
  focused: boolean;
  index: number;
  tintColor?: string;
}
// tslint:disable-next-line:strict-export-declare-modifiers
interface NavigationTabScreenOptionsBase {
  title?: string;
  tabBarIcon?:
  | React.ReactElement<any>
  | ((
    options: { tintColor: string | null; focused: boolean; horizontal: boolean }
  ) => React.ReactElement<any> | null);
  tabBarLabel?:
  | string
  | React.ReactElement<any>
  | ((
    options: { tintColor: string | null; focused: boolean }
  ) => React.ReactElement<any> | string | null);
  tabBarVisible?: boolean;
  tabBarTestIDProps?: { testID?: string; accessibilityLabel?: string };
}
export interface NavigationTabScreenOptions
  extends NavigationTabScreenOptionsBase {
  swipeEnabled?: boolean;
  tabBarOnPress?: (
    options: {
      previousScene: TabScene;
      scene: TabScene;
      jumpToIndex: (index: number) => void;
    }
  ) => void;
}
export interface NavigationBottomTabScreenOptions
  extends NavigationTabScreenOptionsBase {
  tabBarOnPress?: (
    options: {
      navigation: NavigationScreenProp<NavigationRoute>;
      defaultHandler: () => void;
    }
  ) => void;
}

export type DrawerLockMode = 'unlocked' | 'locked-closed' | 'locked-open';

export interface NavigationDrawerScreenOptions {
  title?: string;
  drawerIcon?:
  | React.ReactElement<any>
  | ((
    options: { tintColor: string | null; focused: boolean }
  ) => React.ReactElement<any> | null);
  drawerLabel?:
  | string
  | React.ReactElement<any>
  | ((
    options: { tintColor: string | null; focused: boolean }
  ) => React.ReactElement<any> | null);
  drawerLockMode?: DrawerLockMode;
}

export interface NavigationRouteConfigMap {
  [routeName: string]: NavigationRouteConfig;
}

export type NavigationDispatch = (action: NavigationAction) => boolean;

export interface NavigationProp<S> {
  state: S;
  dispatch: NavigationDispatch;
}

export type EventType =
  | 'willFocus'
  | 'didFocus'
  | 'willBlur'
  | 'didBlur'
  | 'action';

export interface NavigationEventPayload {
  type: EventType;
  action: NavigationAction;
  state: NavigationState;
  lastState: NavigationState | null | undefined;
}

export type NavigationEventCallback = (payload: NavigationEventPayload) => void;

export interface NavigationEventSubscription {
  remove: () => void;
}

export interface NavigationEventsProps extends ViewProps {
  navigation?: NavigationNavigator;
  onWillFocus?: NavigationEventCallback;
  onDidFocus?: NavigationEventCallback;
  onWillBlur?: NavigationEventCallback;
  onDidBlur?: NavigationEventCallback;
}

export const NavigationEvents: React.ComponentType<NavigationEventsProps>;

export interface NavigationScreenProp<S, P = NavigationParams> {
  state: S & { params?: P };
  dispatch: NavigationDispatch;
  goBack: (routeKey?: string | null) => boolean;
  dismiss: () => boolean;
  navigate(options: {
    routeName: string | {
      routeName: string;
      params?: NavigationParams;
      action?: NavigationNavigateAction;
      key?: string;
    };
    params?: NavigationParams;
    action?: NavigationAction;
    key?: string;
  }): boolean;
  navigate(
    routeNameOrOptions: string,
    params?: NavigationParams,
    action?: NavigationAction
  ): boolean;
  openDrawer: () => any;
  closeDrawer: () => any;
  toggleDrawer: () => any;
  getParam<T extends keyof P>(param: T, fallback: NonNullable<P[T]>): NonNullable<P[T]>;
  getParam<T extends keyof P>(param: T): P[T];
  setParams: (newParams: Partial<P>) => boolean;
  addListener: (
    eventName: 'willBlur' | 'willFocus' | 'didFocus' | 'didBlur',
    callback: NavigationEventCallback
  ) => NavigationEventSubscription;
  push: (
    routeName: string,
    params?: NavigationParams,
    action?: NavigationNavigateAction
  ) => boolean;
  replace: (
    routeName: string,
    params?: NavigationParams,
    action?: NavigationNavigateAction
  ) => boolean;
  pop: (n?: number, params?: { immediate?: boolean }) => boolean;
  popToTop: (params?: { immediate?: boolean }) => boolean;
  isFocused: () => boolean;
  router?: NavigationRouter;
  dangerouslyGetParent: () => NavigationScreenProp<S> | undefined;
}

export interface NavigationNavigatorProps<O = {}, S = {}> {
  detached?: boolean;
  navigation?: NavigationProp<S>;
  screenProps?: { [key: string]: any };
  navigationOptions?: O;
}

/**
 * Gestures, Animations, and Interpolators
 */

export type NavigationGestureDirection = 'horizontal' | 'vertical';

export interface NavigationLayout {
  height: AnimatedValue;
  initHeight: number;
  initWidth: number;
  isMeasured: boolean;
  width: AnimatedValue;
}

export interface NavigationScene {
  index: number;
  isActive: boolean;
  isStale: boolean;
  key: string;
  route: NavigationRoute;
  descriptor: NavigationDescriptor;
}

export interface NavigationTransitionProps {
  // The layout of the screen container
  layout: NavigationLayout;

  // The destination navigation state of the transition
  navigation: NavigationScreenProp<NavigationState>;

  // The progressive index of the transitioner's navigation state.
  position: AnimatedValue;

  // The value that represents the progress of the transition when navigation
  // state changes from one to another. Its numberic value will range from 0
  // to 1.
  //  progress.__getAnimatedValue() < 1 : transtion is happening.
  //  progress.__getAnimatedValue() == 1 : transtion completes.
  progress: AnimatedValue;

  // All the scenes of the transitioner.
  scenes: NavigationScene[];

  // The active scene, corresponding to the route at
  // `navigation.state.routes[navigation.state.index]`. When rendering
  // NavigationSceneRendererPropsIndex, the scene does not refer to the active
  // scene, but instead the scene that is being rendered. The index always
  // is the index of the scene
  scene: NavigationScene;
  index: number;

  screenProps?: { [key: string]: any };
}

// The scene renderer props are nearly identical to the props used for rendering
// a transition. The exception is that the passed scene is not the active scene
// but is instead the scene that the renderer should render content for.
export type NavigationSceneRendererProps = NavigationTransitionProps;

export interface NavigationTransitionSpec {
  duration?: number;
  // An easing function from `Easing`.
  easing?: (t: number) => number;
  // A timing function such as `Animated.timing`.
  timing?: (value: AnimatedValue, config: any) => any;
  friction?: number;
  tension?: number;
  useNativeDriver?: boolean;
}

/**
 * Describes a visual transition from one screen to another.
 */
export interface TransitionConfig {
  // The basics properties of the animation, such as duration and easing
  transitionSpec?: NavigationTransitionSpec;
  // How to animate position and opacity of the screen
  // based on the value generated by the transitionSpec
  screenInterpolator?: (props: NavigationSceneRendererProps) => any;
  // How to animate position and opacity of the header componetns
  // based on the value generated by the transitionSpec
  headerLeftInterpolator?: (props: NavigationSceneRendererProps) => any;
  headerTitleInterpolator?: (props: NavigationSceneRendererProps) => any;
  headerRightInterpolator?: (props: NavigationSceneRendererProps) => any;
  // The style of the container. Useful when a scene doesn't have
  // 100% opacity and the underlying container is visible.
  containerStyle?: StyleProp<ViewStyle>;
}

export type TransitionConfigurer = (
  transitionProps: NavigationTransitionProps,
  prevTransitionProps: NavigationTransitionProps,
  isModal: boolean
) => TransitionConfig;

export interface StackViewTransitionConfigsType {
  defaultTransitionConfig: TransitionConfigurer;
  getTransitionConfig: (
    transitionConfigurer: TransitionConfigurer,
    transitionProps: NavigationTransitionProps,
    prevTransitionProps: NavigationTransitionProps,
    isModal: boolean
  ) => TransitionConfig;
  SlideFromRightIOS: TransitionConfig;
  ModalSlideFromBottomIOS: TransitionConfig;
  FadeInFromBottomAndroid: TransitionConfig;
  FadeOutToBottomAndroid: TransitionConfig;
}

export const StackViewTransitionConfigs: StackViewTransitionConfigsType;

export type NavigationAnimationSetter = (
  position: AnimatedValue,
  newState: NavigationState,
  lastState: NavigationState
) => void;

export type NavigationSceneRenderer = () => React.ReactElement<any> | null;

export type NavigationStyleInterpolator = (
  props: NavigationSceneRendererProps
) => ViewStyle;

export interface LayoutEvent {
  nativeEvent: {
    layout: {
      x: number;
      y: number;
      width: number;
      height: number;
    };
  };
}

export type NavigatorType =
  | 'react-navigation/STACK'
  | 'react-navigation/TABS'
  | 'react-navigation/DRAWER';

export interface NavigationContainerProps<S = {}, O = {}> {
  uriPrefix?: string | RegExp;
  onNavigationStateChange?: (
    prevNavigationState: NavigationState,
    nextNavigationState: NavigationState,
    action: NavigationAction
  ) => void | null | undefined;
  navigation?: NavigationScreenProp<S>;
  persistenceKey?: string | null;
  renderLoadingExperimental?: React.ComponentType;
  screenProps?: any;
  navigationOptions?: O;
  style?: StyleProp<ViewStyle>;
}

export interface NavigationContainerComponent
  extends React.Component<
  NavigationContainerProps & NavigationNavigatorProps<any>
  > {
  dispatch: NavigationDispatch;
}

export interface NavigationContainer
  extends React.ComponentClass<
  NavigationContainerProps & NavigationNavigatorProps<any>
  > {
  new(
    props: NavigationContainerProps & NavigationNavigatorProps<any>,
    context?: any
  ): NavigationContainerComponent;

  router: NavigationRouter<any, any>;
  screenProps: { [key: string]: any };
  navigationOptions: any;
  state: { nav: NavigationState | null };
}

export interface StackNavigatorConfig
  extends NavigationStackViewConfig,
  NavigationStackRouterConfig {
  containerOptions?: any;
}

// Return createNavigationContainer
export function StackNavigator(
  routeConfigMap: NavigationRouteConfigMap,
  stackConfig?: StackNavigatorConfig
): NavigationContainer;

export function createStackNavigator(
  routeConfigMap: NavigationRouteConfigMap,
  stackConfig?: StackNavigatorConfig
): NavigationContainer;

export interface SwitchNavigatorConfig {
  initialRouteName: string;
  resetOnBlur?: boolean;
  paths?: NavigationPathsConfig;
  backBehavior?: 'none' | 'initialRoute';
}

// Return createNavigationContainer
export type _SwitchNavigatorConfig = NavigationSwitchRouterConfig;

export function SwitchNavigator(
  routeConfigMap: NavigationRouteConfigMap,
  switchConfig?: SwitchNavigatorConfig
): NavigationContainer;

export function createSwitchNavigator(
  routeConfigMap: NavigationRouteConfigMap,
  switchConfig?: SwitchNavigatorConfig
): NavigationContainer;

// DrawerItems
export const DrawerItems: React.ComponentType<DrawerItemsProps>;

export interface DrawerItemsProps {
  navigation: NavigationScreenProp<NavigationState>;
  items: NavigationRoute[];
  activeItemKey?: string;
  activeTintColor?: string;
  activeBackgroundColor?: string;
  inactiveTintColor?: string;
  inactiveBackgroundColor?: string;
  getLabel: (scene: DrawerScene) => React.ReactNode | string;
  renderIcon: (scene: DrawerScene) => React.ReactNode;
  onItemPress: (info: DrawerItem) => void;
  itemsContainerStyle?: StyleProp<ViewStyle>;
  itemStyle?: StyleProp<ViewStyle>;
  labelStyle?: StyleProp<TextStyle>;
  activeLabelStyle?: StyleProp<TextStyle>;
  inactiveLabelStyle?: StyleProp<TextStyle>;
  iconContainerStyle?: StyleProp<ViewStyle>;
  drawerPosition: 'left' | 'right';
}
export interface DrawerScene {
  route: NavigationRoute;
  focused: boolean;
  index: number;
  tintColor?: string;
}
export interface DrawerItem {
  route: NavigationRoute;
  focused: boolean;
}

/**
 * Drawer Navigator
 */
export interface DrawerViewConfig {
  drawerBackgroundColor?: string;
  drawerWidth?: number;
  drawerPosition?: 'left' | 'right';
  contentComponent?: React.ComponentType<DrawerItemsProps>;
  contentOptions?: any;
  style?: StyleProp<ViewStyle>;
}
export interface DrawerNavigatorConfig
  extends NavigationTabRouterConfig,
  DrawerViewConfig {
  containerConfig?: any;
  contentOptions?: {
    activeTintColor?: string;
    activeBackgroundColor?: string;
    inactiveTintColor?: string;
    inactiveBackgroundColor?: string;
    style?: StyleProp<ViewStyle>;
    labelStyle?: StyleProp<TextStyle>;
  };
  drawerLockMode?: DrawerLockMode;
}

export function DrawerNavigator(
  routeConfigMap: NavigationRouteConfigMap,
  drawerConfig?: DrawerNavigatorConfig
): NavigationContainer;

export function createDrawerNavigator(
  routeConfigMap: NavigationRouteConfigMap,
  drawerConfig?: DrawerNavigatorConfig
): NavigationContainer;

/**
 * Tab Navigator
 */

// From views/TabView/TabView.js
export interface TabViewConfig {
  tabBarComponent?: React.ReactType;
  tabBarPosition?: 'top' | 'bottom';
  tabBarOptions?: {
    activeTintColor?: string;
    allowFontScaling?: boolean;
    activeBackgroundColor?: string;
    inactiveTintColor?: string;
    inactiveBackgroundColor?: string;
    showLabel?: boolean;
    style?: StyleProp<ViewStyle>;
    labelStyle?: StyleProp<TextStyle>;
    iconStyle?: StyleProp<ViewStyle>;
    // Top
    showIcon?: boolean;
    upperCaseLabel?: boolean;
    pressColor?: string;
    pressOpacity?: number;
    scrollEnabled?: boolean;
    tabStyle?: StyleProp<ViewStyle>;
    indicatorStyle?: StyleProp<ViewStyle>;
  };
  swipeEnabled?: boolean;
  animationEnabled?: boolean;
  lazy?: boolean;
}

// From navigators/TabNavigator.js
export interface TabNavigatorConfig
  extends NavigationTabRouterConfig,
  TabViewConfig {
  lazy?: boolean;
  removeClippedSubviews?: boolean;
  initialLayout?: { height: number; width: number };
}
export interface BottomTabNavigatorConfig
  extends NavigationBottomTabRouterConfig,
  TabViewConfig {
  lazy?: boolean;
  removeClippedSubviews?: boolean;
  initialLayout?: { height: number; width: number };
}

// From navigators/TabNavigator.js
export function TabNavigator(
  routeConfigMap: NavigationRouteConfigMap,
  drawConfig?: TabNavigatorConfig
): NavigationContainer;

export function createTabNavigator(
  routeConfigMap: NavigationRouteConfigMap,
  drawConfig?: TabNavigatorConfig
): NavigationContainer;

export function createBottomTabNavigator(
  routeConfigMap: NavigationRouteConfigMap,
  drawConfig?: BottomTabNavigatorConfig
): NavigationContainer;

export function createMaterialTopTabNavigator(
  routeConfigMap: NavigationRouteConfigMap,
  drawConfig?: TabNavigatorConfig
): NavigationContainer;

export interface TabBarTopProps {
  activeTintColor: string;
  inactiveTintColor: string;
  indicatorStyle: StyleProp<ViewStyle>;
  showIcon: boolean;
  showLabel: boolean;
  upperCaseLabel: boolean;
  allowFontScaling: boolean;
  position: AnimatedValue;
  tabBarPosition: string;
  navigation: NavigationScreenProp<NavigationState>;
  jumpToIndex: (index: number) => void;
  getLabel: (scene: TabScene) => React.ReactNode | string;
  getOnPress: (
    previousScene: NavigationRoute,
    scene: TabScene
  ) => (
      args: {
        previousScene: NavigationRoute;
        scene: TabScene;
        jumpToIndex: (index: number) => void;
      }
    ) => void;
  renderIcon: (scene: TabScene) => React.ReactElement<any>;
  labelStyle?: TextStyle;
  iconStyle?: ViewStyle;
}

export interface TabBarBottomProps {
  activeTintColor: string;
  activeBackgroundColor: string;
  adaptive?: boolean;
  inactiveTintColor: string;
  inactiveBackgroundColor: string;
  showLabel?: boolean;
  allowFontScaling: boolean;
  position: AnimatedValue;
  navigation: NavigationScreenProp<NavigationState>;
  jumpToIndex: (index: number) => void;
  getLabel: (scene: TabScene) => React.ReactNode | string;
  getOnPress: (
    previousScene: NavigationRoute,
    scene: TabScene
  ) => (
      args: {
        previousScene: NavigationRoute;
        scene: TabScene;
        jumpToIndex: (index: number) => void;
      }
    ) => void;
  getTestIDProps: (scene: TabScene) => (scene: TabScene) => any;
  renderIcon: (scene: TabScene) => React.ReactNode;
  style?: ViewStyle;
  animateStyle?: ViewStyle;
  labelStyle?: TextStyle;
  tabStyle?: ViewStyle;
  showIcon?: boolean;
}

export const TabBarTop: React.ComponentType<TabBarTopProps>;
export const TabBarBottom: React.ComponentType<TabBarBottomProps>;

/**
 * NavigationActions
 */
export namespace NavigationActions {
  const BACK: 'Navigation/BACK';
  const INIT: 'Navigation/INIT';
  const NAVIGATE: 'Navigation/NAVIGATE';
  const SET_PARAMS: 'Navigation/SET_PARAMS';

  function init(options?: NavigationInitActionPayload): NavigationInitAction;
  function navigate(
    options: NavigationNavigateActionPayload
  ): NavigationNavigateAction;
  function back(options?: NavigationBackActionPayload): NavigationBackAction;
  function setParams(
    options: NavigationSetParamsActionPayload
  ): NavigationSetParamsAction;
}

/**
 * DrawerActions
 */
export namespace DrawerActions {
  const OPEN_DRAWER: 'Navigation/OPEN_DRAWER';
  const CLOSE_DRAWER: 'Navigation/CLOSE_DRAWER';
  const TOGGLE_DRAWER: 'Navigation/TOGGLE_DRAWER';

  function openDrawer(): NavigationOpenDrawerAction;
  function closeDrawer(): NavigationCloseDrawerAction;
  function toggleDrawer(): NavigationToggleDrawerAction;
}

/**
 * StackActions
 */
export namespace StackActions {
  const POP: 'Navigation/POP';
  const POP_TO_TOP: 'Navigation/POP_TO_TOP';
  const PUSH: 'Navigation/PUSH';
  const RESET: 'Navigation/RESET';
  const REPLACE: 'Navigation/REPLACE';
  const COMPLETE_TRANSITION: 'Navigation/COMPLETE_TRANSITION';

  function pop(options: NavigationPopActionPayload): NavigationPopAction;
  function popToTop(
    options: NavigationPopToTopActionPayload
  ): NavigationPopToTopAction;

  function push(options: NavigationPushActionPayload): NavigationPushAction;
  function reset(options: NavigationResetActionPayload): NavigationResetAction;

  function replace(
    options: NavigationReplaceActionPayload
  ): NavigationReplaceAction;

  function completeTransition(
    payload: NavigationCompleteTransitionActionPayload
  ): NavigationCompleteTransitionAction;
}

/**
 * Transitioner
 * @desc From react-navigation/src/views/Transitioner.js
 */
export interface TransitionerProps {
  configureTransition: (
    transitionProps: NavigationTransitionProps,
    prevTransitionProps?: NavigationTransitionProps
  ) => NavigationTransitionSpec;
  navigation: NavigationScreenProp<NavigationState>;
  onTransitionStart?: (
    transitionProps: NavigationTransitionProps,
    prevTransitionProps?: NavigationTransitionProps
  ) => Promise<void> | void;
  onTransitionEnd?: (
    transitionProps: NavigationTransitionProps,
    prevTransitionProps?: NavigationTransitionProps
  ) => void;
  render: (
    transitionProps: NavigationTransitionProps,
    prevTransitionProps?: NavigationTransitionProps
  ) => any;
  descriptors?: { [key: string]: NavigationDescriptor };
  style?: StyleProp<ViewStyle>;
}

export interface TransitionerState {
  layout: NavigationLayout;
  position: Animated.Value;
  progress: Animated.Value;
  scenes: NavigationScene[];
}

export class Transitioner extends React.Component<
  TransitionerProps,
  TransitionerState
  > { }

/**
 * Tab Router
 *
 * @desc from react-navigation/src/routers/TabRouter.js
 */
export function TabRouter(
  routeConfigs: NavigationRouteConfigMap,
  config: NavigationTabRouterConfig
): NavigationRouter<any, any>;

/**
 * Stack Router
 *
 * @desc from react-navigation/src/routers/StackRouter.js
 */
export function StackRouter(
  routeConfigs: NavigationRouteConfigMap,
  config: NavigationTabRouterConfig
): NavigationRouter<any, any>;

/**
 * Create Navigator
 *
 * @see https://github.com/react-navigation/react-navigation/blob/master/src/navigators/createNavigator.js
 */
export interface NavigationDescriptor<Params = NavigationParams> {
  key: string;
  state: NavigationLeafRoute<Params> | NavigationStateRoute<Params>;
  navigation: NavigationScreenProp<any>;
  options: NavigationScreenOptions;
  getComponent: () => React.ComponentType;
}

export type NavigationView<O, S> = React.ComponentType<{
  descriptors: { [key: string]: NavigationDescriptor };
  navigationConfig: O;
  screenProps?: { [key: string]: any };
} & NavigationInjectedProps>;

export function createNavigator<S, Options>(
  view: NavigationView<Options, S>,
  router: NavigationRouter<S, Options>,
  navigatorConfig?: {} | null,
  navigatorType?: NavigatorType
): any;

/**
 * Create an HOC that injects the navigation and manages the navigation state
 * in case it's not passed from above.
 * This allows to use e.g. the StackNavigator and TabNavigator as root-level
 * components.
 *
 * @see https://github.com/react-navigation/react-navigation/blob/master/src/createNavigationContainer.js
 */
export function createNavigationContainer(
  Component: NavigationNavigator<any, any, any>
): NavigationContainer;
/**
 * END MANUAL DEFINITIONS OUTSIDE OF TYPEDEFINITION.JS
 */

/**
 * BEGIN CUSTOM CONVENIENCE INTERFACES
 */

export interface NavigationScreenProps<
  Params = NavigationParams,
  Options = any
  > {
  navigation: NavigationScreenProp<NavigationRoute<Params>, Params>;
  screenProps?: { [key: string]: any };
  navigationOptions?: NavigationScreenConfig<Options>;
}

/**
 * END CUSTOM CONVENIENCE INTERFACES
 */

/*
 * Header
 */

// src/views/HeaderBackButton.js

export interface HeaderBackButtonProps {
  onPress?: () => void;
  pressColorAndroid?: string;
  title?: string;
  titleStyle?: StyleProp<TextStyle>;
  tintColor?: string;
  truncatedTitle?: string;
  width?: number;
}

export const HeaderBackButton: React.ComponentClass<HeaderBackButtonProps>;
/**
 * Header Component
 */
export class Header extends React.Component<HeaderProps> {
  static HEIGHT: number;
}

export type Omit<T, K extends keyof any> = Pick<T, Exclude<keyof T, K>>;

export type InferProps<T extends React.ComponentType<any>> = T extends React.ComponentType<infer P> ? P : never;

export interface NavigationInjectedProps<P = NavigationParams> {
  navigation: NavigationScreenProp<NavigationRoute<P>, P>;
}

// If the wrapped component is a class, we can get a ref to it
export function withNavigation<P extends NavigationInjectedProps, T extends React.ComponentClass<P>>(
  Component: T & React.ComponentClass<P>,
): React.ComponentType<Omit<P, keyof NavigationInjectedProps> & { onRef?: React.Ref<InstanceType<T>> }>;

export function withNavigation<P extends NavigationInjectedProps>(
  Component: React.ComponentType<P>,
): React.ComponentType<Omit<P, keyof NavigationInjectedProps>>;

// For backwards compatibility
export function withNavigation<T = {}, P = NavigationParams>(
  Component: React.ComponentType<T & NavigationInjectedProps<P>>,
): React.ComponentType<T & { onRef?: React.Ref<React.Component<T & NavigationInjectedProps<P>>> }>;

export interface NavigationFocusInjectedProps<P = NavigationParams> extends NavigationInjectedProps<P> {
  isFocused: boolean;
}

// If the wrapped component is a class, we can get a ref to it
export function withNavigationFocus<P extends NavigationFocusInjectedProps, T extends React.ComponentClass<P>>(
  Component: T & React.ComponentClass<P>,
): React.ComponentType<Omit<P, keyof NavigationFocusInjectedProps> & { onRef?: React.Ref<InstanceType<T>> }>;

export function withNavigationFocus<P extends NavigationFocusInjectedProps>(
  Component: React.ComponentType<P>,
): React.ComponentType<Omit<P, keyof NavigationFocusInjectedProps>>;

// For backwards compatibility
export function withNavigationFocus<T = {}, P = NavigationParams>(
  Component: React.ComponentType<T & NavigationFocusInjectedProps<P>>,
): React.ComponentType<T & { onRef?: React.Ref<React.Component<T & NavigationFocusInjectedProps<P>>> }>;

/**
 * SafeAreaView Component
 */
export type SafeAreaViewForceInsetValue = 'always' | 'never';
export interface SafeAreaViewProps extends ViewProps {
  forceInset?: {
    top?: SafeAreaViewForceInsetValue;
    bottom?: SafeAreaViewForceInsetValue;
    left?: SafeAreaViewForceInsetValue;
    right?: SafeAreaViewForceInsetValue;
    horizontal?: SafeAreaViewForceInsetValue;
    vertical?: SafeAreaViewForceInsetValue;
  };
  children?: React.ReactNode;
}

export const SafeAreaView: React.ComponentClass<SafeAreaViewProps>;<|MERGE_RESOLUTION|>--- conflicted
+++ resolved
@@ -27,11 +27,8 @@
 //                 Alec Hill <https://github.com/alechill>
 //                 Lachlan Young <https://github.com/builtbyproxy>
 //                 Jason Killian <https://github.com/jkillian>
-<<<<<<< HEAD
 //                 Jeroen Vervaeke <https://github.com/jeroenvervaeke>
-=======
 //                 Fellipe Chagas <https://github.com/chagasaway>
->>>>>>> 2eb853a3
 // Definitions: https://github.com/DefinitelyTyped/DefinitelyTyped
 // TypeScript Version: 2.8
 
