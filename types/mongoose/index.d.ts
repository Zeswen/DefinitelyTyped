<<<<<<< HEAD
// Type definitions for Mongoose 5.0.2
=======
// Type definitions for Mongoose 5.0.15
>>>>>>> 36709730
// Project: http://mongoosejs.com/
// Definitions by: horiuchi <https://github.com/horiuchi>
//                 sindrenm <https://github.com/sindrenm>
//                 lukasz-zak <https://github.com/lukasz-zak>
//                 Alorel <https://github.com/Alorel>
//                 jendrikw <https://github.com/jendrikw>
//                 Ethan Resnick <https://github.com/ethanresnick>
//                 vologa <https://github.com/vologab>
// Definitions: https://github.com/DefinitelyTyped/DefinitelyTyped
// TypeScript Version: 2.3

/// <reference types="mongodb" />
/// <reference types="node" />


/*
 * Guidelines for maintaining these definitions:
 * - If you spot an error here or there, please submit a PR.
 *   Give some examples/links to documentation if you can.
 *
 * For patches and minor releases:
 * - Browse the changelog at https://github.com/Automattic/mongoose/blob/master/History.md
 *   and make necessary changes. Afterwards, update the version number at the top so we know
 *   which version we are on.
 *
 * For major releases:
 * - Refer to the updated docs at http://mongoosejs.com/docs/api.html
 * - On the left-hand side of the docs is a list of .js files. Reset and update the TODO list below
 *   then go through one-by-one, making any updates to params list, return type, etc. For documentation
 *   changes just copy/paste them into here.
 * - Check the files off as you go. Some files below might not have anything in them. That's ok, this
 *   is just a simple heuristic to keep track of our progress.
 */

/*
For easier searching, add a header to each section like so:
To find a section, CTRL+F and type "section ___.js"
/*
 * section filename.js
 * http://mongoosejs.com/docs/api.html#filename-js
 */

declare module "mongoose" {
  import events = require('events');
  import mongodb = require('mongodb');
  import stream = require('stream');
  import mongoose = require('mongoose');

  /**
   * Gets and optionally overwrites the function used to pluralize collection names
   * @param fn function to use for pluralization of collection names
   * @returns the current function used to pluralize collection names (defaults to the `mongoose-legacy-pluralize` module's function)
   */
  export function pluralize(fn?: (str: string) => string): (str: string) => string;

  /*
   * Some mongoose classes have the same name as the native JS classes
   * Keep references to native classes using a "Native" prefix
   */
  class NativeBuffer extends global.Buffer {}
  class NativeDate extends global.Date {}
  class NativeError extends global.Error {}

  /*
   * section index.js
   * http://mongoosejs.com/docs/api.html#index-js
   */
  export var DocumentProvider: any;
  // recursive constructor
  export var Mongoose: new(...args: any[]) => typeof mongoose;
  type Mongoose = typeof mongoose;
  export var SchemaTypes: typeof Schema.Types;

  /** Expose connection states for user-land */
  export var STATES: any;
  /** The default connection of the mongoose module. */
  export var connection: Connection;
  /** Models registred on the default mongoose connection. */
  export var models: { [index: string]: Model<any> };
  /** The node-mongodb-native driver Mongoose uses. */
  export var mongo: typeof mongodb;
  /** The Mongoose version */
  export var version: string;

  /**
   * Opens the default mongoose connection.
   * Options passed take precedence over options included in connection strings.
   * @returns pseudo-promise wrapper around this
   */
  export function connect(uris: string, options: ConnectionOptions, callback: (err: mongodb.MongoError) => void): null;
  export function connect(uris: string, callback: (err: mongodb.MongoError) => void): null;
  export function connect(uris: string, options?: ConnectionOptions): Promise<Mongoose>;

  /**
   * Creates a Connection instance.
   * Each connection instance maps to a single database. This method is helpful
   *   when mangaging multiple db connections.
   * @param uri a mongodb:// URI
   * @param options options to pass to the driver
   * @returns the created Connection object
   */
  export function createConnection(): Connection;
  export function createConnection(uri: string,
    options?: ConnectionOptions
  ): Connection & {
    then: Promise<Connection>["then"];
    catch: Promise<Connection>["catch"];
  };

  /**
   * Disconnects all connections.
   * @param fn called after all connection close.
   */
  export function disconnect(fn: (error?: any) => void): null;
  /** Disconnects all connections. */
  export function disconnect(): Promise<void>;

  /** Gets mongoose options */
  export function get(key: string): any;

  /**
   * Defines a model or retrieves it.
   * Models defined on the mongoose instance are available to all connection
   *   created by the same mongoose instance.
   * @param name model name
   * @param collection (optional, induced from model name)
   * @param skipInit whether to skip initialization (defaults to false)
   */
  export function model<T extends Document>(name: string, schema?: Schema, collection?: string,
    skipInit?: boolean): Model<T>;
  export function model<T extends Document, U extends Model<T>>(
    name: string,
    schema?: Schema,
    collection?: string,
    skipInit?: boolean
  ): U;

  /**
   * Returns an array of model names created on this instance of Mongoose.
   * Does not include names of models created using connection.model().
   */
  export function modelNames(): string[];

  /**
   * Declares a global plugin executed on all Schemas.
   * Equivalent to calling .plugin(fn) on each Schema you create.
   * @param fn plugin callback
   * @param opts optional options
   */
  export function plugin(fn: Function, opts?: any): typeof mongoose;

  /** Sets mongoose options */
  export function set(key: string, value: any): void;

  class CastError extends Error {
    /**
     * The Mongoose CastError constructor
     * @param type The name of the type
     * @param value The value that failed to cast
     * @param path The path a.b.c in the doc where this cast error occurred
     * @param reason The original error that was thrown
     */
    constructor(type: string, value: any, path: string, reason?: NativeError);
  }

  /*
   * section connection.js
   * http://mongoosejs.com/docs/api.html#connection-js
   *
   * The Connection class exposed by require('mongoose')
   *   is actually the driver's NativeConnection class.
   *   connection.js defines a base class that the native
   *   versions extend. See:
   *   http://mongoosejs.com/docs/api.html#drivers-node-mongodb-native-connection-js
   */
  abstract class ConnectionBase extends events.EventEmitter {
    /**
     * For practical reasons, a Connection equals a Db.
     * @param base a mongoose instance
     * @event connecting Emitted when connection.{open,openSet}() is executed on this connection.
     * @event connected Emitted when this connection successfully connects to the db. May be emitted multiple times in reconnected scenarios.
     * @event open Emitted after we connected and onOpen is executed on all of this connections models.
     * @event disconnecting Emitted when connection.close() was executed.
     * @event disconnected Emitted after getting disconnected from the db.
     * @event close Emitted after we disconnected and onClose executed on all of this connections models.
     * @event reconnected Emitted after we connected and subsequently disconnected, followed by successfully another successfull connection.
     * @event error Emitted when an error occurs on this connection.
     * @event fullsetup Emitted in a replica-set scenario, when primary and at least one seconaries specified in the connection string are connected.
     * @event all Emitted in a replica-set scenario, when all nodes specified in the connection string are connected.
     */
    constructor(base: typeof mongoose);

    /**
     * Opens the connection to MongoDB.
     * @deprecated open() is deprecated in mongoose >= 4.11.0
     * @param mongodb://uri or the host to which you are connecting
     * @param database database name
     * @param port database port
     * @param options Mongoose forces the db option forceServerObjectId false and cannot be overridden.
     *   Mongoose defaults the server auto_reconnect options to true which can be overridden.
     *   See the node-mongodb-native driver instance for options that it understands.
     *   Options passed take precedence over options included in connection strings.
     */
    open(connection_string: string, database?: string, port?: number,
      options?: ConnectionOpenOptions, callback?: (err: any) => void): any;
    
     /**
     * Opens the connection to MongoDB.
     * @param mongodb://uri or the host to which you are connecting
     * @param database database name
     * @param port database port
     * @param options Mongoose forces the db option forceServerObjectId false and cannot be overridden.
     *   Mongoose defaults the server auto_reconnect options to true which can be overridden.
     *   See the node-mongodb-native driver instance for options that it understands.
     *   Options passed take precedence over options included in connection strings.
     */
    openUri(connection_string: string, database?: string, port?: number,
      options?: ConnectionOpenOptions, callback?: (err: any) => void): any;

    /** Helper for dropDatabase() */
    dropDatabase(callback?: (err: any) => void): Promise<any>;

    /** Helper for creating a collection */
    createCollection(name: string, options?: mongodb.CollectionCreateOptions, cb?: (err: any, collection: mongodb.Collection) => void): Promise<void>;

    /** Helper for dropCollection() */
    dropCollection(name: string, callback?: (err: any) => void): Promise<void>;

    /**
     * Opens the connection to a replica set.
     * @param uris comma-separated mongodb:// URIs
     * @param database database name if not included in uris
     * @param options passed to the internal driver
     */
    openSet(uris: string, database?: string, options?: ConnectionOpenSetOptions,
      callback?: (err: any) => void): any;

    /** Closes the connection */
    close(callback?: (err: any) => void): Promise<void>;

    /** Closes the connection */
    close(force?: boolean, callback?: (err: any) => void): Promise<void>;

    /**
     * Retrieves a collection, creating it if not cached.
     * Not typically needed by applications. Just talk to your collection through your model.
     * @param name name of the collection
     * @param options optional collection options
     */
    collection(name: string, options?: any): Collection;

    /**
     * Defines or retrieves a model.
     * When no collection argument is passed, Mongoose produces a collection name by passing
     * the model name to the utils.toCollectionName method. This method pluralizes the name.
     * If you don't like this behavior, either pass a collection name or set your schemas
     * collection name option.
     * @param name the model name
     * @param schema a schema. necessary when defining a model
     * @param collection name of mongodb collection (optional) if not given it will be induced from model name
     * @returns The compiled model
     */
    model<T extends Document>(name: string, schema?: Schema, collection?: string): Model<T>;
    model<T extends Document, U extends Model<T>>(
      name: string,
      schema?: Schema,
      collection?: string
    ): U;

    /** Returns an array of model names created on this connection. */
    modelNames(): string[];

    /** A hash of the global options that are associated with this connection */
    config: any;

    /** The mongodb.Db instance, set when the connection is opened */
    db: mongodb.Db;

    /** A hash of the collections associated with this connection */
    collections: { [index: string]: Collection };

    /** A hash of models registered with this connection */
    models: { [index: string]: Model<any> };

    /**
     * Connection ready state
     * 0 = disconnected
     * 1 = connected
     * 2 = connecting
     * 3 = disconnecting
     * Each state change emits its associated event name.
     */
    readyState: number;
  }

  interface ConnectionOptionsBase {
    /** database Name for Mongodb Atlas Connection */
    dbName?: string;
    /** passed to the connection db instance */
    db?: any;
    /** passed to the connection server instance(s) */
    server?: any;
    /** passed to the connection ReplSet instance */
    replset?: any;
    /** username for authentication */
    user?: string;
    /** password for authentication */
    pass?: string;
    /** options for authentication (see http://mongodb.github.com/node-mongodb-native/api-generated/db.html#authenticate) */
    auth?: any;
    /** Use ssl connection (needs to have a mongod server with ssl support) (default: true) */
    ssl?: boolean;
    /** Validate mongod server certificate against ca (needs to have a mongod server with ssl support, 2.4 or higher) */
    sslValidate?: object;
    /** Number of connections in the connection pool for each server instance, set to 5 as default for legacy reasons. */
    poolSize?: number;
    /** Reconnect on error (default: true) */
    autoReconnect?: boolean;
    /** TCP KeepAlive on the socket with a X ms delay before start (default: 0). */
    keepAlive?: number;
    /** TCP Connection timeout setting (default: 0) */
    connectTimeoutMS?: number;
    /** TCP Socket timeout setting (default: 0) */
    socketTimeoutMS?: number;
    /** If the database authentication is dependent on another databaseName. */
    authSource?: string;
    /** If you're connected to a single server or mongos proxy (as opposed to a replica set),
     * the MongoDB driver will try to reconnect every reconnectInterval milliseconds for reconnectTries
     * times, and give up afterward. When the driver gives up, the mongoose connection emits a
     * reconnectFailed event. (default: 30) */
    reconnectTries?: number;
    /** Will wait # milliseconds between retries (default: 1000) */
    reconnectInterval?: number;
    /** The name of the replicaset to connect to. */
    replicaSet?: string;
    /** The current value of the parameter native_parser */
    nativeParser?: boolean;
    /** Auth mechanism */
    authMechanism?: any;
    /** Specify a journal write concern (default: false). */
    journal?: boolean;
    /** The write concern */
    w?: number|string;
    /** The write concern timeout. */
    wTimeoutMS?: number;
    /** The ReadPreference mode as listed here: http://mongodb.github.io/node-mongodb-native/2.1/api/ReadPreference.html */
    readPreference?: string;
    /** An object representing read preference tags, see: http://mongodb.github.io/node-mongodb-native/2.1/api/ReadPreference.html */
    readPreferencetags?: object;
    /** Triggers the server instance to call ismaster (default: true). */
    monitoring?: boolean;
    /** The interval of calling ismaster when monitoring is enabled (default: 10000). */
    haInterval?: number;
    /** Enable the wrapping of the callback in the current domain, disabled by default to avoid perf hit (default: false). */
    domainsEnabled?: boolean;
    /** How long driver keeps waiting for servers to come back up (default: Number.MAX_VALUE) */
    bufferMaxEntries?: number;

    /** additional SSL configuration options */
    /** Array of valid certificates either as Buffers or Strings */
    sslCA?: ReadonlyArray<Buffer | string>;
    /** Array of revocation certificates either as Buffers or Strings (needs to have a mongod server with ssl support, 2.4 or higher) */
    sslCRL?: ReadonlyArray<Buffer | string>;
    /** SSL certificate */
    sslCert?: Buffer | string;
    /** SSL private key */
    sslKey?: Buffer | string;
    /** SSL Certificate pass phrase */
    sslPass?: Buffer | string;
    /** Default: true; Server identity checking during SSL */
    checkServerIdentity?: boolean | Function;
    /** String containing the server name requested via TLS SNI. */
    servername?: string;

    /** Passed directly through to tls.createSecureContext. See https://nodejs.org/dist/latest-v9.x/docs/api/tls.html#tls_tls_createsecurecontext_options for more info. */
    ciphers?: string;
    ecdhCurve?: string;

    // TODO
    safe?: any;
    fsync?: any;
    rs_name?: any;
    slaveOk?: any;
    authdb?: any;
  }

  /** See the node-mongodb-native driver instance for options that it understands. */
  interface ConnectionOpenOptions extends ConnectionOptionsBase {
    /** mongoose-specific options */
    config?: {
      /**
       * set to false to disable automatic index creation for all
       * models associated with this connection.
       */
      autoIndex?: boolean;
    };
  }

  /** See the node-mongodb-native driver instance for options that it understands. */
  interface ConnectionOpenSetOptions extends ConnectionOptionsBase {
    /**
     * If true, enables High Availability support for mongos
     * If connecting to multiple mongos servers, set the mongos option to true.
     */
    mongos?: boolean;

    /** sets the underlying driver's promise library (see http://mongodb.github.io/node-mongodb-native/2.1/api/MongoClient.html) */
    promiseLibrary?: any;

    /** See http://mongoosejs.com/docs/connections.html#use-mongo-client **/
    useMongoClient?: boolean;

    /** See http://mongoosejs.com/docs/guide.html#bufferCommands */
    bufferCommands?: boolean;
  }

  interface ConnectionOptions extends
    ConnectionOpenOptions,
    ConnectionOpenSetOptions {}

  /*
   * section drivers/node-mongodb-native/collection.js
   * http://mongoosejs.com/docs/api.html#drivers-node-mongodb-native-collection-js
   */
  var Collection: Collection;
  interface Collection extends CollectionBase {
    /**
     * Collection constructor
     * @param name name of the collection
     * @param conn A MongooseConnection instance
     * @param opts optional collection options
     */
    new(name: string, conn: Connection, opts?: any): Collection;
    /** Formatter for debug print args */
    $format(arg: any): string;
    /** Debug print helper */
    $print(name: any, i: any, args: any[]): void;
    /** Retrieves information about this collections indexes. */
    getIndexes(): any;
  }

  /*
   * section drivers/node-mongodb-native/connection.js
   * http://mongoosejs.com/docs/api.html#drivers-node-mongodb-native-connection-js
   */
  class Connection extends ConnectionBase {
    /**
     * Switches to a different database using the same connection pool.
     * @param name The database name
     * @returns New Connection Object
     */
    useDb(name: string): Connection;

    /** Expose the possible connection states. */
    static STATES: any;
  }

  /*
   * section error/validation.js
   * http://mongoosejs.com/docs/api.html#error-validation-js
   */
  class ValidationError extends Error {
    /** Console.log helper */
    toString(): string;
  }

  /*
   * section error.js
   * http://mongoosejs.com/docs/api.html#error-js
   */
  class Error extends global.Error {
    /**
     * MongooseError constructor
     * @param msg Error message
     */
    constructor(msg: string);

    /**
     * The default built-in validator error messages. These may be customized.
     * As you might have noticed, error messages support basic templating
     * {PATH} is replaced with the invalid document path
     * {VALUE} is replaced with the invalid value
     * {TYPE} is replaced with the validator type such as "regexp", "min", or "user defined"
     * {MIN} is replaced with the declared min value for the Number.min validator
     * {MAX} is replaced with the declared max value for the Number.max validator
     */
    static messages: any;

    /** For backwards compatibility. Same as mongoose.Error.messages */
    static Messages: any;
  }

  interface EachAsyncOptions {
    /** defaults to 1 */
    parallel?: number;
  }

  /*
   * section querycursor.js
   * http://mongoosejs.com/docs/api.html#querycursor-js
   *
   * Callback signatures are from: http://mongodb.github.io/node-mongodb-native/2.1/api/Cursor.html#close
   * QueryCursor can only be accessed by query#cursor(), we only
   *   expose its interface to enable type-checking.
   */
  interface QueryCursor<T extends Document> extends stream.Readable {
    /**
     * A QueryCursor is a concurrency primitive for processing query results
     * one document at a time. A QueryCursor fulfills the Node.js streams3 API,
     * in addition to several other mechanisms for loading documents from MongoDB
     * one at a time.
     * Unless you're an advanced user, do not instantiate this class directly.
     * Use Query#cursor() instead.
     * @param options query options passed to .find()
     * @event cursor Emitted when the cursor is created
     * @event error Emitted when an error occurred
     * @event data Emitted when the stream is flowing and the next doc is ready
     * @event end Emitted when the stream is exhausted
     */
    constructor(query: Query<T>, options: any): QueryCursor<T>;

    /** Marks this cursor as closed. Will stop streaming and subsequent calls to next() will error. */
    close(callback?: (error: any, result: any) => void): Promise<any>;

    /**
     * Execute fn for every document in the cursor. If fn returns a promise,
     * will wait for the promise to resolve before iterating on to the next one.
     * Returns a promise that resolves when done.
     * @param fn Function to be executed for every document in the cursor
     * @param callback Executed when all docs have been processed
     */
    eachAsync(fn: (doc: T) => any, callback?: (err: any) => void): Promise<T>;

    /**
     * Execute fn for every document in the cursor. If fn returns a promise,
     * will wait for the promise to resolve before iterating on to the next one.
     * Returns a promise that resolves when done.
     * @param fn Function to be executed for every document in the cursor
     * @param options Async options (e. g. parallel function execution)
     * @param callback Executed when all docs have been processed
     */
    eachAsync(fn: (doc: T) => any, options: EachAsyncOptions, callback?: (err: any) => void): Promise<T>;

    /**
     * Registers a transform function which subsequently maps documents retrieved
     * via the streams interface or .next()
     */
    map(fn: (doc: T) => T): this;

    /**
     * Get the next document from this cursor. Will return null when there are
     * no documents left.
     */
    next(callback?: (err: any, doc?: T) => void): Promise<any>;
  }

  /*
   * section virtualtype.js
   * http://mongoosejs.com/docs/api.html#virtualtype-js
   */
  class VirtualType {
    /** This is what mongoose uses to define virtual attributes via Schema.prototype.virtual. */
    constructor(options: any, name: string);
    /** Applies getters to value using optional scope. */
    applyGetters(value: any, scope: any): any;
    /** Applies setters to value using optional scope. */
    applySetters(value: any, scope: any): any;
    /** Defines a getter. */
    get(fn: Function): this;
    /** Defines a setter. */
    set(fn: Function): this;
  }

  /*
   * section schema.js
   * http://mongoosejs.com/docs/api.html#schema-js
   */
  class Schema extends events.EventEmitter {
    /**
     * Schema constructor.
     * When nesting schemas, (children in the example above), always declare
     * the child schema first before passing it into its parent.
     * @event init Emitted after the schema is compiled into a Model.
     */
    constructor(definition?: SchemaDefinition, options?: SchemaOptions);

    /** Adds key path / schema type pairs to this schema. */
    add(obj: SchemaDefinition, prefix?: string): void;

    /** Return a deep copy of this schema */
    clone(): Schema;

    /**
     * Iterates the schemas paths similar to Array.forEach.
     * @param fn callback function
     * @returns this
     */
    eachPath(fn: (path: string, type: SchemaType) => void): this;

    /**
     * Gets a schema option.
     * @param key option name
     */
    get(key: string): any;

    /**
     * Defines an index (most likely compound) for this schema.
     * @param options Options to pass to MongoDB driver's createIndex() function
     * @param options.expires Mongoose-specific syntactic sugar, uses ms to convert
     *   expires option into seconds for the expireAfterSeconds in the above link.
     */
    index(fields: any, options?: {
      expires?: string;
      [other: string]: any;
    }): this;

    /** Compiles indexes from fields and schema-level indexes */
    indexes(): any[];

    /**
     * Loads an ES6 class into a schema. Maps setters + getters, static methods, and
     * instance methods to schema virtuals, statics, and methods.
     */
    loadClass(model: Function): this;

    /**
     * Adds an instance method to documents constructed from Models compiled from this schema.
     * If a hash of name/fn pairs is passed as the only argument, each name/fn pair will be added as methods.
     */
    method(method: string, fn: Function): this;
    method(methodObj: { [name: string]: Function }): this;

    /**
     * Gets/sets schema paths.
     * Sets a path (if arity 2)
     * Gets a path (if arity 1)
     */
    path(path: string): SchemaType;
    path(path: string, constructor: any): this;

    /**
     * Returns the pathType of path for this schema.
     * @returns whether it is a real, virtual, nested, or ad-hoc/undefined path.
     */
    pathType(path: string): string;

    /**
     * Registers a plugin for this schema.
     * @param plugin callback
     */
    plugin(plugin: (schema: Schema, options?: any) => void, opts?: any): this;

    /**
     * Defines a post hook for the document
     * Post hooks fire on the event emitted from document instances of Models compiled
     *   from this schema.
     * @param method name of the method to hook
     * @param fn callback
     */
    post<T extends Document>(method: string, fn: (
      error: mongodb.MongoError, doc: T, next: (err?: NativeError) => void
    ) => void): this;

    post<T extends Document>(method: string, fn: (
      doc: T, next: (err?: NativeError) => void
    ) => void): this;

    /**
     * Defines a pre hook for the document.
     */
    pre<T extends Document = Document>(
      method: "init" | "validate" | "save" | "remove",
      fn: HookSyncCallback<T>,
      errorCb?: HookErrorCallback
    ): this;
    pre<T extends Query<any> = Query<any>>(
      method:
        | "count"
        | "find"
        | "findOne"
        | "findOneAndRemove"
        | "findOneAndUpdate"
        | "update",
      fn: HookSyncCallback<T>,
      errorCb?: HookErrorCallback
    ): this;
    pre<T extends Aggregate<any> = Aggregate<any>>(
      method: "aggregate",
      fn: HookSyncCallback<T>,
      errorCb?: HookErrorCallback
    ): this;
    pre<T extends Model<Document> = Model<Document>>(
      method: "insertMany",
      fn: HookSyncCallback<T>,
      errorCb?: HookErrorCallback
    ): this;
    pre<T extends Document | Model<Document> | Query<any> | Aggregate<any>>(
      method: string,
      fn: HookSyncCallback<T>,
      errorCb?: HookErrorCallback
    ): this;

    pre<T extends Document = Document>(
      method: "init" | "validate" | "save" | "remove",
      parallel: boolean,
      fn: HookAsyncCallback<T>,
      errorCb?: HookErrorCallback
    ): this;
    pre<T extends Query<any> = Query<any>>(
      method:
        | "count"
        | "find"
        | "findOne"
        | "findOneAndRemove"
        | "findOneAndUpdate"
        | "update",
      parallel: boolean,
      fn: HookAsyncCallback<T>,
      errorCb?: HookErrorCallback
    ): this;
    pre<T extends Aggregate<any> = Aggregate<any>>(
      method: "aggregate",
      parallel: boolean,
      fn: HookAsyncCallback<T>,
      errorCb?: HookErrorCallback
    ): this;
    pre<T extends Model<Document> = Model<Document>>(
      method: "insertMany",
      parallel: boolean,
      fn: HookAsyncCallback<T>,
      errorCb?: HookErrorCallback
    ): this;
    pre<T extends Document | Model<Document> | Query<any> | Aggregate<any>>(
      method: string,
      parallel: boolean,
      fn: HookAsyncCallback<T>,
      errorCb?: HookErrorCallback
    ): this;

    /**
     * Adds a method call to the queue.
     * @param name name of the document method to call later
     * @param args arguments to pass to the method
     */
    queue(name: string, args: any[]): this;

    /**
     * Removes the given path (or [paths]).
     */
    remove(path: string | string[]): void;

    /**
     * @param invalidate refresh the cache
     * @returns an Array of path strings that are required by this schema.
     */
    requiredPaths(invalidate?: boolean): string[];

    /**
     * Sets/gets a schema option.
     * @param key option name
     * @param value if not passed, the current option value is returned
     */
    set(key: string): any;
    set(key: string, value: any): this;

    /**
     * Adds static "class" methods to Models compiled from this schema.
     */
    static(name: string, fn: Function): this;
    static(nameObj: { [name: string]: Function }): this;

    /** Creates a virtual type with the given name. */
    virtual(name: string, options?: any): VirtualType;

    /** Returns the virtual type with the given name. */
    virtualpath(name: string): VirtualType;

    /** The allowed index types */
    static indexTypes: string[];

    /**
     * Reserved document keys.
     * Keys in this object are names that are rejected in schema declarations
     * b/c they conflict with mongoose functionality. Using these key name
     * will throw an error.
     */
    static reserved: any;

    /** Object of currently defined methods on this schema. */
    methods: any;
    /** Object of currently defined statics on this schema. */
    statics: any;
    /** The original object passed to the schema constructor */
    obj: any;
  }

  // Hook functions: https://github.com/vkarpov15/hooks-fixed
  interface HookSyncCallback<T> {
    (this: T, next: HookNextFunction): Promise<any> | void;
  }

  interface HookAsyncCallback<T> {
    (this: T, next: HookNextFunction, done: HookDoneFunction): Promise<any> | void;
  }

  interface HookErrorCallback {
    (error?: Error): any;
  }

  interface HookNextFunction {
    (error?: Error): any;
  }

  interface HookDoneFunction {
    (error?: Error): any;
  }

  interface SchemaOptions {
    /** defaults to false (which means use the connection's autoIndex option) */
    autoIndex?: boolean;
    /** defaults to true */
    bufferCommands?: boolean;
    /** defaults to false */
    capped?: boolean | number | { size?: number; max?: number; autoIndexId?: boolean; };
    /** Sets a default collation for every query and aggregation. */
    collation?: CollationOptions;
    /** no default */
    collection?: string;
    /** defaults to "__t" */
    discriminatorKey?: string;
    /** defaults to false. */
    emitIndexErrors?: boolean;
    excludeIndexes?: any;
    /** defaults to true */
    id?: boolean;
    /** defaults to true */
    _id?: boolean;
    /** controls document#toObject behavior when called manually - defaults to true */
    minimize?: boolean;
    read?: string;
    /** defaults to true. */
    safe?: boolean | { w?: number | string; wtimeout?: number; j?: boolean };

    /** defaults to null */
    shardKey?: boolean;
    /** defaults to true */
    strict?: boolean | 'throw';
    /** no default */
    toJSON?: DocumentToObjectOptions;
    /** no default */
    toObject?: DocumentToObjectOptions;
    /** defaults to 'type' */
    typeKey?: string;
    /** defaults to false */
    useNestedStrict?: boolean;
    /** defaults to true */
    validateBeforeSave?: boolean;
    /** defaults to "__v" */
    versionKey?: string|boolean;
    /**
     * skipVersioning allows excluding paths from
     * versioning (the internal revision will not be
     * incremented even if these paths are updated).
     */
    skipVersioning?: any;
    /**
     * If set timestamps, mongoose assigns createdAt
     * and updatedAt fields to your schema, the type
     * assigned is Date.
     */
    timestamps?: boolean | SchemaTimestampsConfig;
  }

  interface SchemaTimestampsConfig {
    createdAt?: boolean | string;
    updatedAt?: boolean | string;
  }

  /*
   * Intellisense for Schema definitions
   */
  interface SchemaDefinition {
    [path: string]: SchemaTypeOpts<any> | Schema | SchemaType;
  }

  /*
   * The standard options available when configuring a schema type:
   * new Schema({
   *   name: {
   *     type: String,
   *     required: true,
   *     ...
   *   }
   * });
   *
   * Note: the properties have Object as a fallback type: | Object
   *   because this interface does not apply to a schematype that
   *   does not have a type property. Ex:
   * new Schema({
   *   name: {
   *     first: String,    // since name does not have a "type" property
   *     last: String      //   first and last can have any valid type
   *     ...
   *   }
   * });
   *
   * References:
   * - http://mongoosejs.com/docs/schematypes.html
   * - http://mongoosejs.com/docs/api.html#schema_Schema.Types
   */
  interface SchemaTypeOpts<T> {
    alias?: string;

    /* Common Options for all schema types */
    type?: T;

    /** Sets a default value for this SchemaType. */
    default?: SchemaTypeOpts.DefaultFn<T> | T;

    /**
     * Getters allow you to transform the representation of the data as it travels
     * from the raw mongodb document to the value that you see.
     */
    get?: (value: T, schematype?: this) => T | any;

    /** Declares the index options for this schematype. */
    index?: SchemaTypeOpts.IndexOpts | boolean | string;

    /**
     * Adds a required validator to this SchemaType. The validator gets added
     * to the front of this SchemaType's validators array using unshift().
     */
    required?: SchemaTypeOpts.RequiredFn<T> |
      boolean | [boolean, string] |
      string | [string, string] |
      any;

    /**
     * Sets default select() behavior for this path.
     * Set to true if this path should always be included in the results, false
     * if it should be excluded by default. This setting can be overridden at
     * the query level.
     */
    select?: boolean | any;

    /**
     * Setters allow you to transform the data before it gets to the raw mongodb
     * document and is set as a value on an actual key.
     */
    set?: (value: T, schematype?: this) => T | any;

    /** Declares a sparse index. */
    sparse?: boolean | any;

    /** Declares a full text index. */
    text?: boolean | any;

    /**
     * Adds validator(s) for this document path.
     * Validators always receive the value to validate as their first argument
     * and must return Boolean. Returning false means validation failed.
     */
    validate?: RegExp | [RegExp, string] |
      SchemaTypeOpts.ValidateFn<T> | [SchemaTypeOpts.ValidateFn<T>, string] |
      SchemaTypeOpts.ValidateOpts | SchemaTypeOpts.ValidateOpts[] |
      SchemaTypeOpts.AsyncValidateOpts | SchemaTypeOpts.AsyncValidateOpts[];

    /** Declares an unique index. */
    unique?: boolean | any;


    /* Options for specific schema types (String, Number, Date, etc.) */
    /** String only - Adds an enum validator */
    enum?: T[] | SchemaTypeOpts.EnumOpts<T> | any;
    /** String only - Adds a lowercase setter. */
    lowercase?: boolean | any;
    /** String only - Sets a regexp validator. */
    match?: RegExp | [RegExp, string] | any;
    /** String only - Sets a maximum length validator. */
    maxlength?: number | [number, string] | any;
    /** String only - Sets a minimum length validator. */
    minlength?: number | [number, string] | any;
    /** String only - Adds a trim setter. */
    trim?: boolean | any;
    /** String only - Adds an uppercase setter. */
    uppercase?: boolean | any;

    /**
     * Date, Number only - Sets a minimum number validator.
     * Sets a minimum date validator.
     */
    min?: number | [number, string] |
      Date | [Date, string] |
      any;

    /**
     * Date, Number only - Sets a maximum number validator.
     * Sets a maximum date validator.
     */
    max?: number | [number, string] |
      Date | [Date, string] |
      any;

    /**
     * Date only - Declares a TTL index (rounded to the nearest second)
     * for Date types only.
     */
    expires?: number | string | any;

    /** ObjectId only - Adds an auto-generated ObjectId default if turnOn is true. */
    auto?: boolean | any;

    [other: string]: any;
  }

  // Interfaces specific to schema type options should be scoped in this namespace
  namespace SchemaTypeOpts {
    interface DefaultFn<T> {
      (...args: any[]): T;
    }

    interface RequiredFn<T> {
      (required: boolean, message?: string): T;
    }

    interface ValidateFn<T> {
      (value: T): boolean;
    }

    interface AsyncValidateFn<T> {
      (value: T, done: (result: boolean) => void): void;
    }

    interface ValidateOptsBase {
      msg?: string;
      type?: string;
    }

    interface ValidateOpts extends ValidateOptsBase {
      isAsync?: false;
      validator?: RegExp | ValidateFn<any>;
    }

    interface AsyncValidateOpts extends ValidateOptsBase {
      isAsync: true;
      validator: AsyncValidateFn<any>;
    }

    interface EnumOpts<T> {
      values?: T[];
      message?: string;
    }

    interface IndexOpts {
      background?: boolean,
      expires?: number | string
      sparse?: boolean,
      type?: string,
      unique?: boolean,
    }
  }

  /*
   * section document.js
   * http://mongoosejs.com/docs/api.html#document-js
   */
  interface MongooseDocument extends MongooseDocumentOptionals { }
  class MongooseDocument {
    /** Checks if a path is set to its default. */
    $isDefault(path?: string): boolean;

    /**
     * Takes a populated field and returns it to its unpopulated state.
     * If the path was not populated, this is a no-op.
     */
    depopulate(path: string): this;

    /**
     * Returns true if the Document stores the same data as doc.
     * Documents are considered equal when they have matching _ids, unless neither document
     * has an _id, in which case this function falls back to usin deepEqual().
     * @param doc a document to compare
     */
    equals(doc: MongooseDocument): boolean;

    /**
     * Explicitly executes population and returns a promise.
     * Useful for ES2015 integration.
     * @returns promise that resolves to the document when population is done
     */
    execPopulate(): Promise<this>;

    /** Checks if path was explicitly selected. If no projection, always returns true. */
    isDirectSelected(path: string): boolean;

    /**
     * Returns the value of a path.
     * @param type optionally specify a type for on-the-fly attributes
     */
    get(path: string, type?: any): any;

    /**
     * Initializes the document without setters or marking anything modified.
     * Called internally after a document is returned from mongodb.
     * @param doc document returned by mongo
     * @param opts Options
     */
    init(doc: MongooseDocument, opts?: any): this;

    /** Helper for console.log */
    inspect(options?: any): any;

    /**
     * Marks a path as invalid, causing validation to fail.
     * The errorMsg argument will become the message of the ValidationError.
     * The value argument (if passed) will be available through the ValidationError.value property.
     * @param path the field to invalidate
     * @param errorMsg the error which states the reason path was invalid
     * @param value optional invalid value
     * @param kind optional kind property for the error
     * @returns the current ValidationError, with all currently invalidated paths
     */
    invalidate(path: string, errorMsg: string | NativeError, value: any, kind?: string): ValidationError | boolean;

    /** Returns true if path was directly set and modified, else false. */
    isDirectModified(path: string): boolean;

    /** Checks if path was initialized */
    isInit(path: string): boolean;

    /**
     * Returns true if this document was modified, else false.
     * If path is given, checks if a path or any full path containing path as part of its path
     * chain has been modified.
     */
    isModified(path?: string): boolean;

    /** Checks if path was selected in the source query which initialized this document. */
    isSelected(path: string): boolean;

    /**
     * Marks the path as having pending changes to write to the db.
     * Very helpful when using Mixed types.
     * @param path the path to mark modified
     */
    markModified(path: string): void;

    /** Returns the list of paths that have been modified. */
    modifiedPaths(): string[];

    /**
     * Populates document references, executing the callback when complete.
     * If you want to use promises instead, use this function with
     * execPopulate()
     * Population does not occur unless a callback is passed or you explicitly
     * call execPopulate(). Passing the same path a second time will overwrite
     * the previous path options. See Model.populate() for explaination of options.
     * @param path The path to populate or an options object
     * @param names The properties to fetch from the populated document
     * @param callback When passed, population is invoked
     */
    populate(callback: (err: any, res: this) => void): this;
    populate(path: string, callback?: (err: any, res: this) => void): this;
    populate(path: string, names: string, callback?: (err: any, res: this) => void): this;
    populate(options: ModelPopulateOptions | ModelPopulateOptions[], callback?: (err: any, res: this) => void): this;

    /** Gets _id(s) used during population of the given path. If the path was not populated, undefined is returned. */
    populated(path: string): any;

    /**
     * Sets the value of a path, or many paths.
     * @param path path or object of key/vals to set
     * @param val the value to set
     * @param type optionally specify a type for "on-the-fly" attributes
     * @param options optionally specify options that modify the behavior of the set
     */
    set(path: string, val: any, options?: any): this;
    set(path: string, val: any, type: any, options?: any): this;
    set(value: any): this;

    /**
     * The return value of this method is used in calls to JSON.stringify(doc).
     * This method accepts the same options as Document#toObject. To apply the
     * options to every document of your schema by default, set your schemas
     * toJSON option to the same argument.
     */
    toJSON(options?: DocumentToObjectOptions): any;

    /**
     * Converts this document into a plain javascript object, ready for storage in MongoDB.
     * Buffers are converted to instances of mongodb.Binary for proper storage.
     */
    toObject(options?: DocumentToObjectOptions): any;

    /** Helper for console.log */
    toString(): string;

    /**
     * Clears the modified state on the specified path.
     * @param path the path to unmark modified
     */
    unmarkModified(path: string): void;

    /** Sends an update command with this document _id as the query selector.  */
    update(doc: any, callback?: (err: any, raw: any) => void): Query<any>;
    update(doc: any, options: ModelUpdateOptions,
      callback?: (err: any, raw: any) => void): Query<any>;

    /**
     * Executes registered validation rules for this document.
     * @param optional options internal options
     * @param callback callback called after validation completes, passing an error if one occurred
     */
    validate(callback?: (err: any) => void): Promise<void>;
    validate(optional: any, callback?: (err: any) => void): Promise<void>;

    /**
     * Executes registered validation rules (skipping asynchronous validators) for this document.
     * This method is useful if you need synchronous validation.
     * @param pathsToValidate only validate the given paths
     * @returns MongooseError if there are errors during validation, or undefined if there is no error.
     */
    validateSync(pathsToValidate?: string | string[]): Error;

    /** Hash containing current validation errors. */
    errors: any;
    /** This documents _id. */
    _id: any;
    /** Boolean flag specifying if the document is new. */
    isNew: boolean;
    /** The documents schema. */
    schema: Schema;
  }

  interface MongooseDocumentOptionals {
    /**
     * Virtual getter that by default returns the document's _id field cast to a string,
     * or in the case of ObjectIds, its hexString. This id getter may be disabled by
     * passing the option { id: false } at schema construction time. If disabled, id
     * behaves like any other field on a document and can be assigned any value.
     */
    id?: any;
  }

  interface DocumentToObjectOptions {
    /** apply all getters (path and virtual getters) */
    getters?: boolean;
    /** apply virtual getters (can override getters option) */
    virtuals?: boolean;
    /** remove empty objects (defaults to true) */
    minimize?: boolean;
    /**
     * A transform function to apply to the resulting document before returning
     * @param doc The mongoose document which is being converted
     * @param ret The plain object representation which has been converted
     * @param options The options in use (either schema options or the options passed inline)
     */
    transform?: (doc: any, ret: any, options: any) => any;
    /** depopulate any populated paths, replacing them with their original refs (defaults to false) */
    depopulate?: boolean;
    /** whether to include the version key (defaults to true) */
    versionKey?: boolean;
  }

  namespace Types {
    /*
      * section types/subdocument.js
      * http://mongoosejs.com/docs/api.html#types-subdocument-js
      */
    class Subdocument extends MongooseDocument {
      /** Returns the top level document of this sub-document. */
      ownerDocument(): MongooseDocument;

      /**
       * Null-out this subdoc
       * @param callback optional callback for compatibility with Document.prototype.remove
       */
      remove(callback?: (err: any) => void): void;
      remove(options: any, callback?: (err: any) => void): void;
    }

    /*
     * section types/array.js
     * http://mongoosejs.com/docs/api.html#types-array-js
     */
    class Array<T> extends global.Array<T> {
      /**
       * Atomically shifts the array at most one time per document save().
       * Calling this mulitple times on an array before saving sends the same command as
       * calling it once. This update is implemented using the MongoDB $pop method which
       * enforces this restriction.
       */
      $shift(): T;

      /** Alias of pull */
      remove(...args: any[]): this;

      /**
       * Pops the array atomically at most one time per document save().
       * Calling this mulitple times on an array before saving sends the same command as
       * calling it once. This update is implemented using the MongoDB $pop method which
       * enforces this restriction.
       */
      $pop(): T;

      /**
       * Adds values to the array if not already present.
       * @returns the values that were added
       */
      addToSet(...args: any[]): T[];

      /**
       * Return the index of obj or -1 if not found.
       * @param obj he item to look for
       */
      indexOf(obj: any): number;

      /** Helper for console.log */
      inspect(): any;

      /**
       * Marks the entire array as modified, which if saved, will store it as a $set
       * operation, potentially overwritting any changes that happen between when you
       * retrieved the object and when you save it.
       * @returns new length of the array
       */
      nonAtomicPush(...args: any[]): number;

      /**
       * Wraps Array#pop with proper change tracking.
       * marks the entire array as modified which will pass the entire thing to $set
       * potentially overwritting any changes that happen between when you retrieved
       * the object and when you save it.
       */
      pop(): T;

      /**
       * Pulls items from the array atomically. Equality is determined by casting
       * the provided value to an embedded document and comparing using
       * the Document.equals() function.
       */
      pull(...args: any[]): this;

      /**
       * Wraps Array#push with proper change tracking.
       * @returns new length of the array
       */
      push(...args: any[]): number;

      /** Sets the casted val at index i and marks the array modified. */
      set(i: number, val: any): this;

      /**
       * Wraps Array#shift with proper change tracking.
       * Marks the entire array as modified, which if saved, will store it as a $set operation,
       * potentially overwritting any changes that happen between when you retrieved the object
       * and when you save it.
       */
      shift(): T;

      /**
       * Wraps Array#sort with proper change tracking.
       * Marks the entire array as modified, which if saved, will store it as a $set operation,
       * potentially overwritting any changes that happen between when you retrieved the object
       * and when you save it.
       */
      // some lib.d.ts have return type "this" and others have return type "T[]"
      // which causes errors. Let the inherited array provide the sort() method.
      //sort(compareFn?: (a: T, b: T) => number): T[];

      /**
       * Wraps Array#splice with proper change tracking and casting.
       * Marks the entire array as modified, which if saved, will store it as a $set operation,
       * potentially overwritting any changes that happen between when you retrieved the object
       * and when you save it.
       */
      splice(...args: any[]): T[];

      /** Returns a native js Array. */
      toObject(options?: any): T[];

      /**
       * Wraps Array#unshift with proper change tracking.
       * Marks the entire array as modified, which if saved, will store it as a $set operation,
       * potentially overwritting any changes that happen between when you retrieved the object
       * and when you save it.
       */
      unshift(...args: any[]): number;
    }

    /*
      * section types/documentarray.js
      * http://mongoosejs.com/docs/api.html#types-documentarray-js
      */
    class DocumentArray<T extends MongooseDocument> extends Types.Array<T> {
      /**
       * Creates a subdocument casted to this schema.
       * This is the same subdocument constructor used for casting.
       * @param obj the value to cast to this arrays SubDocument schema
       */
      create(obj: any): T;

      /**
       * Searches array items for the first document with a matching _id.
       * @returns the subdocument or null if not found.
       */
      id(id: ObjectId | string | number | NativeBuffer): T;

      /** Helper for console.log */
      inspect(): T[];

      /**
       * Returns a native js Array of plain js objects
       * @param options optional options to pass to each documents toObject
       *   method call during conversion
       */
      toObject(options?: any): T[];
    }

    /*
     * section types/buffer.js
     * http://mongoosejs.com/docs/api.html#types-buffer-js
     */
    class Buffer extends global.Buffer {
      /**
       * Copies the buffer.
       * Buffer#copy does not mark target as modified so you must copy
       * from a MongooseBuffer for it to work as expected. This is a
       * work around since copy modifies the target, not this.
       */
      copy(target: NativeBuffer, ...nodeBufferArgs: any[]): number;

      /** Determines if this buffer is equals to other buffer */
      equals(other: NativeBuffer): boolean;

      /** Sets the subtype option and marks the buffer modified. */
      subtype(subtype: number): void;

      /** Converts this buffer to its Binary type representation. */
      toObject(subtype?: number): mongodb.Binary;

      /** Writes the buffer. */
      write(string: string, ...nodeBufferArgs: any[]): number;
    }

    /*
      * section types/objectid.js
      * http://mongoosejs.com/docs/api.html#types-objectid-js
      */
    var ObjectId: ObjectIdConstructor;

    // mongodb.ObjectID does not allow mongoose.Types.ObjectId(id). This is
    //   commonly used in mongoose and is found in an example in the docs:
    //   http://mongoosejs.com/docs/api.html#aggregate_Aggregate
    // constructor exposes static methods of mongodb.ObjectID and ObjectId(id)
    type ObjectIdConstructor = typeof mongodb.ObjectID & {
      (s?: string | number): mongodb.ObjectID;
    };

    // var objectId: mongoose.Types.ObjectId should reference mongodb.ObjectID not
    //   the ObjectIdConstructor, so we add the interface below
    interface ObjectId extends mongodb.ObjectID {}

    class Decimal128 extends mongodb.Decimal128 {}

    /*
      * section types/embedded.js
      * http://mongoosejs.com/docs/api.html#types-embedded-js
      */
    class Embedded extends MongooseDocument {
      /** Helper for console.log */
      inspect(): any;

      /**
       * Marks a path as invalid, causing validation to fail.
       * @param path the field to invalidate
       * @param err error which states the reason path was invalid
       */
      invalidate(path: string, err: string | NativeError): boolean;

      /** Returns the top level document of this sub-document. */
      ownerDocument(): MongooseDocument;
      /** Returns this sub-documents parent document. */
      parent(): MongooseDocument;
      /** Returns this sub-documents parent array. */
      parentArray(): DocumentArray<MongooseDocument>;

      /** Removes the subdocument from its parent array. */
      remove(options?: {
        noop?: boolean;
      }, fn?: (err: any) => void): this;

      /**
       * Marks the embedded doc modified.
       * @param path the path which changed
       */
      markModified(path: string): void;
    }
  }

  /*
   * section query.js
   * http://mongoosejs.com/docs/api.html#query-js
   *
   * Query<T> is for backwards compatibility. Example: Query<T>.find() returns Query<T[]>.
   * If later in the query chain a method returns Query<T>, we will need to know type T.
   * So we save this type as the second type parameter in DocumentQuery. Since people have
   * been using Query<T>, we set it as an alias of DocumentQuery.
   */
  class Query<T> extends DocumentQuery<T, any> {}
  class DocumentQuery<T, DocType extends Document> extends mquery {
    /**
     * Specifies a javascript function or expression to pass to MongoDBs query system.
     * Only use $where when you have a condition that cannot be met using other MongoDB
     * operators like $lt. Be sure to read about all of its caveats before using.
     * @param js javascript string or function
     */
    $where(js: string | Function): this;

    /**
     * Specifies an $all query condition.
     * When called with one argument, the most recent path passed to where() is used.
     */
    all(val: number): this;
    all(path: string, val: number): this;

    /**
     * Specifies arguments for a $and condition.
     * @param array array of conditions
     */
    and(array: any[]): this;

    /** Specifies the batchSize option. Cannot be used with distinct() */
    batchSize(val: number): this;

    /** Get the current error flag value */
    error(): Error | null;
    /** Unset the error flag set on this query */
    error(unset: null): this;
    /**
     * Set the error flag on this query
     * @param err The error flag
     */
    error(err: Error): this;

    /**
     * Specifies a $box condition
     * @param Upper Right Coords
     */
    box(val: any): this;
    box(lower: number[], upper: number[]): this;

    /** Casts this query to the schema of model, If obj is present, it is cast instead of this query.*/
    cast(model: any, obj?: any): any;

    /**
     * Executes the query returning a Promise which will be
     * resolved with either the doc(s) or rejected with the error.
     * Like .then(), but only takes a rejection handler.
     */
    catch<TRes>(reject?: (err: any) => void | TRes | PromiseLike<TRes>): Promise<TRes>;

    /**
     * DEPRECATED Alias for circle
     * Specifies a $center or $centerSphere condition.
     * @deprecated Use circle instead.
     */
    center(area: any): this;
    center(path: string, area: any): this;
    /**
     * DEPRECATED Specifies a $centerSphere condition
     * @deprecated Use circle instead.
     */
    centerSphere(path: string, val: any): this;
    centerSphere(val: any): this;

    /** Specifies a $center or $centerSphere condition. */
    circle(area: any): this;
    circle(path: string, area: any): this;

    /** Adds a collation to this op (MongoDB 3.4 and up) */
    collation(value: CollationOptions): this;

    /** Specifies the comment option. Cannot be used with distinct() */
    comment(val: string): this;

    /**
     * Specifying this query as a count query. Passing a callback executes the query.
     * @param criteria mongodb selector
     */
    count(callback?: (err: any, count: number) => void): Query<number>;
    count(criteria: any, callback?: (err: any, count: number) => void): Query<number>;

    /**
     * Returns a wrapper around a mongodb driver cursor. A Query<T>Cursor exposes a
     * Streams3-compatible interface, as well as a .next() function.
     */
    cursor(options?: any): QueryCursor<DocType>;

    /** Declares or executes a distict() operation. Passing a callback executes the query. */
    distinct(callback?: (err: any, res: any[]) => void): Query<any[]>;
    distinct(field: string, callback?: (err: any, res: any[]) => void): Query<any[]>;
    distinct(field: string, criteria: any | Query<any>,
      callback?: (err: any, res: any[]) => void): Query<any[]>;

    /** Specifies an $elemMatch condition */
    elemMatch(criteria: (elem: Query<any>) => void): this;
    elemMatch(criteria: any): this;
    elemMatch(path: string | any | Function, criteria: (elem: Query<any>) => void): this;
    elemMatch(path: string | any | Function, criteria: any): this;

    /** Specifies the complementary comparison value for paths specified with where() */
    equals(val: any): this;

    /** Executes the query */
    exec(callback?: (err: any, res: T) => void): Promise<T>;
    exec(operation: string | Function, callback?: (err: any, res: T) => void): Promise<T>;

    /** Specifies an $exists condition */
    exists(val?: boolean): this;
    exists(path: string, val?: boolean): this;

    /**
     * Finds documents. When no callback is passed, the query is not executed. When the
     * query is executed, the result will be an array of documents.
     * @param criteria mongodb selector
     */
    find(callback?: (err: any, res: DocType[]) => void): DocumentQuery<DocType[], DocType>;
    find(criteria: any,
      callback?: (err: any, res: DocType[]) => void): DocumentQuery<DocType[], DocType>;

    /**
     * Declares the query a findOne operation. When executed, the first found document is
     * passed to the callback. Passing a callback executes the query. The result of the query
     * is a single document.
     * @param criteria mongodb selector
     * @param projection optional fields to return
     */
    findOne(callback?: (err: any, res: DocType | null) => void): DocumentQuery<DocType | null, DocType>;
    findOne(criteria: any,
      callback?: (err: any, res: DocType | null) => void): DocumentQuery<DocType | null, DocType>;

    /**
     * Issues a mongodb findAndModify remove command.
     * Finds a matching document, removes it, passing the found document (if any) to the
     * callback. Executes immediately if callback is passed.
     */
    findOneAndRemove(callback?: (error: any, doc: DocType | null, result: any) => void): DocumentQuery<DocType | null, DocType>;
    findOneAndRemove(conditions: any,
      callback?: (error: any, doc: DocType | null, result: any) => void): DocumentQuery<DocType | null, DocType>;
    findOneAndRemove(conditions: any, options: QueryFindOneAndRemoveOptions,
      callback?: (error: any, doc: DocType | null, result: any) => void): DocumentQuery<DocType | null, DocType>;

    /**
     * Issues a mongodb findAndModify update command.
     * Finds a matching document, updates it according to the update arg, passing any options, and returns
     * the found document (if any) to the callback. The query executes immediately if callback is passed.
     */
    findOneAndUpdate(callback?: (err: any, doc: DocType | null) => void): DocumentQuery<DocType | null, DocType>;
    findOneAndUpdate(update: any,
      callback?: (err: any, doc: DocType | null, res: any) => void): DocumentQuery<DocType | null, DocType>;
    findOneAndUpdate(query: any, update: any,
      callback?: (err: any, doc: DocType | null, res: any) => void): DocumentQuery<DocType | null, DocType>;
    findOneAndUpdate(query: any, update: any,
      options: { upsert: true, new: true } & QueryFindOneAndUpdateOptions,
      callback?: (err: any, doc: DocType, res: any) => void): DocumentQuery<DocType, DocType>;
    findOneAndUpdate(query: any, update: any, options: QueryFindOneAndUpdateOptions,
      callback?: (err: any, doc: DocType | null, res: any) => void): DocumentQuery<DocType | null, DocType>;

    /**
     * Specifies a $geometry condition. geometry() must come after either intersects() or within().
     * @param object Must contain a type property which is a String and a coordinates property which
     *   is an Array. See the examples.
     */
    geometry(object: { type: string, coordinates: any[] }): this;

    /**
     * Returns the current query conditions as a JSON object.
     * @returns current query conditions
     */
    getQuery(): any;

    /**
     * Returns the current update operations as a JSON object.
     * @returns current update operations
     */
    getUpdate(): any;

    /**
     * Specifies a $gt query condition.
     * When called with one argument, the most recent path passed to where() is used.
     */
    gt(val: number): this;
    gt(path: string, val: number): this;

    /**
     * Specifies a $gte query condition.
     * When called with one argument, the most recent path passed to where() is used.
     */
    gte(val: number): this;
    gte(path: string, val: number): this;

    /**
     * Sets query hints.
     * @param val a hint object
     */
    hint(val: any): this;

    /**
     * Specifies an $in query condition.
     * When called with one argument, the most recent path passed to where() is used.
     */
    in(val: any[]): this;
    in(path: string, val: any[]): this;

    /** Declares an intersects query for geometry(). MUST be used after where(). */
    intersects(arg?: any): this;

    /**
     * Sets the lean option.
     * Documents returned from queries with the lean option enabled are plain
     * javascript objects, not MongooseDocuments. They have no save method,
     * getters/setters or other Mongoose magic applied.
     * @param bool defaults to true
     */
    lean(bool?: boolean): Query<any>;

    /** Specifies the maximum number of documents the query will return. Cannot be used with distinct() */
    limit(val: number): this;

    /**
     * Specifies a $lt query condition.
     * When called with one argument, the most recent path passed to where() is used.
     */
    lt(val: number): this;
    lt(path: string, val: number): this;

    /**
     * Specifies a $lte query condition.
     * When called with one argument, the most recent path passed to where() is used.
     */
    lte(val: number): this;
    lte(path: string, val: number): this;

    /**
     * Specifies a $maxDistance query condition.
     * When called with one argument, the most recent path passed to where() is used.
     */
    maxDistance(val: number): this;
    maxDistance(path: string, val: number): this;

    /** @deprecated Alias of maxScan */
    maxscan(val: number): this;
    /** Specifies the maxScan option. Cannot be used with distinct() */
    maxScan(val: number): this;

    /**
     * Merges another Query or conditions object into this one.
     * When a Query is passed, conditions, field selection and options are merged.
     */
    merge(source: any | Query<any>): this;

    /** Specifies a $mod condition */
    mod(val: number[]): this;
    mod(path: string, val: number[]): this;

    /**
     * Specifies a $ne query condition.
     * When called with one argument, the most recent path passed to where() is used.
     */
    ne(val: any): this;
    ne(path: string, val: any): this;

    /** Specifies a $near or $nearSphere condition. */
    near(val: any): this;
    near(path: string, val: any): this;

    /**
     * DEPRECATED Specifies a $nearSphere condition
     * @deprecated Use query.near() instead with the spherical option set to true.
     */
    nearSphere(val: any): this;
    nearSphere(path: string, val: any): this;

    /**
     * Specifies a $nin query condition.
     * When called with one argument, the most recent path passed to where() is used.
     */
    nin(val: any[]): this;
    nin(path: string, val: any[]): this;

    /**
     * Specifies arguments for a $nor condition.
     * @param array array of conditions
     */
    nor(array: any[]): this;

    /**
     * Specifies arguments for an $or condition.
     * @param array array of conditions
     */
    or(array: any[]): this;

    /** Specifies a $polygon condition */
    polygon(...coordinatePairs: number[][]): this;
    polygon(path: string, ...coordinatePairs: number[][]): this;

    /**
     * Specifies paths which should be populated with other documents.
     * Paths are populated after the query executes and a response is received. A separate
     * query is then executed for each path specified for population. After a response for
     * each query has also been returned, the results are passed to the callback.
     * @param path either the path to populate or an object specifying all parameters
     * @param select Field selection for the population query
     * @param model The model you wish to use for population. If not specified, populate
     *   will look up the model by the name in the Schema's ref field.
     * @param match Conditions for the population query
     * @param options Options for the population query (sort, etc)
     */
    populate(path: string | any, select?: string | any, model?: any,
      match?: any, options?: any): this;
    populate(options: ModelPopulateOptions | ModelPopulateOptions[]): this;

    /**
     * Determines the MongoDB nodes from which to read.
     * @param pref one of the listed preference options or aliases
     * @tags optional tags for this query
     */
    read(pref: string, tags?: any[]): this;

    /**
     * Specifies a $regex query condition.
     * When called with one argument, the most recent path passed to where() is used.
     */
    regex(val: RegExp): this;
    regex(path: string, val: RegExp): this;

    /**
     * Declare and/or execute this query as a remove() operation.
     * The operation is only executed when a callback is passed. To force execution without a callback,
     * you must first call remove() and then execute it by using the exec() method.
     * @param criteria mongodb selector
     */
    remove(callback?: (err: any) => void): Query<mongodb.WriteOpResult['result']>;
    remove(criteria: any | Query<any>, callback?: (err: any) => void): Query<mongodb.WriteOpResult['result']>;

    /** Specifies which document fields to include or exclude (also known as the query "projection") */
    select(arg: string | any): this;
    /** Determines if field selection has been made. */
    selected(): boolean;
    /** Determines if exclusive field selection has been made.*/
    selectedExclusively(): boolean;
    /** Determines if inclusive field selection has been made. */
    selectedInclusively(): boolean;
    /** Sets query options. */
    setOptions(options: any): this;

    /**
     * Specifies a $size query condition.
     * When called with one argument, the most recent path passed to where() is used.
     */
    size(val: number): this;
    size(path: string, val: number): this;

    /** Specifies the number of documents to skip. Cannot be used with distinct() */
    skip(val: number): this;

    /**
     * DEPRECATED Sets the slaveOk option.
     * @param v defaults to true
     * @deprecated in MongoDB 2.2 in favor of read preferences.
     */
    slaveOk(v?: boolean): this;

    /**
     * Specifies a $slice projection for an array.
     * @param val number/range of elements to slice
     */
    slice(val: number | number[]): this;
    slice(path: string, val: number | number[]): this;

    /** Specifies this query as a snapshot query. Cannot be used with distinct() */
    snapshot(v?: boolean): this;

    /**
     * Sets the sort order
     * If an object is passed, values allowed are asc, desc, ascending, descending, 1, and -1.
     * If a string is passed, it must be a space delimited list of path names. The
     * sort order of each path is ascending unless the path name is prefixed with -
     * which will be treated as descending.
     */
    sort(arg: string | any): this;

    /**
     * Sets the tailable option (for use with capped collections). Cannot be used with distinct()
     * @param bool defaults to true
     * @param opts options to set
     * @param opts.numberOfRetries if cursor is exhausted, retry this many times before giving up
     * @param opts.tailableRetryInterval if cursor is exhausted, wait this many milliseconds before retrying
     */
    tailable(bool?: boolean, opts?: {
      numberOfRetries?: number;
      tailableRetryInterval?: number;
    }): this;

    /** Executes this query and returns a promise */
    then<TRes>(resolve?: (res: T) => void | TRes | PromiseLike<TRes>,
      reject?: (err: any) =>  void | TRes | PromiseLike<TRes>): Promise<TRes>;

    /**
     * Converts this query to a customized, reusable query
     * constructor with all arguments and options retained.
     */
    toConstructor<T>(): new(...args: any[]) => Query<T>;
    toConstructor<T, Doc extends Document>(): new(...args: any[]) => DocumentQuery<T, Doc>;

    /**
     * Declare and/or execute this query as an update() operation.
     * All paths passed that are not $atomic operations will become $set ops.
     * @param doc the update command
     */
    update(callback?: (err: any, affectedRows: number) => void): Query<number>;
    update(doc: any, callback?: (err: any, affectedRows: number) => void): Query<number>;
    update(criteria: any, doc: any,
      callback?: (err: any, affectedRows: number) => void): Query<number>;
    update(criteria: any, doc: any, options: QueryUpdateOptions,
      callback?: (err: any, affectedRows: number) => void): Query<number>;

    /** Specifies a path for use with chaining. */
    where(path?: string | any, val?: any): this;

    /** Defines a $within or $geoWithin argument for geo-spatial queries. */
    within(val?: any): this;
    within(coordinate: number[], ...coordinatePairs: number[][]): this;

    /** Flag to opt out of using $geoWithin. */
    static use$geoWithin: boolean;
  }

  // https://github.com/aheckmann/mquery
  // mquery currently does not have a type definition please
  //   replace it if one is ever created
  class mquery {}

  interface QueryFindOneAndRemoveOptions {
    /** if multiple docs are found by the conditions, sets the sort order to choose which doc to update */
    sort?: any;
    /** puts a time limit on the query - requires mongodb >= 2.6.0 */
    maxTimeMS?: number;
    /** if true, passes the raw result from the MongoDB driver as the third callback parameter */
    rawResult?: boolean;
  }

  interface QueryFindOneAndUpdateOptions extends QueryFindOneAndRemoveOptions {
    /** if true, return the modified document rather than the original. defaults to false (changed in 4.0) */
    new?: boolean;
    /** creates the object if it doesn't exist. defaults to false. */
    upsert?: boolean;
    /** Field selection. Equivalent to .select(fields).findOneAndUpdate() */
    fields?: any | string;
    /** if true, runs update validators on this command. Update validators validate the update operation against the model's schema. */
    runValidators?: boolean;
    /**
     * if this and upsert are true, mongoose will apply the defaults specified in the model's schema if a new document
     * is created. This option only works on MongoDB >= 2.4 because it relies on MongoDB's $setOnInsert operator.
     */
    setDefaultsOnInsert?: boolean;
    /**
     * if set to 'query' and runValidators is on, this will refer to the query in custom validator
     * functions that update validation runs. Does nothing if runValidators is false.
     */
    context?: string;
  }

  interface QueryUpdateOptions extends ModelUpdateOptions {
    /**
     * if set to 'query' and runValidators is on, this will refer to the query
     * in customvalidator functions that update validation runs. Does nothing
     * if runValidators is false.
     */
    context?: string;
  }

  interface CollationOptions {
    locale?: string;
    caseLevel?: boolean;
    caseFirst?: string;
    strength?: number;
    numericOrdering?: boolean;
    alternate?: string;
    maxVariable?: string;
    backwards?: boolean;
  }

  namespace Schema {
    namespace Types {
      /*
        * section schema/array.js
        * http://mongoosejs.com/docs/api.html#schema-array-js
        */
      class Array extends SchemaType {
        /** Array SchemaType constructor */
        constructor(key: string, cast?: SchemaType, options?: any);

        /**
         * Check if the given value satisfies a required validator. The given value
         * must be not null nor undefined, and have a non-zero length.
         */
        checkRequired<T extends { length: number }>(value: T): boolean;

        /** This schema type's name, to defend against minifiers that mangle function names. */
        static schemaName: string;
      }

      /*
        * section schema/string.js
        * http://mongoosejs.com/docs/api.html#schema-string-js
        */
      class String extends SchemaType {
        /** String SchemaType constructor. */
        constructor(key: string, options?: any);

        /** Check if the given value satisfies a required validator. */
        checkRequired(value: any, doc: MongooseDocument): boolean;

        /**
         * Adds an enum validator
         * @param args enumeration values
         */
        enum(args: string | string[] | any): this;

        /** Adds a lowercase setter. */
        lowercase(): this;

        /**
         * Sets a regexp validator. Any value that does not pass regExp.test(val) will fail validation.
         * @param regExp regular expression to test against
         * @param message optional custom error message
         */
        match(regExp: RegExp, message?: string): this;

        /**
         * Sets a maximum length validator.
         * @param value maximum string length
         * @param message optional custom error message
         */
        maxlength(value: number, message?: string): this;

        /**
         * Sets a minimum length validator.
         * @param value minimum string length
         * @param message optional custom error message
         */
        minlength(value: number, message?: string): this;

        /** Adds a trim setter. The string value will be trimmed when set. */
        trim(): this;
        /** Adds an uppercase setter. */
        uppercase(): this;

        /** This schema type's name, to defend against minifiers that mangle function names. */
        static schemaName: string;

      }

      /*
        * section schema/documentarray.js
        * http://mongoosejs.com/docs/api.html#schema-documentarray-js
        */
      class DocumentArray extends Array {
        /** SubdocsArray SchemaType constructor */
        constructor(key: string, schema: Schema, options?: any);

        /** This schema type's name, to defend against minifiers that mangle function names. */
        static schemaName: string;
      }

      /*
        * section schema/number.js
        * http://mongoosejs.com/docs/api.html#schema-number-js
        */
      class Number extends SchemaType {
        /** Number SchemaType constructor. */
        constructor(key: string, options?: any);

        /** Check if the given value satisfies a required validator. */
        checkRequired(value: any, doc: MongooseDocument): boolean;

        /**
         * Sets a maximum number validator.
         * @param maximum number
         * @param message optional custom error message
         */
        max(maximum: number, message?: string): this;

        /**
         * Sets a minimum number validator.
         * @param value minimum number
         * @param message optional custom error message
         */
        min(value: number, message?: string): this;

        /** This schema type's name, to defend against minifiers that mangle function names. */
        static schemaName: string;
      }

      /*
        * section schema/date.js
        * http://mongoosejs.com/docs/api.html#schema-date-js
        */
      class Date extends SchemaType {
        /** Date SchemaType constructor. */
        constructor(key: string, options?: any);

        /**
         * Check if the given value satisfies a required validator. To satisfy
         * a required validator, the given value must be an instance of Date.
         */
        checkRequired(value: any, doc: MongooseDocument): boolean;

        /** Declares a TTL index (rounded to the nearest second) for Date types only. */
        expires(when: number | string): this;

        /**
         * Sets a maximum date validator.
         * @param maximum date
         * @param message optional custom error message
         */
        max(maximum: NativeDate, message?: string): this;

        /**
         * Sets a minimum date validator.
         * @param value minimum date
         * @param message optional custom error message
         */
        min(value: NativeDate, message?: string): this;

        /** This schema type's name, to defend against minifiers that mangle function names. */
        static schemaName: string;
      }

      /*
        * section schema/buffer.js
        * http://mongoosejs.com/docs/api.html#schema-buffer-js
        */
      class Buffer extends SchemaType {
        /** Buffer SchemaType constructor */
        constructor(key: string, options?: any);

        /**
         * Check if the given value satisfies a required validator. To satisfy a
         * required validator, a buffer must not be null or undefined and have
         * non-zero length.
         */
        checkRequired(value: any, doc: MongooseDocument): boolean;

        /** This schema type's name, to defend against minifiers that mangle function names. */
        static schemaName: string;

      }

      /*
        * section schema/boolean.js
        * http://mongoosejs.com/docs/api.html#schema-boolean-js
        */
      class Boolean extends SchemaType {
        /** Boolean SchemaType constructor. */
        constructor(path: string, options?: any);

        /**
         * Check if the given value satisfies a required validator. For a
         * boolean to satisfy a required validator, it must be strictly
         * equal to true or to false.
         */
        checkRequired(value: any): boolean;

        /** This schema type's name, to defend against minifiers that mangle function names. */
        static schemaName: string;
      }

      /*
        * section schema/objectid.js
        * http://mongoosejs.com/docs/api.html#schema-objectid-js
        */
      class ObjectId extends SchemaType {
        /** ObjectId SchemaType constructor. */
        constructor(key: string, options?: any);

        /**
         * Adds an auto-generated ObjectId default if turnOn is true.
         * @param turnOn auto generated ObjectId defaults
         */
        auto(turnOn: boolean): this;

        /** Check if the given value satisfies a required validator. */
        checkRequired(value: any, doc: MongooseDocument): boolean;

        /** This schema type's name, to defend against minifiers that mangle function names. */
        static schemaName: string;
      }
      /*
        * section schema/decimal128.js
        * http://mongoosejs.com/docs/api.html#schema-decimal128-js
        */
      class Decimal128 extends SchemaType {
        /** Decimal128 SchemaType constructor. */
        constructor(key: string, options?: any);

        /** Check if the given value satisfies a required validator. */
        checkRequired(value: any, doc: MongooseDocument): boolean;

        /** This schema type's name, to defend against minifiers that mangle function names. */
        static schemaName: string;
      }

      /*
        * section schema/mixed.js
        * http://mongoosejs.com/docs/api.html#schema-mixed-js
        */
      class Mixed extends SchemaType {
        /** Mixed SchemaType constructor. */
        constructor(path: string, options?: any);

        /** This schema type's name, to defend against minifiers that mangle function names. */
        static schemaName: string;
      }

      /*
        * section schema/embedded.js
        * http://mongoosejs.com/docs/api.html#schema-embedded-js
        */
      class Embedded extends SchemaType {
        /** Sub-schema schematype constructor */
        constructor(schema: Schema, key: string, options?: any);
      }
    }
  }

  /*
   * section aggregate.js
   * http://mongoosejs.com/docs/api.html#aggregate-js
   */
  class Aggregate<T> {
    /**
     * Aggregate constructor used for building aggregation pipelines.
     * Returned when calling Model.aggregate().
     * @param ops aggregation operator(s) or operator array
     */
    constructor(ops?: any | any[], ...args: any[]);

    /** Adds a cursor flag */
    addCursorFlag(flag: string, value: boolean): this;

    /**
     * Appends a new $addFields operator to this aggregate pipeline. Requires MongoDB v3.4+ to work
     * @param arg field specification
     */
    addFields(arg: any): this;

    /**
     * Sets the allowDiskUse option for the aggregation query (ignored for < 2.6.0)
     * @param value Should tell server it can use hard drive to store data during aggregation.
     * @param tags optional tags for this query
     */
    allowDiskUse(value: boolean, tags?: any[]): this;

    /**
     * Appends new operators to this aggregate pipeline
     * @param ops operator(s) to append
     */
    append(...ops: any[]): this;

    /** Adds a collation. */
    collation(options: CollationOptions): this;

    /**
     * Sets the cursor option option for the aggregation query (ignored for < 2.6.0).
     * Note the different syntax below: .exec() returns a cursor object, and no callback
     * is necessary.
     * @param options set the cursor batch size
     */
    cursor(options: any): this;

    // If cursor option is on, could return an object
    /** Executes the aggregate pipeline on the currently bound Model. */
    exec(callback?: (err: any, result: T) => void): Promise<T> | any;

    /** Execute the aggregation with explain */
    explain(callback?: (err: any, result: T) => void): Promise<T>;

    /**
     * Appends a new custom $group operator to this aggregate pipeline.
     * @param arg $group operator contents
     */
    group(arg: any): this;

    /**
     * Appends a new $limit operator to this aggregate pipeline.
     * @param num maximum number of records to pass to the next stage
     */
    limit(num: number): this;

    /**
     * Appends new custom $lookup operator(s) to this aggregate pipeline.
     * @param options to $lookup as described in the above link
     */
    lookup(options: any): this;

    /**
     * Appends a new custom $match operator to this aggregate pipeline.
     * @param arg $match operator contents
     */
    match(arg: any): this;

    /**
     * Binds this aggregate to a model.
     * @param model the model to which the aggregate is to be bound
     */
    model(model: any): this;

    /**
     * Appends new custom $graphLookup operator(s) to this aggregate pipeline, performing a recursive search on a collection.
     * Note that graphLookup can only consume at most 100MB of memory, and does not allow disk use even if { allowDiskUse: true } is specified.
     * @param options options to $graphLookup
     */
    graphLookup(options: any): this;

    /**
     * Appends a new $geoNear operator to this aggregate pipeline.
     * MUST be used as the first operator in the pipeline.
     */
    near(parameters: any): this;

    /**
     * Lets you set arbitrary options, for middleware or plugins.
     * @param value  keys to merge into current options
     */
    option(value: any): this;

    /** Returns the current pipeline */
    pipeline(): any[];

    /**
     * Appends a new $project operator to this aggregate pipeline.
     * Mongoose query selection syntax is also supported.
     * @param arg field specification
     */
    project(arg: string | any): this;

    /**
     * Sets the readPreference option for the aggregation query.
     * @param pref one of the listed preference options or their aliases
     * @param tags optional tags for this query
     */
    read(pref: string, tags?: any[]): this;

    /**
     * Appends new custom $sample operator(s) to this aggregate pipeline.
     * @param size number of random documents to pick
     */
    sample(size: number): this;

    /**
     * Appends a new $skip operator to this aggregate pipeline.
     * @param num number of records to skip before next stage
     */
    skip(num: number): this;

    /**
     * Appends a new $sort operator to this aggregate pipeline.
     * If an object is passed, values allowed are asc, desc, ascending, descending, 1, and -1.
     * If a string is passed, it must be a space delimited list of path names. The sort order
     * of each path is ascending unless the path name is prefixed with - which will be treated
     * as descending.
     */
    sort(arg: string | any): this;

    /** Provides promise for aggregate. */
    then<TRes>(resolve?: (val: T) =>  void | TRes | PromiseLike<TRes>,
      reject?: (err: any) =>  void | TRes | PromiseLike<TRes>): Promise<TRes>;

    /**
     * Appends new custom $unwind operator(s) to this aggregate pipeline.
     * Note that the $unwind operator requires the path name to start with '$'.
     * Mongoose will prepend '$' if the specified field doesn't start '$'.
     * @param fields the field(s) to unwind
     */
    unwind(...fields: string[]): this;
    /**
     * Appends new custom $unwind operator(s) to this aggregate pipeline
     * new in mongodb 3.2
     */
    unwind(...opts: { path: string, includeArrayIndex?: string, preserveNullAndEmptyArrays?: boolean }[]): this;
  }

  /*
   * section schematype.js
   * http://mongoosejs.com/docs/api.html#schematype-js
   */
  class SchemaType {
    /** SchemaType constructor */
    constructor(path: string, options?: any, instance?: string);

    /**
     * Sets a default value for this SchemaType.
     * Defaults can be either functions which return the value to use as the
     * default or the literal value itself. Either way, the value will be cast
     * based on its schema type before being set during document creation.
     * @param val the default value
     */
    default(val: any): any;

    /** Adds a getter to this schematype. */
    get(fn: Function): this;

    /**
     * Declares the index options for this schematype.
     * Indexes are created in the background by default. Specify background: false to override.
     */
    index(options: any | boolean | string): this;

    /**
     * Adds a required validator to this SchemaType. The validator gets added
     * to the front of this SchemaType's validators array using unshift().
     * @param required enable/disable the validator
     * @param message optional custom error message
     */
    required(required: boolean, message?: string): this;

    /** Sets default select() behavior for this path. */
    select(val: boolean): this;
    /** Adds a setter to this schematype. */
    set(fn: Function): this;
    /** Declares a sparse index. */
    sparse(bool: boolean): this;
    /** Declares a full text index. */
    text(bool: boolean): this;
    /** Declares an unique index. */
    unique(bool: boolean): this;

    /**
     * Adds validator(s) for this document path.
     * Validators always receive the value to validate as their first argument
     * and must return Boolean. Returning false means validation failed.
     * @param obj validator
     * @param errorMsg optional error message
     * @param type optional validator type
     */
    validate(obj: RegExp | Function | any, errorMsg?: string,
      type?: string): this;
  }

  /*
   * section promise.js
   * http://mongoosejs.com/docs/api.html#promise-js
   */
  /**
   * To assign your own promise library:
   *
   * 1. Typescript does not allow assigning properties of imported modules.
   *    To avoid compile errors use one of the options below in your code:
   *
   *    - (<any>mongoose).Promise = YOUR_PROMISE;
   *    - require('mongoose').Promise = YOUR_PROMISE;
   *    - import mongoose = require('mongoose');
   *      mongoose.Promise = YOUR_PROMISE;
   *
   * 2. To assign type definitions for your promise library, you will need
   *    to have a .d.ts file with the following code when you compile:
   *
   *    - import * as Q from 'q';
   *      declare module 'mongoose' {
   *        type Promise<T> = Q.promise<T>;
   *      }
   *
   *    - import * as Bluebird from 'bluebird';
   *      declare module 'mongoose' {
   *        type Promise<T> = Bluebird<T>;
   *      }
   *
   * Uses global.Promise by default. If you would like to use mongoose default
   *   mpromise implementation (which is deprecated), you can omit step 1 and
   *   run npm install @types/mongoose-promise
   */
  export var Promise: any;
  export var PromiseProvider: any;

  /*
   * section model.js
   * http://mongoosejs.com/docs/api.html#model-js
   */
  export var Model: Model<any>;
  interface Model<T extends Document> extends NodeJS.EventEmitter, ModelProperties {
    /**
     * Model constructor
     * Provides the interface to MongoDB collections as well as creates document instances.
     * @param doc values with which to create the document
     * @event error If listening to this event, it is emitted when a document
     *   was saved without passing a callback and an error occurred. If not
     *   listening, the event bubbles to the connection used to create this Model.
     * @event index Emitted after Model#ensureIndexes completes. If an error
     *   occurred it is passed with the event.
     * @event index-single-start Emitted when an individual index starts within
     *   Model#ensureIndexes. The fields and options being used to build the index
     *   are also passed with the event.
     * @event index-single-done Emitted when an individual index finishes within
     *   Model#ensureIndexes. If an error occurred it is passed with the event.
     *   The fields, options, and index name are also passed.
     */
    new(doc?: any): T;

    /**
     * Requires a replica set running MongoDB >= 3.6.0. Watches the underlying collection for changes using MongoDB change streams.
     * This function does not trigger any middleware. In particular, it does not trigger aggregate middleware.
     * @param options See https://mongodb.github.io/node-mongodb-native/3.0/api/Collection.html#watch
     */
    watch(options?: mongodb.ChangeStreamOptions & {session?: any}): mongodb.ChangeStream;

    /**
     * Translate any aliases fields/conditions so the final query or document object is pure
     * @param raw fields/conditions that may contain aliased keys
     * @return the translated 'pure' fields/conditions
     */
    translateAliases(raw: any): any;

    /**
     * Sends multiple insertOne, updateOne, updateMany, replaceOne, deleteOne, and/or deleteMany operations to the MongoDB server in one command. This is faster than sending multiple independent operations (like) if you use create()) because with bulkWrite() there is only one round trip to MongoDB.
     * Mongoose will perform casting on all operations you provide.
     * This function does not trigger any middleware, not save() nor update(). If you need to trigger save() middleware for every document use create() instead.
     * @param writes Operations
     * @param cb callback
     * @return `BulkWriteOpResult` if the operation succeeds
     */
    bulkWrite(writes: any[], cb?: (err: any, res: mongodb.BulkWriteOpResultObject) => void): Promise<mongodb.BulkWriteOpResultObject>;

    /**
     * Finds a single document by its _id field. findById(id) is almost*
     * equivalent to findOne({ _id: id }). findById() triggers findOne hooks.
     * @param id value of _id to query by
     * @param projection optional fields to return
     */
    findById(id: any | string | number,
      callback?: (err: any, res: T | null) => void): DocumentQuery<T | null, T>;
    findById(id: any | string | number, projection: any,
      callback?: (err: any, res: T | null) => void): DocumentQuery<T | null, T>;
    findById(id: any | string | number, projection: any, options: any,
      callback?: (err: any, res: T | null) => void): DocumentQuery<T | null, T>;

    model(name: string): Model<T>;

    /**
     * Creates a Query and specifies a $where condition.
     * @param argument is a javascript string or anonymous function
     */
    $where(argument: string | Function): DocumentQuery<T, T>;

    /**
     * Performs aggregations on the models collection.
     * If a callback is passed, the aggregate is executed and a Promise is returned.
     * If a callback is not passed, the aggregate itself is returned.
     * @param aggregations pipeline operator(s) or operator array
     */
    aggregate(aggregations?: any[]): Aggregate<any[]>;
    aggregate(aggregations: any[], cb: Function): Promise<any[]>;

    /** Counts number of matching documents in a database collection. */
    count(conditions: any, callback?: (err: any, count: number) => void): Query<number>;

    /**
     * Shortcut for saving one or more documents to the database. MyModel.create(docs)
     * does new MyModel(doc).save() for every doc in docs.
     * Triggers the save() hook.
     */
    create(docs: any[], callback?: (err: any, res: T[]) => void): Promise<T[]>;
    create(...docs: any[]): Promise<T>;
    create(...docsWithCallback: any[]): Promise<T>;

    /**
     * Adds a discriminator type.
     * @param name discriminator model name
     * @param schema discriminator model schema
     */
    discriminator<U extends Document>(name: string, schema: Schema): Model<U>;

    /** Creates a Query for a distinct operation. Passing a callback immediately executes the query. */
    distinct(field: string, callback?: (err: any, res: any[]) => void): Query<any[]>;
    distinct(field: string, conditions: any,
      callback?: (err: any, res: any[]) => void): Query<any[]>;

    /**
     * Sends ensureIndex commands to mongo for each index declared in the schema.
     * @param options internal options
     * @param cb optional callback
     */
    ensureIndexes(callback?: (err: any) => void): Promise<void>;
    ensureIndexes(options: any, callback?: (err: any) => void): Promise<void>;

    /**
     * Similar to ensureIndexes(), except for it uses the createIndex function. The ensureIndex() function checks to see if an index with that name already exists, and, if not, does not attempt to create the index. createIndex() bypasses this check.
     * @param cb Optional callback
     */
    createIndexes(cb?: (err: any) => void): Promise<void>;

    /**
     * Finds documents.
     * @param projection optional fields to return
     */
    find(callback?: (err: any, res: T[]) => void): DocumentQuery<T[], T>;
    find(conditions: any, callback?: (err: any, res: T[]) => void): DocumentQuery<T[], T>;
    find(conditions: any, projection?: any | null,
      callback?: (err: any, res: T[]) => void): DocumentQuery<T[], T>;
    find(conditions: any, projection?: any | null, options?: any | null,
      callback?: (err: any, res: T[]) => void): DocumentQuery<T[], T>;



    /**
     * Issue a mongodb findAndModify remove command by a document's _id field.
     * findByIdAndRemove(id, ...) is equivalent to findOneAndRemove({ _id: id }, ...).
     * Finds a matching document, removes it, passing the found document (if any) to the callback.
     * Executes immediately if callback is passed, else a Query object is returned.
     * @param id value of _id to query by
     */
    findByIdAndRemove(): DocumentQuery<T | null, T>;
    findByIdAndRemove(id: any | number | string,
      callback?: (err: any, res: T | null) => void): DocumentQuery<T | null, T>;
    findByIdAndRemove(id: any | number | string, options: {
      /** if multiple docs are found by the conditions, sets the sort order to choose which doc to update */
      sort?: any;
      /** sets the document fields to return */
      select?: any;
    }, callback?: (err: any, res: T | null) => void): DocumentQuery<T | null, T>;

    /**
     * Issues a mongodb findAndModify update command by a document's _id field. findByIdAndUpdate(id, ...)
     * is equivalent to findOneAndUpdate({ _id: id }, ...).
     * @param id value of _id to query by
     */
    findByIdAndUpdate(): DocumentQuery<T | null, T>;
    findByIdAndUpdate(id: any | number | string, update: any,
      callback?: (err: any, res: T | null) => void): DocumentQuery<T | null, T>;
    findByIdAndUpdate(id: any | number | string, update: any,
      options: { upsert: true, new: true } & ModelFindByIdAndUpdateOptions,
      callback?: (err: any, res: T) => void): DocumentQuery<T, T>;
    findByIdAndUpdate(id: any | number | string, update: any,
      options: ModelFindByIdAndUpdateOptions,
      callback?: (err: any, res: T | null) => void): DocumentQuery<T | null, T>;

    /**
     * Finds one document.
     * The conditions are cast to their respective SchemaTypes before the command is sent.
     * @param projection optional fields to return
     */
    findOne(conditions?: any,
      callback?: (err: any, res: T | null) => void): DocumentQuery<T | null, T>;
    findOne(conditions: any, projection: any,
      callback?: (err: any, res: T | null) => void): DocumentQuery<T | null, T>;
    findOne(conditions: any, projection: any, options: any,
      callback?: (err: any, res: T | null) => void): DocumentQuery<T | null, T>;

    /**
     * Issue a mongodb findAndModify remove command.
     * Finds a matching document, removes it, passing the found document (if any) to the callback.
     * Executes immediately if callback is passed else a Query object is returned.
     */
    findOneAndRemove(): DocumentQuery<T | null, T>;
    findOneAndRemove(conditions: any,
      callback?: (err: any, res: T | null) => void): DocumentQuery<T | null, T>;
    findOneAndRemove(conditions: any, options: {
      /**
       * if multiple docs are found by the conditions, sets the sort order to choose
       * which doc to update
       */
      sort?: any;
      /** puts a time limit on the query - requires mongodb >= 2.6.0 */
      maxTimeMS?: number;
      /** sets the document fields to return */
      select?: any;
    }, callback?: (err: any, res: T | null) => void): DocumentQuery<T | null, T>;

    /**
     * Issues a mongodb findAndModify update command.
     * Finds a matching document, updates it according to the update arg, passing any options,
     * and returns the found document (if any) to the callback. The query executes immediately
     * if callback is passed else a Query object is returned.
     */
    findOneAndUpdate(): DocumentQuery<T | null, T>;
    findOneAndUpdate(conditions: any, update: any,
      callback?: (err: any, doc: T | null, res: any) => void): DocumentQuery<T | null, T>;
    findOneAndUpdate(conditions: any, update: any,
      options: { upsert: true, new: true } & ModelFindOneAndUpdateOptions,
      callback?: (err: any, doc: T, res: any) => void): DocumentQuery<T, T>;
    findOneAndUpdate(conditions: any, update: any,
      options: ModelFindOneAndUpdateOptions,
      callback?: (err: any, doc: T | null, res: any) => void): DocumentQuery<T | null, T>;

    /**
     * Implements $geoSearch functionality for Mongoose
     * @param conditions an object that specifies the match condition (required)
     * @param options for the geoSearch, some (near, maxDistance) are required
     * @param callback optional callback
     */
    geoSearch(conditions: any, options: {
      /** x,y point to search for */
      near: number[];
      /** the maximum distance from the point near that a result can be */
      maxDistance: number;
      /** The maximum number of results to return */
      limit?: number;
      /** return the raw object instead of the Mongoose Model */
      lean?: boolean;
    }, callback?: (err: any, res: T[]) => void): DocumentQuery<T[], T>;

    /**
     * Shortcut for creating a new Document from existing raw data,
     * pre-saved in the DB. The document returned has no paths marked
     * as modified initially.
     */
    hydrate(obj: any): T;

    /**
     * Shortcut for validating an array of documents and inserting them into
     * MongoDB if they're all valid. This function is faster than .create()
     * because it only sends one operation to the server, rather than one for each
     * document.
     * This function does not trigger save middleware.
     * @param docs Documents to insert.
     * @param options Optional settings.
     * @param options.ordered  if true, will fail fast on the first error encountered. 
     *        If false, will insert all the documents it can and report errors later.
     * @param options.rawResult if false, the returned promise resolves to the documents that passed mongoose document validation. 
     *        If `false`, will return the [raw result from the MongoDB driver](http://mongodb.github.io/node-mongodb-native/2.2/api/Collection.html#~insertWriteOpCallback)
     *        with a `mongoose` property that contains `validationErrors` if this is an unordered `insertMany`.
     */
    insertMany(docs: any[], callback?: (error: any, docs: T[]) => void): Promise<T[]>;
    insertMany(docs: any[], options?: { ordered?: boolean, rawResult?: boolean }, callback?: (error: any, docs: T[]) => void): Promise<T[]>;
    insertMany(doc: any, callback?: (error: any, doc: T) => void): Promise<T>;
    insertMany(doc: any, options?: { ordered?: boolean, rawResult?: boolean }, callback?: (error: any, doc: T) => void): Promise<T>;

    /**
     * Performs any async initialization of this model against MongoDB.
     * This function is called automatically, so you don't need to call it.
     * This function is also idempotent, so you may call it to get back a promise
     * that will resolve when your indexes are finished building as an alternative
     * to `MyModel.on('index')`
     * @param callback optional
     */
    init(callback?: (err: any) => void): Promise<T>;

    /**
     * Executes a mapReduce command.
     * @param o an object specifying map-reduce options
     * @param callbackoptional callback
     */
    mapReduce<Key, Value>(
      o: ModelMapReduceOption<T, Key, Value>,
      callback?: (err: any, res: any) => void
    ): Promise<any>;

    /**
     * Populates document references.
     * @param docs Either a single document or array of documents to populate.
     * @param options A hash of key/val (path, options) used for population.
     * @param callback Optional callback, executed upon completion. Receives err and the doc(s).
     */
    populate(docs: any[], options: ModelPopulateOptions | ModelPopulateOptions[],
      callback?: (err: any, res: T[]) => void): Promise<T[]>;
    populate<T>(docs: any, options: ModelPopulateOptions | ModelPopulateOptions[],
      callback?: (err: any, res: T) => void): Promise<T>;

    /** Removes documents from the collection. */
    remove(conditions: any, callback?: (err: any) => void): Query<mongodb.WriteOpResult['result']>;
    deleteOne(conditions: any, callback?: (err: any) => void): Query<mongodb.WriteOpResult['result']>;
    deleteMany(conditions: any, callback?: (err: any) => void): Query<mongodb.WriteOpResult['result']>;

    /**
     * Same as update(), except MongoDB replace the existing document with the given document (no atomic operators like $set).
     * This function triggers the following middleware: replaceOne
     */
    replaceOne(conditions: any, replacement: any, callback?: (err: any, raw: any) => void): Query<any>;

    /**
     * Updates documents in the database without returning them.
     * All update values are cast to their appropriate SchemaTypes before being sent.
     */
    update(conditions: any, doc: any,
      callback?: (err: any, raw: any) => void): Query<any>;
    update(conditions: any, doc: any, options: ModelUpdateOptions,
      callback?: (err: any, raw: any) => void): Query<any>;
    updateOne(conditions: any, doc: any,
      callback?: (err: any, raw: any) => void): Query<any>;
    updateOne(conditions: any, doc: any, options: ModelUpdateOptions,
      callback?: (err: any, raw: any) => void): Query<any>;
    updateMany(conditions: any, doc: any,
      callback?: (err: any, raw: any) => void): Query<any>;
    updateMany(conditions: any, doc: any, options: ModelUpdateOptions,
      callback?: (err: any, raw: any) => void): Query<any>;

    /** Creates a Query, applies the passed conditions, and returns the Query. */
    where(path: string, val?: any): Query<any>;
  }

  interface Document extends MongooseDocument, NodeJS.EventEmitter, ModelProperties {
    /** Signal that we desire an increment of this documents version. */
    increment(): this;

    /**
     * Returns another Model instance.
     * @param name model name
     */
    model(name: string): Model<this>;

    /** Override whether mongoose thinks this doc is deleted or not */
    isDeleted(isDeleted: boolean): void;
    /** whether mongoose thinks this doc is deleted. */
    isDeleted(): boolean;

    /**
     * Removes this document from the db.
     * @param fn optional callback
     */
    remove(fn?: (err: any, product: this) => void): Promise<this>;

    /**
     * Saves this document.
     * @param options options optional options
     * @param options.safe overrides schema's safe option
     * @param options.validateBeforeSave set to false to save without validating.
     * @param fn optional callback
     */
    save(options?: SaveOptions, fn?: (err: any, product: this) => void): Promise<this>;
    save(fn?: (err: any, product: this) => void): Promise<this>;

    /**
     * Version using default version key. See http://mongoosejs.com/docs/guide.html#versionKey
     * If you're using another key, you will have to access it using []: doc[_myVersionKey]
     */
    __v?: number;
  }

  interface SaveOptions {
    safe?: boolean | WriteConcern;
    validateBeforeSave?: boolean;
  }

  interface WriteConcern {
    j?: boolean;
    w?: number | 'majority' | TagSet;
    wtimeout?: number;
  }

  interface TagSet {
    [k: string]: string;
  }

  interface ModelProperties {
    /** Base Mongoose instance the model uses. */
    base: typeof mongoose;

    /**
     * If this is a discriminator model, baseModelName is the
     * name of the base model.
     */
    baseModelName: string | undefined;

    /** Collection the model uses. */
    collection: Collection;

    /** Connection the model uses. */
    db: Connection;

    /** Registered discriminators for this model. */
    discriminators: any;

    /** The name of the model */
    modelName: string;

    /** Schema the model uses. */
    schema: Schema;
  }

  interface ModelFindByIdAndUpdateOptions {
    /** true to return the modified document rather than the original. defaults to false */
    new?: boolean;
    /** creates the object if it doesn't exist. defaults to false. */
    upsert?: boolean;
    /**
     * if true, runs update validators on this command. Update validators validate the
     * update operation against the model's schema.
     */
    runValidators?: boolean;
    /**
     * if this and upsert are true, mongoose will apply the defaults specified in the model's
     * schema if a new document is created. This option only works on MongoDB >= 2.4 because
     * it relies on MongoDB's $setOnInsert operator.
     */
    setDefaultsOnInsert?: boolean;
    /** if multiple docs are found by the conditions, sets the sort order to choose which doc to update */
    sort?: any;
    /** sets the document fields to return */
    select?: any;
    /** if true, passes the raw result from the MongoDB driver as the third callback parameter */
    rawResult?: boolean;
    /** overwrites the schema's strict mode option for this update */
    strict?: boolean;
  }

  interface ModelFindOneAndUpdateOptions extends ModelFindByIdAndUpdateOptions {
    /** Field selection. Equivalent to .select(fields).findOneAndUpdate() */
    fields?: any | string;
    /** puts a time limit on the query - requires mongodb >= 2.6.0 */
    maxTimeMS?: number;
    /** if true, passes the raw result from the MongoDB driver as the third callback parameter */
    rawResult?: boolean;
  }

  interface ModelPopulateOptions {
    /** space delimited path(s) to populate */
    path: string;
    /** optional fields to select */
    select?: any;
    /** optional query conditions to match */
    match?: any;
    /** optional name of the model to use for population */
    model?: string;
    /** optional query options like sort, limit, etc */
    options?: any;
    /** deep populate */
    populate?: ModelPopulateOptions | ModelPopulateOptions[];
  }

  interface ModelUpdateOptions {
    /** safe mode (defaults to value set in schema (true)) */
    safe?: boolean;
    /** whether to create the doc if it doesn't match (false) */
    upsert?: boolean;
    /** whether multiple documents should be updated (false) */
    multi?: boolean;
    /**
     * If true, runs update validators on this command. Update validators validate
     * the update operation against the model's schema.
     */
    runValidators?: boolean;
    /**
     * If this and upsert are true, mongoose will apply the defaults specified in the
     * model's schema if a new document is created. This option only works on MongoDB >= 2.4
     * because it relies on MongoDB's $setOnInsert operator.
     */
    setDefaultsOnInsert?: boolean;
    /** overrides the strict option for this update */
    strict?: boolean;
    /** disables update-only mode, allowing you to overwrite the doc (false) */
    overwrite?: boolean;
    /** other options */
    [other: string]: any;
  }

  interface ModelMapReduceOption<T, Key, Val> {
    map: Function | string;
    reduce: (key: Key, vals: T[]) => Val;
    /** query filter object. */
    query?: any;
    /** sort input objects using this key */
    sort?: any;
    /** max number of documents */
    limit?: number;
    /** keep temporary data default: false */
    keeptemp?: boolean;
    /** finalize function */
    finalize?: (key: Key, val: Val) => Val;
    /** scope variables exposed to map/reduce/finalize during execution */
    scope?: any;
    /** it is possible to make the execution stay in JS. Provided in MongoDB > 2.0.X default: false */
    jsMode?: boolean;
    /** provide statistics on job execution time. default: false */
    verbose?: boolean;
    readPreference?: string;
    /** sets the output target for the map reduce job. default: {inline: 1} */
    out?: {
      /** the results are returned in an array */
      inline?: number;
      /**
       * {replace: 'collectionName'} add the results to collectionName: the
       * results replace the collection
       */
      replace?: string;
      /**
       * {reduce: 'collectionName'} add the results to collectionName: if
       * dups are detected, uses the reducer / finalize functions
       */
      reduce?: string;
      /**
       * {merge: 'collectionName'} add the results to collectionName: if
       * dups exist the new docs overwrite the old
       */
      merge?: string;
    };
  }

  interface MapReduceResult<Key, Val> {
    _id: Key;
    value: Val;
  }

  /*
   * section collection.js
   * http://mongoosejs.com/docs/api.html#collection-js
   */
  interface CollectionBase extends mongodb.Collection {
    /*
      * Abstract methods. Some of these are already defined on the
      * mongodb.Collection interface so they've been commented out.
      */
    ensureIndex(...args: any[]): any;
    //find(...args: any[]): any;
    findAndModify(...args: any[]): any;
    //findOne(...args: any[]): any;
    getIndexes(...args: any[]): any;
    //insert(...args: any[]): any;
    //mapReduce(...args: any[]): any;
    //save(...args: any[]): any;
    //update(...args: any[]): any;

    /** The collection name */
    collectionName: string;
    /** The Connection instance */
    conn: Connection;
    /** The collection name */
    name: string;
  }
}<|MERGE_RESOLUTION|>--- conflicted
+++ resolved
@@ -1,8 +1,4 @@
-<<<<<<< HEAD
-// Type definitions for Mongoose 5.0.2
-=======
 // Type definitions for Mongoose 5.0.15
->>>>>>> 36709730
 // Project: http://mongoosejs.com/
 // Definitions by: horiuchi <https://github.com/horiuchi>
 //                 sindrenm <https://github.com/sindrenm>
@@ -208,7 +204,7 @@
      */
     open(connection_string: string, database?: string, port?: number,
       options?: ConnectionOpenOptions, callback?: (err: any) => void): any;
-    
+
      /**
      * Opens the connection to MongoDB.
      * @param mongodb://uri or the host to which you are connecting
@@ -2731,9 +2727,9 @@
      * This function does not trigger save middleware.
      * @param docs Documents to insert.
      * @param options Optional settings.
-     * @param options.ordered  if true, will fail fast on the first error encountered. 
+     * @param options.ordered  if true, will fail fast on the first error encountered.
      *        If false, will insert all the documents it can and report errors later.
-     * @param options.rawResult if false, the returned promise resolves to the documents that passed mongoose document validation. 
+     * @param options.rawResult if false, the returned promise resolves to the documents that passed mongoose document validation.
      *        If `false`, will return the [raw result from the MongoDB driver](http://mongodb.github.io/node-mongodb-native/2.2/api/Collection.html#~insertWriteOpCallback)
      *        with a `mongoose` property that contains `validationErrors` if this is an unordered `insertMany`.
      */
