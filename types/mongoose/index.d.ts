<<<<<<< HEAD
// Type definitions for Mongoose 5.2.9
=======
// Type definitions for Mongoose 5.2.3
>>>>>>> 6ef608b7
// Project: http://mongoosejs.com/
// Definitions by: horiuchi <https://github.com/horiuchi>
//                 sindrenm <https://github.com/sindrenm>
//                 lukasz-zak <https://github.com/lukasz-zak>
//                 Alorel <https://github.com/Alorel>
//                 jendrikw <https://github.com/jendrikw>
//                 Ethan Resnick <https://github.com/ethanresnick>
//                 vologa <https://github.com/vologab>
//                 jussikinnula <https://github.com/jussikinnula>
//                 ondratra <https://github.com/ondratra>
//                 alfirin <https://github.com/alfirin>
//                 Idan Dardikman <https://github.com/idandrd>
// Definitions: https://github.com/DefinitelyTyped/DefinitelyTyped
// TypeScript Version: 2.3

/// <reference types="mongodb" />
/// <reference types="node" />


/*
 * Guidelines for maintaining these definitions:
 * - If you spot an error here or there, please submit a PR.
 *   Give some examples/links to documentation if you can.
 *
 * For patches and minor releases:
 * - Browse the changelog at https://github.com/Automattic/mongoose/blob/master/History.md
 *   and make necessary changes. Afterwards, update the version number at the top so we know
 *   which version we are on.
 *
 * For major releases:
 * - Refer to the updated docs at http://mongoosejs.com/docs/api.html
 * - On the left-hand side of the docs is a list of .js files. Reset and update the TODO list below
 *   then go through one-by-one, making any updates to params list, return type, etc. For documentation
 *   changes just copy/paste them into here.
 * - Check the files off as you go. Some files below might not have anything in them. That's ok, this
 *   is just a simple heuristic to keep track of our progress.
 */

/*
For easier searching, add a header to each section like so:
To find a section, CTRL+F and type "section ___.js"
/*
 * section filename.js
 * http://mongoosejs.com/docs/api.html#filename-js
 */

declare module "mongoose" {
  import events = require('events');
  import mongodb = require('mongodb');
  import stream = require('stream');
  import mongoose = require('mongoose');

  /**
   * Gets and optionally overwrites the function used to pluralize collection names
   * @param fn function to use for pluralization of collection names
   * @returns the current function used to pluralize collection names (defaults to the `mongoose-legacy-pluralize` module's function)
   */
  export function pluralize(fn?: (str: string) => string): (str: string) => string;

  /*
   * Some mongoose classes have the same name as the native JS classes
   * Keep references to native classes using a "Native" prefix
   */
  class NativeBuffer extends global.Buffer {}
  class NativeDate extends global.Date {}
  class NativeError extends global.Error {}

  /*
   * section index.js
   * http://mongoosejs.com/docs/api.html#index-js
   */
  export var DocumentProvider: any;
  // recursive constructor
  export var Mongoose: new(...args: any[]) => typeof mongoose;
  type Mongoose = typeof mongoose;
  export var SchemaTypes: typeof Schema.Types;

  /** Expose connection states for user-land */
  export var STATES: any;
  /** The default connection of the mongoose module. */
  export var connection: Connection;
  /** Models registred on the default mongoose connection. */
  export var models: { [index: string]: Model<any> };
  /** The node-mongodb-native driver Mongoose uses. */
  export var mongo: typeof mongodb;
  /** The Mongoose version */
  export var version: string;

  /**
   * Opens the default mongoose connection.
   * Options passed take precedence over options included in connection strings.
   * @returns pseudo-promise wrapper around this
   */
  export function connect(uris: string, options: ConnectionOptions, callback: (err: mongodb.MongoError) => void): null;
  export function connect(uris: string, callback: (err: mongodb.MongoError) => void): null;
  export function connect(uris: string, options?: ConnectionOptions): Promise<Mongoose>;

  /**
   * Creates a Connection instance.
   * Each connection instance maps to a single database. This method is helpful
   *   when mangaging multiple db connections.
   * @param uri a mongodb:// URI
   * @param options options to pass to the driver
   * @returns the created Connection object
   */
  export function createConnection(): Connection;
  export function createConnection(uri: string,
    options?: ConnectionOptions
  ): Connection & {
    then: Promise<Connection>["then"];
    catch: Promise<Connection>["catch"];
  };

  /**
   * Disconnects all connections.
   * @param fn called after all connection close.
   */
  export function disconnect(fn: (error?: any) => void): null;
  /** Disconnects all connections. */
  export function disconnect(): Promise<void>;

  /** Gets mongoose options */
  export function get(key: string): any;

  /**
   * Defines a model or retrieves it.
   * Models defined on the mongoose instance are available to all connection
   *   created by the same mongoose instance.
   * @param name model name
   * @param collection (optional, induced from model name)
   * @param skipInit whether to skip initialization (defaults to false)
   */
  export function model<T extends Document>(name: string, schema?: Schema, collection?: string,
    skipInit?: boolean): Model<T>;
  export function model<T extends Document, U extends Model<T>>(
    name: string,
    schema?: Schema,
    collection?: string,
    skipInit?: boolean
  ): U;

  /**
   * Returns an array of model names created on this instance of Mongoose.
   * Does not include names of models created using connection.model().
   */
  export function modelNames(): string[];

  /**
   * Declares a global plugin executed on all Schemas.
   * Equivalent to calling .plugin(fn) on each Schema you create.
   * @param fn plugin callback
   * @param opts optional options
   */
  export function plugin(fn: Function): typeof mongoose;
  export function plugin<T>(fn: Function, opts: T): typeof mongoose;

  /** Sets mongoose options */
  export function set(key: string, value: any): void;

  class CastError extends Error {
    /**
     * The Mongoose CastError constructor
     * @param type The name of the type
     * @param value The value that failed to cast
     * @param path The path a.b.c in the doc where this cast error occurred
     * @param reason The original error that was thrown
     */
    constructor(type: string, value: any, path: string, reason?: NativeError);
  }

  /*
   * section connection.js
   * http://mongoosejs.com/docs/api.html#connection-js
   *
   * The Connection class exposed by require('mongoose')
   *   is actually the driver's NativeConnection class.
   *   connection.js defines a base class that the native
   *   versions extend. See:
   *   http://mongoosejs.com/docs/api.html#drivers-node-mongodb-native-connection-js
   */
  abstract class ConnectionBase extends events.EventEmitter {
    /**
     * For practical reasons, a Connection equals a Db.
     * @param base a mongoose instance
     * @event connecting Emitted when connection.{open,openSet}() is executed on this connection.
     * @event connected Emitted when this connection successfully connects to the db. May be emitted multiple times in reconnected scenarios.
     * @event open Emitted after we connected and onOpen is executed on all of this connections models.
     * @event disconnecting Emitted when connection.close() was executed.
     * @event disconnected Emitted after getting disconnected from the db.
     * @event close Emitted after we disconnected and onClose executed on all of this connections models.
     * @event reconnected Emitted after we connected and subsequently disconnected, followed by successfully another successfull connection.
     * @event error Emitted when an error occurs on this connection.
     * @event fullsetup Emitted in a replica-set scenario, when primary and at least one seconaries specified in the connection string are connected.
     * @event all Emitted in a replica-set scenario, when all nodes specified in the connection string are connected.
     */
    constructor(base: typeof mongoose);

    /**
     * Opens the connection to MongoDB.
     * @deprecated open() is deprecated in mongoose >= 4.11.0
     * @param mongodb://uri or the host to which you are connecting
     * @param database database name
     * @param port database port
     * @param options Mongoose forces the db option forceServerObjectId false and cannot be overridden.
     *   Mongoose defaults the server auto_reconnect options to true which can be overridden.
     *   See the node-mongodb-native driver instance for options that it understands.
     *   Options passed take precedence over options included in connection strings.
     */
    open(connection_string: string, database?: string, port?: number,
      options?: ConnectionOpenOptions, callback?: (err: any) => void): any;

     /**
     * Opens the connection to MongoDB.
     * @param mongodb://uri or the host to which you are connecting
     * @param database database name
     * @param port database port
     * @param options Mongoose forces the db option forceServerObjectId false and cannot be overridden.
     *   Mongoose defaults the server auto_reconnect options to true which can be overridden.
     *   See the node-mongodb-native driver instance for options that it understands.
     *   Options passed take precedence over options included in connection strings.
     */
    openUri(connection_string: string, database?: string, port?: number,
      options?: ConnectionOpenOptions, callback?: (err: any) => void): any;

    /** Helper for dropDatabase() */
    dropDatabase(callback?: (err: any) => void): Promise<any>;

    /** Helper for creating a collection */
    createCollection(name: string, options?: mongodb.CollectionCreateOptions, cb?: (err: any, collection: mongodb.Collection) => void): Promise<void>;

    /** Helper for dropCollection() */
    dropCollection(name: string, callback?: (err: any) => void): Promise<void>;

    /**
     * Opens the connection to a replica set.
     * @param uris comma-separated mongodb:// URIs
     * @param database database name if not included in uris
     * @param options passed to the internal driver
     */
    openSet(uris: string, database?: string, options?: ConnectionOpenSetOptions,
      callback?: (err: any) => void): any;

    /** Closes the connection */
    close(callback?: (err: any) => void): Promise<void>;

    /** Closes the connection */
    close(force?: boolean, callback?: (err: any) => void): Promise<void>;

    /**
     * Retrieves a collection, creating it if not cached.
     * Not typically needed by applications. Just talk to your collection through your model.
     * @param name name of the collection
     * @param options optional collection options
     */
    collection(name: string, options?: any): Collection;

    /**
     * Defines or retrieves a model.
     * When no collection argument is passed, Mongoose produces a collection name by passing
     * the model name to the utils.toCollectionName method. This method pluralizes the name.
     * If you don't like this behavior, either pass a collection name or set your schemas
     * collection name option.
     * @param name the model name
     * @param schema a schema. necessary when defining a model
     * @param collection name of mongodb collection (optional) if not given it will be induced from model name
     * @returns The compiled model
     */
    model<T extends Document>(name: string, schema?: Schema, collection?: string): Model<T>;
    model<T extends Document, U extends Model<T>>(
      name: string,
      schema?: Schema,
      collection?: string
    ): U;

    /** Returns an array of model names created on this connection. */
    modelNames(): string[];

    /** A hash of the global options that are associated with this connection */
    config: any;

    /** The mongodb.Db instance, set when the connection is opened */
    db: mongodb.Db;

    /** A hash of the collections associated with this connection */
    collections: { [index: string]: Collection };

    /** A hash of models registered with this connection */
    models: { [index: string]: Model<any> };

    /**
     * Connection ready state
     * 0 = disconnected
     * 1 = connected
     * 2 = connecting
     * 3 = disconnecting
     * Each state change emits its associated event name.
     */
    readyState: number;
  }

  interface ConnectionOptionsBase {
    /** database Name for Mongodb Atlas Connection */
    dbName?: string;
    /** passed to the connection db instance */
    db?: any;
    /** passed to the connection server instance(s) */
    server?: any;
    /** passed to the connection ReplSet instance */
    replset?: any;
    /** username for authentication */
    user?: string;
    /** password for authentication */
    pass?: string;
    /** options for authentication (see http://mongodb.github.com/node-mongodb-native/api-generated/db.html#authenticate) */
    auth?: any;
    /** Use ssl connection (needs to have a mongod server with ssl support) (default: true) */
    ssl?: boolean;
    /** Validate mongod server certificate against ca (needs to have a mongod server with ssl support, 2.4 or higher) */
    sslValidate?: object;
    /** Number of connections in the connection pool for each server instance, set to 5 as default for legacy reasons. */
    poolSize?: number;
    /** Reconnect on error (default: true) */
    autoReconnect?: boolean;
    /** TCP KeepAlive on the socket with a X ms delay before start (default: 0). */
    keepAlive?: number;
    /** TCP Connection timeout setting (default: 0) */
    connectTimeoutMS?: number;
    /** TCP Socket timeout setting (default: 0) */
    socketTimeoutMS?: number;
    /** If the database authentication is dependent on another databaseName. */
    authSource?: string;
    /** If you're connected to a single server or mongos proxy (as opposed to a replica set),
     * the MongoDB driver will try to reconnect every reconnectInterval milliseconds for reconnectTries
     * times, and give up afterward. When the driver gives up, the mongoose connection emits a
     * reconnectFailed event. (default: 30) */
    reconnectTries?: number;
    /** Will wait # milliseconds between retries (default: 1000) */
    reconnectInterval?: number;
    /** The name of the replicaset to connect to. */
    replicaSet?: string;
    /** The current value of the parameter native_parser */
    nativeParser?: boolean;
    /** Auth mechanism */
    authMechanism?: any;
    /** Specify a journal write concern (default: false). */
    journal?: boolean;
    /** The write concern */
    w?: number|string;
    /** The write concern timeout. */
    wTimeoutMS?: number;
    /** The ReadPreference mode as listed here: http://mongodb.github.io/node-mongodb-native/2.1/api/ReadPreference.html */
    readPreference?: string;
    /** An object representing read preference tags, see: http://mongodb.github.io/node-mongodb-native/2.1/api/ReadPreference.html */
    readPreferencetags?: object;
    /** Triggers the server instance to call ismaster (default: true). */
    monitoring?: boolean;
    /** The interval of calling ismaster when monitoring is enabled (default: 10000). */
    haInterval?: number;
    /** Enable the wrapping of the callback in the current domain, disabled by default to avoid perf hit (default: false). */
    domainsEnabled?: boolean;
    /** How long driver keeps waiting for servers to come back up (default: Number.MAX_VALUE) */
    bufferMaxEntries?: number;

    /** additional SSL configuration options */
    /** Array of valid certificates either as Buffers or Strings */
    sslCA?: ReadonlyArray<Buffer | string>;
    /** Array of revocation certificates either as Buffers or Strings (needs to have a mongod server with ssl support, 2.4 or higher) */
    sslCRL?: ReadonlyArray<Buffer | string>;
    /** SSL certificate */
    sslCert?: Buffer | string;
    /** SSL private key */
    sslKey?: Buffer | string;
    /** SSL Certificate pass phrase */
    sslPass?: Buffer | string;
    /** Default: true; Server identity checking during SSL */
    checkServerIdentity?: boolean | Function;
    /** String containing the server name requested via TLS SNI. */
    servername?: string;

    /** Passed directly through to tls.createSecureContext. See https://nodejs.org/dist/latest-v9.x/docs/api/tls.html#tls_tls_createsecurecontext_options for more info. */
    ciphers?: string;
    ecdhCurve?: string;

    /** Flag for using new URL string parser instead of current (deprecated) one */
    useNewUrlParser?: boolean;

    // TODO
    safe?: any;
    fsync?: any;
    rs_name?: any;
    slaveOk?: any;
    authdb?: any;
  }

  /** See the node-mongodb-native driver instance for options that it understands. */
  interface ConnectionOpenOptions extends ConnectionOptionsBase {
    /** mongoose-specific options */
    config?: {
      /**
       * set to false to disable automatic index creation for all
       * models associated with this connection.
       */
      autoIndex?: boolean;
    };
  }

  /** See the node-mongodb-native driver instance for options that it understands. */
  interface ConnectionOpenSetOptions extends ConnectionOptionsBase {
    /**
     * If true, enables High Availability support for mongos
     * If connecting to multiple mongos servers, set the mongos option to true.
     */
    mongos?: boolean;

    /** sets the underlying driver's promise library (see http://mongodb.github.io/node-mongodb-native/2.1/api/MongoClient.html) */
    promiseLibrary?: any;

    /** See http://mongoosejs.com/docs/connections.html#use-mongo-client **/
    useMongoClient?: boolean;

    /** See http://mongoosejs.com/docs/guide.html#bufferCommands */
    bufferCommands?: boolean;
  }

  interface ConnectionOptions extends
    ConnectionOpenOptions,
    ConnectionOpenSetOptions {}

  /*
   * section drivers/node-mongodb-native/collection.js
   * http://mongoosejs.com/docs/api.html#drivers-node-mongodb-native-collection-js
   */
  var Collection: Collection;
  interface Collection extends CollectionBase {
    /**
     * Collection constructor
     * @param name name of the collection
     * @param conn A MongooseConnection instance
     * @param opts optional collection options
     */
    new(name: string, conn: Connection, opts?: any): Collection;
    /** Formatter for debug print args */
    $format(arg: any): string;
    /** Debug print helper */
    $print(name: any, i: any, args: any[]): void;
    /** Retrieves information about this collections indexes. */
    getIndexes(): any;
  }

  /*
   * section drivers/node-mongodb-native/connection.js
   * http://mongoosejs.com/docs/api.html#drivers-node-mongodb-native-connection-js
   */
  class Connection extends ConnectionBase {
    /**
     * Switches to a different database using the same connection pool.
     * @param name The database name
     * @returns New Connection Object
     */
    useDb(name: string): Connection;

    /** Expose the possible connection states. */
    static STATES: any;
  }

  /*
   * section error/validation.js
   * http://mongoosejs.com/docs/api.html#error-validation-js
   */
  class ValidationError extends Error {
    /** Console.log helper */
    toString(): string;
  }

  /*
   * section error.js
   * http://mongoosejs.com/docs/api.html#error-js
   */
  class Error extends global.Error {
    /**
     * MongooseError constructor
     * @param msg Error message
     */
    constructor(msg: string);

    /**
     * The default built-in validator error messages. These may be customized.
     * As you might have noticed, error messages support basic templating
     * {PATH} is replaced with the invalid document path
     * {VALUE} is replaced with the invalid value
     * {TYPE} is replaced with the validator type such as "regexp", "min", or "user defined"
     * {MIN} is replaced with the declared min value for the Number.min validator
     * {MAX} is replaced with the declared max value for the Number.max validator
     */
    static messages: any;

    /** For backwards compatibility. Same as mongoose.Error.messages */
    static Messages: any;
  }

  interface EachAsyncOptions {
    /** defaults to 1 */
    parallel?: number;
  }

  /*
   * section querycursor.js
   * http://mongoosejs.com/docs/api.html#querycursor-js
   *
   * Callback signatures are from: http://mongodb.github.io/node-mongodb-native/2.1/api/Cursor.html#close
   * QueryCursor can only be accessed by query#cursor(), we only
   *   expose its interface to enable type-checking.
   */
  interface QueryCursor<T extends Document> extends stream.Readable {
    /**
     * A QueryCursor is a concurrency primitive for processing query results
     * one document at a time. A QueryCursor fulfills the Node.js streams3 API,
     * in addition to several other mechanisms for loading documents from MongoDB
     * one at a time.
     * Unless you're an advanced user, do not instantiate this class directly.
     * Use Query#cursor() instead.
     * @param options query options passed to .find()
     * @event cursor Emitted when the cursor is created
     * @event error Emitted when an error occurred
     * @event data Emitted when the stream is flowing and the next doc is ready
     * @event end Emitted when the stream is exhausted
     */
    constructor(query: Query<T>, options: any): QueryCursor<T>;

    /** Marks this cursor as closed. Will stop streaming and subsequent calls to next() will error. */
    close(callback?: (error: any, result: any) => void): Promise<any>;

    /**
     * Execute fn for every document in the cursor. If fn returns a promise,
     * will wait for the promise to resolve before iterating on to the next one.
     * Returns a promise that resolves when done.
     * @param fn Function to be executed for every document in the cursor
     * @param callback Executed when all docs have been processed
     */
    eachAsync(fn: (doc: T) => any, callback?: (err: any) => void): Promise<T>;

    /**
     * Execute fn for every document in the cursor. If fn returns a promise,
     * will wait for the promise to resolve before iterating on to the next one.
     * Returns a promise that resolves when done.
     * @param fn Function to be executed for every document in the cursor
     * @param options Async options (e. g. parallel function execution)
     * @param callback Executed when all docs have been processed
     */
    eachAsync(fn: (doc: T) => any, options: EachAsyncOptions, callback?: (err: any) => void): Promise<T>;

    /**
     * Registers a transform function which subsequently maps documents retrieved
     * via the streams interface or .next()
     */
    map(fn: (doc: T) => T): this;

    /**
     * Get the next document from this cursor. Will return null when there are
     * no documents left.
     */
    next(callback?: (err: any, doc?: T) => void): Promise<any>;
  }

  /*
   * section virtualtype.js
   * http://mongoosejs.com/docs/api.html#virtualtype-js
   */
  class VirtualType {
    /** This is what mongoose uses to define virtual attributes via Schema.prototype.virtual. */
    constructor(options: any, name: string);
    /** Applies getters to value using optional scope. */
    applyGetters(value: any, scope: any): any;
    /** Applies setters to value using optional scope. */
    applySetters(value: any, scope: any): any;
    /** Defines a getter. */
    get(fn: Function): this;
    /** Defines a setter. */
    set(fn: Function): this;
  }

  /*
   * section schema.js
   * http://mongoosejs.com/docs/api.html#schema-js
   */
  class Schema extends events.EventEmitter {
    /**
     * Schema constructor.
     * When nesting schemas, (children in the example above), always declare
     * the child schema first before passing it into its parent.
     * @event init Emitted after the schema is compiled into a Model.
     */
    constructor(definition?: SchemaDefinition, options?: SchemaOptions);

    /** Adds key path / schema type pairs to this schema. */
    add(obj: SchemaDefinition, prefix?: string): void;

    /** Return a deep copy of this schema */
    clone(): Schema;

    /**
     * Iterates the schemas paths similar to Array.forEach.
     * @param fn callback function
     * @returns this
     */
    eachPath(fn: (path: string, type: SchemaType) => void): this;

    /**
     * Gets a schema option.
     * @param key option name
     */
    get(key: string): any;

    /**
     * Defines an index (most likely compound) for this schema.
     * @param options Options to pass to MongoDB driver's createIndex() function
     * @param options.expires Mongoose-specific syntactic sugar, uses ms to convert
     *   expires option into seconds for the expireAfterSeconds in the above link.
     */
    index(fields: any, options?: {
      expires?: string;
      [other: string]: any;
    }): this;

    /** Compiles indexes from fields and schema-level indexes */
    indexes(): any[];

    /**
     * Loads an ES6 class into a schema. Maps setters + getters, static methods, and
     * instance methods to schema virtuals, statics, and methods.
     */
    loadClass(model: Function): this;

    /**
     * Adds an instance method to documents constructed from Models compiled from this schema.
     * If a hash of name/fn pairs is passed as the only argument, each name/fn pair will be added as methods.
     */
    method(method: string, fn: Function): this;
    method(methodObj: { [name: string]: Function }): this;

    /**
     * Gets/sets schema paths.
     * Sets a path (if arity 2)
     * Gets a path (if arity 1)
     */
    path(path: string): SchemaType;
    path(path: string, constructor: any): this;

    /**
     * Returns the pathType of path for this schema.
     * @returns whether it is a real, virtual, nested, or ad-hoc/undefined path.
     */
    pathType(path: string): string;

    /**
     * Registers a plugin for this schema.
     * @param plugin callback
     */
    plugin(plugin: (schema: Schema) => void): this;
    plugin<T>(plugin: (schema: Schema, options: T) => void, opts: T): this;

    /**
     * Defines a post hook for the document
     * Post hooks fire on the event emitted from document instances of Models compiled
     *   from this schema.
     * @param method name of the method to hook
     * @param fn callback
     */
    post<T extends Document>(method: string, fn: (
      error: mongodb.MongoError, doc: T, next: (err?: NativeError) => void
    ) => void): this;

    post<T extends Document>(method: string, fn: (
      doc: T, next: (err?: NativeError) => void
    ) => void): this;

    /**
     * Defines a pre hook for the document.
     */
    pre<T extends Document = Document>(
      method: "init" | "validate" | "save" | "remove",
      fn: HookSyncCallback<T>,
      errorCb?: HookErrorCallback
    ): this;
    pre<T extends Query<any> = Query<any>>(
      method:
        | "count"
        | "find"
        | "findOne"
        | "findOneAndRemove"
        | "findOneAndUpdate"
        | "update",
      fn: HookSyncCallback<T>,
      errorCb?: HookErrorCallback
    ): this;
    pre<T extends Aggregate<any> = Aggregate<any>>(
      method: "aggregate",
      fn: HookSyncCallback<T>,
      errorCb?: HookErrorCallback
    ): this;
    pre<T extends Model<Document> = Model<Document>>(
      method: "insertMany",
      fn: HookSyncCallback<T>,
      errorCb?: HookErrorCallback
    ): this;
    pre<T extends Document | Model<Document> | Query<any> | Aggregate<any>>(
      method: string,
      fn: HookSyncCallback<T>,
      errorCb?: HookErrorCallback
    ): this;

    pre<T extends Document = Document>(
      method: "init" | "validate" | "save" | "remove",
      parallel: boolean,
      fn: HookAsyncCallback<T>,
      errorCb?: HookErrorCallback
    ): this;
    pre<T extends Query<any> = Query<any>>(
      method:
        | "count"
        | "find"
        | "findOne"
        | "findOneAndRemove"
        | "findOneAndUpdate"
        | "update",
      parallel: boolean,
      fn: HookAsyncCallback<T>,
      errorCb?: HookErrorCallback
    ): this;
    pre<T extends Aggregate<any> = Aggregate<any>>(
      method: "aggregate",
      parallel: boolean,
      fn: HookAsyncCallback<T>,
      errorCb?: HookErrorCallback
    ): this;
    pre<T extends Model<Document> = Model<Document>>(
      method: "insertMany",
      parallel: boolean,
      fn: HookAsyncCallback<T>,
      errorCb?: HookErrorCallback
    ): this;
    pre<T extends Document | Model<Document> | Query<any> | Aggregate<any>>(
      method: string,
      parallel: boolean,
      fn: HookAsyncCallback<T>,
      errorCb?: HookErrorCallback
    ): this;

    /**
     * Adds a method call to the queue.
     * @param name name of the document method to call later
     * @param args arguments to pass to the method
     */
    queue(name: string, args: any[]): this;

    /**
     * Removes the given path (or [paths]).
     */
    remove(path: string | string[]): void;

    /**
     * @param invalidate refresh the cache
     * @returns an Array of path strings that are required by this schema.
     */
    requiredPaths(invalidate?: boolean): string[];

    /**
     * Sets/gets a schema option.
     * @param key option name
     * @param value if not passed, the current option value is returned
     */
    set<T extends keyof SchemaOptions>(key: T): SchemaOptions[T];
    set<T extends keyof SchemaOptions>(key: T, value: SchemaOptions[T]): this;

    /**
     * Adds static "class" methods to Models compiled from this schema.
     */
    static(name: string, fn: Function): this;
    static(nameObj: { [name: string]: Function }): this;

    /** Creates a virtual type with the given name. */
    virtual(name: string, options?: any): VirtualType;

    /** Returns the virtual type with the given name. */
    virtualpath(name: string): VirtualType;

    /** The allowed index types */
    static indexTypes: string[];

    /**
     * Reserved document keys.
     * Keys in this object are names that are rejected in schema declarations
     * b/c they conflict with mongoose functionality. Using these key name
     * will throw an error.
     */
    static reserved: any;

    /** Object of currently defined methods on this schema. */
    methods: any;
    /** Object of currently defined statics on this schema. */
    statics: any;
    /** Object of currently defined query helpers on this schema. */
    query: any;
    /** The original object passed to the schema constructor */
    obj: any;
  }

  // Hook functions: https://github.com/vkarpov15/hooks-fixed
  interface HookSyncCallback<T> {
    (this: T, next: HookNextFunction, docs: any[]): Promise<any> | void;
  }

  interface HookAsyncCallback<T> {
    (this: T, next: HookNextFunction, done: HookDoneFunction, docs: any[]): Promise<any> | void;
  }

  interface HookErrorCallback {
    (error?: Error): any;
  }

  interface HookNextFunction {
    (error?: Error): any;
  }

  interface HookDoneFunction {
    (error?: Error): any;
  }

  interface SchemaOptions {
    /** defaults to false (which means use the connection's autoIndex option) */
    autoIndex?: boolean;
    /** defaults to true */
    bufferCommands?: boolean;
    /** defaults to false */
    capped?: boolean | number | { size?: number; max?: number; autoIndexId?: boolean; };
    /** Sets a default collation for every query and aggregation. */
    collation?: CollationOptions;
    /** no default */
    collection?: string;
    /** defaults to "__t" */
    discriminatorKey?: string;
    /** defaults to false. */
    emitIndexErrors?: boolean;
    excludeIndexes?: any;
    /** defaults to true */
    id?: boolean;
    /** defaults to true */
    _id?: boolean;
    /** controls document#toObject behavior when called manually - defaults to true */
    minimize?: boolean;
    read?: string;
    /** defaults to true. */
    safe?: boolean | { w?: number | string; wtimeout?: number; j?: boolean };

    /** defaults to null */
    shardKey?: boolean;
    /** defaults to true */
    strict?: boolean | 'throw';
    /** no default */
    toJSON?: DocumentToObjectOptions;
    /** no default */
    toObject?: DocumentToObjectOptions;
    /** defaults to 'type' */
    typeKey?: string;
    /** defaults to false */
    useNestedStrict?: boolean;
    /** defaults to false */
    usePushEach?: boolean;
    /** defaults to true */
    validateBeforeSave?: boolean;
    /** defaults to "__v" */
    versionKey?: string|boolean;
    /**
     * skipVersioning allows excluding paths from
     * versioning (the internal revision will not be
     * incremented even if these paths are updated).
     */
    skipVersioning?: any;
    /**
     * If set timestamps, mongoose assigns createdAt
     * and updatedAt fields to your schema, the type
     * assigned is Date.
     */
    timestamps?: boolean | SchemaTimestampsConfig;
  }

  interface SchemaTimestampsConfig {
    createdAt?: boolean | string;
    updatedAt?: boolean | string;
  }

  /*
   * Intellisense for Schema definitions
   */
  interface SchemaDefinition {
    [path: string]: SchemaTypeOpts<any> | Schema | SchemaType;
  }

  /*
   * The standard options available when configuring a schema type:
   * new Schema({
   *   name: {
   *     type: String,
   *     required: true,
   *     ...
   *   }
   * });
   *
   * Note: the properties have Object as a fallback type: | Object
   *   because this interface does not apply to a schematype that
   *   does not have a type property. Ex:
   * new Schema({
   *   name: {
   *     first: String,    // since name does not have a "type" property
   *     last: String      //   first and last can have any valid type
   *     ...
   *   }
   * });
   *
   * References:
   * - http://mongoosejs.com/docs/schematypes.html
   * - http://mongoosejs.com/docs/api.html#schema_Schema.Types
   */
  interface SchemaTypeOpts<T> {
    alias?: string;

    /* Common Options for all schema types */
    type?: T;

    /** Sets a default value for this SchemaType. */
    default?: SchemaTypeOpts.DefaultFn<T> | T;

    /**
     * Getters allow you to transform the representation of the data as it travels
     * from the raw mongodb document to the value that you see.
     */
    get?: (value: T, schematype?: this) => T | any;

    /** Declares the index options for this schematype. */
    index?: SchemaTypeOpts.IndexOpts | boolean | string;

    /**
     * Adds a required validator to this SchemaType. The validator gets added
     * to the front of this SchemaType's validators array using unshift().
     */
    required?: SchemaTypeOpts.RequiredFn<T> |
      boolean | [boolean, string] |
      string | [string, string] |
      any;

    /**
     * Sets default select() behavior for this path.
     * Set to true if this path should always be included in the results, false
     * if it should be excluded by default. This setting can be overridden at
     * the query level.
     */
    select?: boolean | any;

    /**
     * Setters allow you to transform the data before it gets to the raw mongodb
     * document and is set as a value on an actual key.
     */
    set?: (value: T, schematype?: this) => T | any;

    /** Declares a sparse index. */
    sparse?: boolean | any;

    /** Declares a full text index. */
    text?: boolean | any;

    /**
     * Adds validator(s) for this document path.
     * Validators always receive the value to validate as their first argument
     * and must return Boolean. Returning false means validation failed.
     */
    validate?: RegExp | [RegExp, string] |
      SchemaTypeOpts.ValidateFn<T> | [SchemaTypeOpts.ValidateFn<T>, string] |
      SchemaTypeOpts.ValidateOpts | SchemaTypeOpts.AsyncValidateOpts |
      (SchemaTypeOpts.ValidateOpts | SchemaTypeOpts.AsyncValidateOpts)[];

    /** Declares an unique index. */
    unique?: boolean | any;


    /* Options for specific schema types (String, Number, Date, etc.) */
    /** String only - Adds an enum validator */
    enum?: T[] | SchemaTypeOpts.EnumOpts<T> | any;
    /** String only - Adds a lowercase setter. */
    lowercase?: boolean | any;
    /** String only - Sets a regexp validator. */
    match?: RegExp | [RegExp, string] | any;
    /** String only - Sets a maximum length validator. */
    maxlength?: number | [number, string] | any;
    /** String only - Sets a minimum length validator. */
    minlength?: number | [number, string] | any;
    /** String only - Adds a trim setter. */
    trim?: boolean | any;
    /** String only - Adds an uppercase setter. */
    uppercase?: boolean | any;

    /**
     * Date, Number only - Sets a minimum number validator.
     * Sets a minimum date validator.
     */
    min?: number | [number, string] |
      Date | [Date, string] |
      any;

    /**
     * Date, Number only - Sets a maximum number validator.
     * Sets a maximum date validator.
     */
    max?: number | [number, string] |
      Date | [Date, string] |
      any;

    /**
     * Date only - Declares a TTL index (rounded to the nearest second)
     * for Date types only.
     */
    expires?: number | string | any;

    /** ObjectId only - Adds an auto-generated ObjectId default if turnOn is true. */
    auto?: boolean | any;

    [other: string]: any;
  }

  // Interfaces specific to schema type options should be scoped in this namespace
  namespace SchemaTypeOpts {
    interface DefaultFn<T> {
      (...args: any[]): T;
    }

    interface RequiredFn<T> {
      (required: boolean, message?: string): T;
    }

    interface ValidateFn<T> {
      (value: T): boolean;
    }

    interface AsyncValidateFn<T> {
      (value: T, done: (result: boolean) => void): void;
    }

    interface ValidateOptsBase {
      msg?: string;
      type?: string;
    }

    interface ValidateOpts extends ValidateOptsBase {
      isAsync?: false;
      validator?: RegExp | ValidateFn<any>;
    }

    interface AsyncValidateOpts extends ValidateOptsBase {
      isAsync: true;
      validator: AsyncValidateFn<any>;
    }

    interface EnumOpts<T> {
      values?: T[];
      message?: string;
    }

    interface IndexOpts {
      background?: boolean,
      expires?: number | string
      sparse?: boolean,
      type?: string,
      unique?: boolean,
    }
  }

  /*
   * section document.js
   * http://mongoosejs.com/docs/api.html#document-js
   */
  interface MongooseDocument extends MongooseDocumentOptionals { }
  class MongooseDocument {
    /** Checks if a path is set to its default. */
    $isDefault(path?: string): boolean;

    /**
     * Takes a populated field and returns it to its unpopulated state.
     * If the path was not populated, this is a no-op.
     */
    depopulate(path: string): this;

    /**
     * Returns true if the Document stores the same data as doc.
     * Documents are considered equal when they have matching _ids, unless neither document
     * has an _id, in which case this function falls back to usin deepEqual().
     * @param doc a document to compare
     */
    equals(doc: MongooseDocument): boolean;

    /**
     * Explicitly executes population and returns a promise.
     * Useful for ES2015 integration.
     * @returns promise that resolves to the document when population is done
     */
    execPopulate(): Promise<this>;

    /** Checks if path was explicitly selected. If no projection, always returns true. */
    isDirectSelected(path: string): boolean;

    /**
     * Returns the value of a path.
     * @param type optionally specify a type for on-the-fly attributes
     */
    get(path: string, type?: any): any;

    /**
     * Initializes the document without setters or marking anything modified.
     * Called internally after a document is returned from mongodb.
     * @param doc document returned by mongo
     * @param opts Options
     */
    init(doc: MongooseDocument, opts?: any): this;

    /** Helper for console.log */
    inspect(options?: any): any;

    /**
     * Marks a path as invalid, causing validation to fail.
     * The errorMsg argument will become the message of the ValidationError.
     * The value argument (if passed) will be available through the ValidationError.value property.
     * @param path the field to invalidate
     * @param errorMsg the error which states the reason path was invalid
     * @param value optional invalid value
     * @param kind optional kind property for the error
     * @returns the current ValidationError, with all currently invalidated paths
     */
    invalidate(path: string, errorMsg: string | NativeError, value: any, kind?: string): ValidationError | boolean;

    /** Returns true if path was directly set and modified, else false. */
    isDirectModified(path: string): boolean;

    /** Checks if path was initialized */
    isInit(path: string): boolean;

    /**
     * Returns true if this document was modified, else false.
     * If path is given, checks if a path or any full path containing path as part of its path
     * chain has been modified.
     */
    isModified(path?: string): boolean;

    /** Checks if path was selected in the source query which initialized this document. */
    isSelected(path: string): boolean;

    /**
     * Marks the path as having pending changes to write to the db.
     * Very helpful when using Mixed types.
     * @param path the path to mark modified
     */
    markModified(path: string): void;

    /** Returns the list of paths that have been modified. */
    modifiedPaths(): string[];

    /**
     * Populates document references, executing the callback when complete.
     * If you want to use promises instead, use this function with
     * execPopulate()
     * Population does not occur unless a callback is passed or you explicitly
     * call execPopulate(). Passing the same path a second time will overwrite
     * the previous path options. See Model.populate() for explaination of options.
     * @param path The path to populate or an options object
     * @param names The properties to fetch from the populated document
     * @param callback When passed, population is invoked
     */
    populate(callback: (err: any, res: this) => void): this;
    populate(path: string, callback?: (err: any, res: this) => void): this;
    populate(path: string, names: string, callback?: (err: any, res: this) => void): this;
    populate(options: ModelPopulateOptions | ModelPopulateOptions[], callback?: (err: any, res: this) => void): this;

    /** Gets _id(s) used during population of the given path. If the path was not populated, undefined is returned. */
    populated(path: string): any;

    /**
     * Sets the value of a path, or many paths.
     * @param path path or object of key/vals to set
     * @param val the value to set
     * @param type optionally specify a type for "on-the-fly" attributes
     * @param options optionally specify options that modify the behavior of the set
     */
    set(path: string, val: any, options?: any): this;
    set(path: string, val: any, type: any, options?: any): this;
    set(value: any): this;

    /**
     * The return value of this method is used in calls to JSON.stringify(doc).
     * This method accepts the same options as Document#toObject. To apply the
     * options to every document of your schema by default, set your schemas
     * toJSON option to the same argument.
     */
    toJSON(options?: DocumentToObjectOptions): any;

    /**
     * Converts this document into a plain javascript object, ready for storage in MongoDB.
     * Buffers are converted to instances of mongodb.Binary for proper storage.
     */
    toObject(options?: DocumentToObjectOptions): any;

    /** Helper for console.log */
    toString(): string;

    /**
     * Clears the modified state on the specified path.
     * @param path the path to unmark modified
     */
    unmarkModified(path: string): void;

    /** Sends an update command with this document _id as the query selector.  */
    update(doc: any, callback?: (err: any, raw: any) => void): Query<any>;
    update(doc: any, options: ModelUpdateOptions,
      callback?: (err: any, raw: any) => void): Query<any>;

    /**
     * Executes registered validation rules for this document.
     * @param optional options internal options
     * @param callback callback called after validation completes, passing an error if one occurred
     */
    validate(callback?: (err: any) => void): Promise<void>;
    validate(optional: any, callback?: (err: any) => void): Promise<void>;

    /**
     * Executes registered validation rules (skipping asynchronous validators) for this document.
     * This method is useful if you need synchronous validation.
     * @param pathsToValidate only validate the given paths
     * @returns MongooseError if there are errors during validation, or undefined if there is no error.
     */
    validateSync(pathsToValidate?: string | string[]): Error;

    /** Hash containing current validation errors. */
    errors: any;
    /** This documents _id. */
    _id: any;
    /** Boolean flag specifying if the document is new. */
    isNew: boolean;
    /** The documents schema. */
    schema: Schema;
  }

  interface MongooseDocumentOptionals {
    /**
     * Virtual getter that by default returns the document's _id field cast to a string,
     * or in the case of ObjectIds, its hexString. This id getter may be disabled by
     * passing the option { id: false } at schema construction time. If disabled, id
     * behaves like any other field on a document and can be assigned any value.
     */
    id?: any;
  }

  interface DocumentToObjectOptions {
    /** apply all getters (path and virtual getters) */
    getters?: boolean;
    /** apply virtual getters (can override getters option) */
    virtuals?: boolean;
    /** remove empty objects (defaults to true) */
    minimize?: boolean;
    /**
     * A transform function to apply to the resulting document before returning
     * @param doc The mongoose document which is being converted
     * @param ret The plain object representation which has been converted
     * @param options The options in use (either schema options or the options passed inline)
     */
    transform?: (doc: any, ret: any, options: any) => any;
    /** depopulate any populated paths, replacing them with their original refs (defaults to false) */
    depopulate?: boolean;
    /** whether to include the version key (defaults to true) */
    versionKey?: boolean;
  }

  namespace Types {
    /*
      * section types/subdocument.js
      * http://mongoosejs.com/docs/api.html#types-subdocument-js
      */
    class Subdocument extends MongooseDocument {
      /** Returns the top level document of this sub-document. */
      ownerDocument(): MongooseDocument;

      /**
       * Null-out this subdoc
       * @param callback optional callback for compatibility with Document.prototype.remove
       */
      remove(callback?: (err: any) => void): void;
      remove(options: any, callback?: (err: any) => void): void;
    }

    /*
     * section types/array.js
     * http://mongoosejs.com/docs/api.html#types-array-js
     */
    class Array<T> extends global.Array<T> {
      /**
       * Atomically shifts the array at most one time per document save().
       * Calling this mulitple times on an array before saving sends the same command as
       * calling it once. This update is implemented using the MongoDB $pop method which
       * enforces this restriction.
       */
      $shift(): T;

      /** Alias of pull */
      remove(...args: any[]): this;

      /**
       * Pops the array atomically at most one time per document save().
       * Calling this mulitple times on an array before saving sends the same command as
       * calling it once. This update is implemented using the MongoDB $pop method which
       * enforces this restriction.
       */
      $pop(): T;

      /**
       * Adds values to the array if not already present.
       * @returns the values that were added
       */
      addToSet(...args: any[]): T[];

      /**
       * Return the index of obj or -1 if not found.
       * @param obj he item to look for
       */
      indexOf(obj: any): number;

      /** Helper for console.log */
      inspect(): any;

      /**
       * Marks the entire array as modified, which if saved, will store it as a $set
       * operation, potentially overwritting any changes that happen between when you
       * retrieved the object and when you save it.
       * @returns new length of the array
       */
      nonAtomicPush(...args: any[]): number;

      /**
       * Wraps Array#pop with proper change tracking.
       * marks the entire array as modified which will pass the entire thing to $set
       * potentially overwritting any changes that happen between when you retrieved
       * the object and when you save it.
       */
      pop(): T;

      /**
       * Pulls items from the array atomically. Equality is determined by casting
       * the provided value to an embedded document and comparing using
       * the Document.equals() function.
       */
      pull(...args: any[]): this;

      /**
       * Wraps Array#push with proper change tracking.
       * @returns new length of the array
       */
      push(...args: any[]): number;

      /** Sets the casted val at index i and marks the array modified. */
      set(i: number, val: any): this;

      /**
       * Wraps Array#shift with proper change tracking.
       * Marks the entire array as modified, which if saved, will store it as a $set operation,
       * potentially overwritting any changes that happen between when you retrieved the object
       * and when you save it.
       */
      shift(): T;

      /**
       * Wraps Array#sort with proper change tracking.
       * Marks the entire array as modified, which if saved, will store it as a $set operation,
       * potentially overwritting any changes that happen between when you retrieved the object
       * and when you save it.
       */
      // some lib.d.ts have return type "this" and others have return type "T[]"
      // which causes errors. Let the inherited array provide the sort() method.
      //sort(compareFn?: (a: T, b: T) => number): T[];

      /**
       * Wraps Array#splice with proper change tracking and casting.
       * Marks the entire array as modified, which if saved, will store it as a $set operation,
       * potentially overwritting any changes that happen between when you retrieved the object
       * and when you save it.
       */
      splice(...args: any[]): T[];

      /** Returns a native js Array. */
      toObject(options?: any): T[];

      /**
       * Wraps Array#unshift with proper change tracking.
       * Marks the entire array as modified, which if saved, will store it as a $set operation,
       * potentially overwritting any changes that happen between when you retrieved the object
       * and when you save it.
       */
      unshift(...args: any[]): number;
    }

    /*
      * section types/documentarray.js
      * http://mongoosejs.com/docs/api.html#types-documentarray-js
      */
    class DocumentArray<T extends MongooseDocument> extends Types.Array<T> {
      /**
       * Creates a subdocument casted to this schema.
       * This is the same subdocument constructor used for casting.
       * @param obj the value to cast to this arrays SubDocument schema
       */
      create(obj: any): T;

      /**
       * Searches array items for the first document with a matching _id.
       * @returns the subdocument or null if not found.
       */
      id(id: ObjectId | string | number | NativeBuffer): T;

      /** Helper for console.log */
      inspect(): T[];

      /**
       * Returns a native js Array of plain js objects
       * @param options optional options to pass to each documents toObject
       *   method call during conversion
       */
      toObject(options?: any): T[];
    }

    /*
     * section types/buffer.js
     * http://mongoosejs.com/docs/api.html#types-buffer-js
     */
    class Buffer extends global.Buffer {
      /**
       * Copies the buffer.
       * Buffer#copy does not mark target as modified so you must copy
       * from a MongooseBuffer for it to work as expected. This is a
       * work around since copy modifies the target, not this.
       */
      copy(target: NativeBuffer, ...nodeBufferArgs: any[]): number;

      /** Determines if this buffer is equals to other buffer */
      equals(other: NativeBuffer): boolean;

      /** Sets the subtype option and marks the buffer modified. */
      subtype(subtype: number): void;

      /** Converts this buffer to its Binary type representation. */
      toObject(subtype?: number): mongodb.Binary;

      /** Writes the buffer. */
      write(string: string, ...nodeBufferArgs: any[]): number;
    }

    /*
      * section types/objectid.js
      * http://mongoosejs.com/docs/api.html#types-objectid-js
      */
    var ObjectId: ObjectIdConstructor;

    // mongodb.ObjectID does not allow mongoose.Types.ObjectId(id). This is
    //   commonly used in mongoose and is found in an example in the docs:
    //   http://mongoosejs.com/docs/api.html#aggregate_Aggregate
    // constructor exposes static methods of mongodb.ObjectID and ObjectId(id)
    type ObjectIdConstructor = typeof mongodb.ObjectID & {
      (s?: string | number): mongodb.ObjectID;
    };

    // var objectId: mongoose.Types.ObjectId should reference mongodb.ObjectID not
    //   the ObjectIdConstructor, so we add the interface below
    interface ObjectId extends mongodb.ObjectID {}

    class Decimal128 extends mongodb.Decimal128 {}

    /*
      * section types/embedded.js
      * http://mongoosejs.com/docs/api.html#types-embedded-js
      */
    class Embedded extends MongooseDocument {
      /** Helper for console.log */
      inspect(): any;

      /**
       * Marks a path as invalid, causing validation to fail.
       * @param path the field to invalidate
       * @param err error which states the reason path was invalid
       */
      invalidate(path: string, err: string | NativeError): boolean;

      /** Returns the top level document of this sub-document. */
      ownerDocument(): MongooseDocument;
      /** Returns this sub-documents parent document. */
      parent(): MongooseDocument;
      /** Returns this sub-documents parent array. */
      parentArray(): DocumentArray<MongooseDocument>;

      /** Removes the subdocument from its parent array. */
      remove(options?: {
        noop?: boolean;
      }, fn?: (err: any) => void): this;

      /**
       * Marks the embedded doc modified.
       * @param path the path which changed
       */
      markModified(path: string): void;
    }
  }

  /*
   * section query.js
   * http://mongoosejs.com/docs/api.html#query-js
   *
   * Query<T> is for backwards compatibility. Example: Query<T>.find() returns Query<T[]>.
   * If later in the query chain a method returns Query<T>, we will need to know type T.
   * So we save this type as the second type parameter in DocumentQuery. Since people have
   * been using Query<T>, we set it as an alias of DocumentQuery.
   */
  class Query<T> extends DocumentQuery<T, any> {}
  class DocumentQuery<T, DocType extends Document> extends mquery {
    /**
     * Specifies a javascript function or expression to pass to MongoDBs query system.
     * Only use $where when you have a condition that cannot be met using other MongoDB
     * operators like $lt. Be sure to read about all of its caveats before using.
     * @param js javascript string or function
     */
    $where(js: string | Function): this;

    /**
     * Specifies an $all query condition.
     * When called with one argument, the most recent path passed to where() is used.
     */
    all(val: number): this;
    all(path: string, val: number): this;

    /**
     * Specifies arguments for a $and condition.
     * @param array array of conditions
     */
    and(array: any[]): this;

    /** Specifies the batchSize option. Cannot be used with distinct() */
    batchSize(val: number): this;

    /** Get the current error flag value */
    error(): Error | null;
    /** Unset the error flag set on this query */
    error(unset: null): this;
    /**
     * Set the error flag on this query
     * @param err The error flag
     */
    error(err: Error): this;

    /**
     * Specifies a $box condition
     * @param Upper Right Coords
     */
    box(val: any): this;
    box(lower: number[], upper: number[]): this;

    /** Casts this query to the schema of model, If obj is present, it is cast instead of this query.*/
    cast(model: any, obj?: any): any;

    /**
     * Executes the query returning a Promise which will be
     * resolved with either the doc(s) or rejected with the error.
     * Like .then(), but only takes a rejection handler.
     */
    catch<TRes>(reject?: (err: any) => void | TRes | PromiseLike<TRes>): Promise<TRes>;

    /**
     * DEPRECATED Alias for circle
     * Specifies a $center or $centerSphere condition.
     * @deprecated Use circle instead.
     */
    center(area: any): this;
    center(path: string, area: any): this;
    /**
     * DEPRECATED Specifies a $centerSphere condition
     * @deprecated Use circle instead.
     */
    centerSphere(path: string, val: any): this;
    centerSphere(val: any): this;

    /** Specifies a $center or $centerSphere condition. */
    circle(area: any): this;
    circle(path: string, area: any): this;

    /** Adds a collation to this op (MongoDB 3.4 and up) */
    collation(value: CollationOptions): this;

    /** Specifies the comment option. Cannot be used with distinct() */
    comment(val: string): this;

    /**
     * Specifying this query as a count query. Passing a callback executes the query.
     * @param criteria mongodb selector
     */
    count(callback?: (err: any, count: number) => void): Query<number>;
    count(criteria: any, callback?: (err: any, count: number) => void): Query<number>;

    /**
     * Specifies this query as a `countDocuments()` query. Behaves like `count()`,
     * except it always does a full collection scan when passed an empty filter `{}`.
     *
     * There are also minor differences in how `countDocuments()` handles
     * [`$where` and a couple geospatial operators](http://mongodb.github.io/node-mongodb-native/3.1/api/Collection.html#countDocuments).
     * versus `count()`.
     *
     * Passing a `callback` executes the query.
     *
     * This function triggers the following middleware.
     *
     * - `countDocuments()`
     *
     *
     * @param {Object} [criteria] mongodb selector
     * @param {Function} [callback] optional params are (error, count)
     * @return {Query} this
    */
    countDocuments(callback?: (err: any, count: number) => void): Query<number>;
    countDocuments(criteria: any, callback?: (err: any, count: number) => void): Query<number>;

    /**
     * Estimates the number of documents in the MongoDB collection. Faster than
     * using `countDocuments()` for large collections because
     * `estimatedDocumentCount()` uses collection metadata rather than scanning
     * the entire collection.
     *
     * @param {Object} [options] passed transparently to the [MongoDB driver](http://mongodb.github.io/node-mongodb-native/3.1/api/Collection.html#estimatedDocumentCount)
     * @param {Function} [callback] optional params are (error, count)
     * @return {Query} this
     */
    estimatedDocumentCount(callback?: (err: any, count: number) => void): Query<number>;
    estimatedDocumentCount(options: any, callback?: (err: any, count: number) => void): Query<number>;

    /**
     * Returns a wrapper around a mongodb driver cursor. A Query<T>Cursor exposes a
     * Streams3-compatible interface, as well as a .next() function.
     */
    cursor(options?: any): QueryCursor<DocType>;

    /** Declares or executes a distict() operation. Passing a callback executes the query. */
    distinct(callback?: (err: any, res: any[]) => void): Query<any[]>;
    distinct(field: string, callback?: (err: any, res: any[]) => void): Query<any[]>;
    distinct(field: string, criteria: any | Query<any>,
      callback?: (err: any, res: any[]) => void): Query<any[]>;

    /** Specifies an $elemMatch condition */
    elemMatch(criteria: (elem: Query<any>) => void): this;
    elemMatch(criteria: any): this;
    elemMatch(path: string | any | Function, criteria: (elem: Query<any>) => void): this;
    elemMatch(path: string | any | Function, criteria: any): this;

    /** Specifies the complementary comparison value for paths specified with where() */
    equals(val: any): this;

    /** Executes the query */
    exec(callback?: (err: any, res: T) => void): Promise<T>;
    exec(operation: string | Function, callback?: (err: any, res: T) => void): Promise<T>;

    /** Specifies an $exists condition */
    exists(val?: boolean): this;
    exists(path: string, val?: boolean): this;

    /**
     * Finds documents. When no callback is passed, the query is not executed. When the
     * query is executed, the result will be an array of documents.
     * @param criteria mongodb selector
     */
    find(callback?: (err: any, res: DocType[]) => void): DocumentQuery<DocType[], DocType>;
    find(criteria: any,
      callback?: (err: any, res: DocType[]) => void): DocumentQuery<DocType[], DocType>;

    /**
     * Declares the query a findOne operation. When executed, the first found document is
     * passed to the callback. Passing a callback executes the query. The result of the query
     * is a single document.
     * @param criteria mongodb selector
     * @param projection optional fields to return
     */
    findOne(callback?: (err: any, res: DocType | null) => void): DocumentQuery<DocType | null, DocType>;
    findOne(criteria: any,
      callback?: (err: any, res: DocType | null) => void): DocumentQuery<DocType | null, DocType>;

    /**
     * Issues a mongodb findAndModify remove command.
     * Finds a matching document, removes it, passing the found document (if any) to the
     * callback. Executes immediately if callback is passed.
     */
    findOneAndRemove(callback?: (error: any, doc: DocType | null, result: any) => void): DocumentQuery<DocType | null, DocType>;
    findOneAndRemove(conditions: any,
      callback?: (error: any, doc: DocType | null, result: any) => void): DocumentQuery<DocType | null, DocType>;
    findOneAndRemove(conditions: any, options: QueryFindOneAndRemoveOptions,
      callback?: (error: any, doc: DocType | null, result: any) => void): DocumentQuery<DocType | null, DocType>;

    /**
     * Issues a mongodb findAndModify update command.
     * Finds a matching document, updates it according to the update arg, passing any options, and returns
     * the found document (if any) to the callback. The query executes immediately if callback is passed.
     */
    findOneAndUpdate(callback?: (err: any, doc: DocType | null) => void): DocumentQuery<DocType | null, DocType>;
    findOneAndUpdate(update: any,
      callback?: (err: any, doc: DocType | null, res: any) => void): DocumentQuery<DocType | null, DocType>;
    findOneAndUpdate(query: any, update: any,
      callback?: (err: any, doc: DocType | null, res: any) => void): DocumentQuery<DocType | null, DocType>;
    findOneAndUpdate(query: any, update: any,
      options: { upsert: true, new: true } & QueryFindOneAndUpdateOptions,
      callback?: (err: any, doc: DocType, res: any) => void): DocumentQuery<DocType, DocType>;
    findOneAndUpdate(query: any, update: any, options: QueryFindOneAndUpdateOptions,
      callback?: (err: any, doc: DocType | null, res: any) => void): DocumentQuery<DocType | null, DocType>;

    /**
     * Specifies a $geometry condition. geometry() must come after either intersects() or within().
     * @param object Must contain a type property which is a String and a coordinates property which
     *   is an Array. See the examples.
     */
    geometry(object: { type: string, coordinates: any[] }): this;

    /**
     * Returns the current query conditions as a JSON object.
     * @returns current query conditions
     */
    getQuery(): any;

    /**
     * Returns the current update operations as a JSON object.
     * @returns current update operations
     */
    getUpdate(): any;

    /**
     * Specifies a $gt query condition.
     * When called with one argument, the most recent path passed to where() is used.
     */
    gt(val: number): this;
    gt(path: string, val: number): this;

    /**
     * Specifies a $gte query condition.
     * When called with one argument, the most recent path passed to where() is used.
     */
    gte(val: number): this;
    gte(path: string, val: number): this;

    /**
     * Sets query hints.
     * @param val a hint object
     */
    hint(val: any): this;

    /**
     * Specifies an $in query condition.
     * When called with one argument, the most recent path passed to where() is used.
     */
    in(val: any[]): this;
    in(path: string, val: any[]): this;

    /** Declares an intersects query for geometry(). MUST be used after where(). */
    intersects(arg?: any): this;

    /**
     * Sets the lean option.
     * Documents returned from queries with the lean option enabled are plain
     * javascript objects, not MongooseDocuments. They have no save method,
     * getters/setters or other Mongoose magic applied.
     * @param bool defaults to true
     */
    lean(bool?: boolean): Query<any>;

    /** Specifies the maximum number of documents the query will return. Cannot be used with distinct() */
    limit(val: number): this;

    /**
     * Specifies a $lt query condition.
     * When called with one argument, the most recent path passed to where() is used.
     */
    lt(val: number): this;
    lt(path: string, val: number): this;

    /**
     * Specifies a $lte query condition.
     * When called with one argument, the most recent path passed to where() is used.
     */
    lte(val: number): this;
    lte(path: string, val: number): this;

    /**
     * Specifies a $maxDistance query condition.
     * When called with one argument, the most recent path passed to where() is used.
     */
    maxDistance(val: number): this;
    maxDistance(path: string, val: number): this;

    /** @deprecated Alias of maxScan */
    maxscan(val: number): this;
    /** Specifies the maxScan option. Cannot be used with distinct() */
    maxScan(val: number): this;

    /**
     * Merges another Query or conditions object into this one.
     * When a Query is passed, conditions, field selection and options are merged.
     */
    merge(source: any | Query<any>): this;

    /** Specifies a $mod condition */
    mod(val: number[]): this;
    mod(path: string, val: number[]): this;

    /**
     * Specifies a $ne query condition.
     * When called with one argument, the most recent path passed to where() is used.
     */
    ne(val: any): this;
    ne(path: string, val: any): this;

    /** Specifies a $near or $nearSphere condition. */
    near(val: any): this;
    near(path: string, val: any): this;

    /**
     * DEPRECATED Specifies a $nearSphere condition
     * @deprecated Use query.near() instead with the spherical option set to true.
     */
    nearSphere(val: any): this;
    nearSphere(path: string, val: any): this;

    /**
     * Specifies a $nin query condition.
     * When called with one argument, the most recent path passed to where() is used.
     */
    nin(val: any[]): this;
    nin(path: string, val: any[]): this;

    /**
     * Specifies arguments for a $nor condition.
     * @param array array of conditions
     */
    nor(array: any[]): this;

    /**
     * Specifies arguments for an $or condition.
     * @param array array of conditions
     */
    or(array: any[]): this;

    /** Specifies a $polygon condition */
    polygon(...coordinatePairs: number[][]): this;
    polygon(path: string, ...coordinatePairs: number[][]): this;

    /**
     * Specifies paths which should be populated with other documents.
     * Paths are populated after the query executes and a response is received. A separate
     * query is then executed for each path specified for population. After a response for
     * each query has also been returned, the results are passed to the callback.
     * @param path either the path to populate or an object specifying all parameters
     * @param select Field selection for the population query
     * @param model The model you wish to use for population. If not specified, populate
     *   will look up the model by the name in the Schema's ref field.
     * @param match Conditions for the population query
     * @param options Options for the population query (sort, etc)
     */
    populate(path: string | any, select?: string | any, model?: any,
      match?: any, options?: any): this;
    populate(options: ModelPopulateOptions | ModelPopulateOptions[]): this;

    /**
     * Determines the MongoDB nodes from which to read.
     * @param pref one of the listed preference options or aliases
     * @tags optional tags for this query
     */
    read(pref: string, tags?: any[]): this;

    /**
     * Sets the readConcern option for the query.
     * @param level one of the listed read concern level or their aliases
     */
    readConcern(level: string): this;

    /**
     * Specifies a $regex query condition.
     * When called with one argument, the most recent path passed to where() is used.
     */
    regex(val: RegExp): this;
    regex(path: string, val: RegExp): this;

    /**
     * Declare and/or execute this query as a remove() operation.
     * The operation is only executed when a callback is passed. To force execution without a callback,
     * you must first call remove() and then execute it by using the exec() method.
     * @param criteria mongodb selector
     */
    remove(callback?: (err: any) => void): Query<mongodb.WriteOpResult['result']>;
    remove(criteria: any | Query<any>, callback?: (err: any) => void): Query<mongodb.WriteOpResult['result']>;

    /** Specifies which document fields to include or exclude (also known as the query "projection") */
    select(arg: string | any): this;
    /** Determines if field selection has been made. */
    selected(): boolean;
    /** Determines if exclusive field selection has been made.*/
    selectedExclusively(): boolean;
    /** Determines if inclusive field selection has been made. */
    selectedInclusively(): boolean;
    /** Sets query options. */
    setOptions(options: any): this;
    /** Sets query conditions to the provided JSON object. */
    setQuery(conditions: any): this;

    /**
     * Specifies a $size query condition.
     * When called with one argument, the most recent path passed to where() is used.
     */
    size(val: number): this;
    size(path: string, val: number): this;

    /** Specifies the number of documents to skip. Cannot be used with distinct() */
    skip(val: number): this;

    /**
     * DEPRECATED Sets the slaveOk option.
     * @param v defaults to true
     * @deprecated in MongoDB 2.2 in favor of read preferences.
     */
    slaveOk(v?: boolean): this;

    /**
     * Specifies a $slice projection for an array.
     * @param val number/range of elements to slice
     */
    slice(val: number | number[]): this;
    slice(path: string, val: number | number[]): this;

    /** Specifies this query as a snapshot query. Cannot be used with distinct() */
    snapshot(v?: boolean): this;

    /**
     * Sets the sort order
     * If an object is passed, values allowed are asc, desc, ascending, descending, 1, and -1.
     * If a string is passed, it must be a space delimited list of path names. The
     * sort order of each path is ascending unless the path name is prefixed with -
     * which will be treated as descending.
     */
    sort(arg: string | any): this;

    /**
     * Sets the tailable option (for use with capped collections). Cannot be used with distinct()
     * @param bool defaults to true
     * @param opts options to set
     * @param opts.numberOfRetries if cursor is exhausted, retry this many times before giving up
     * @param opts.tailableRetryInterval if cursor is exhausted, wait this many milliseconds before retrying
     */
    tailable(bool?: boolean, opts?: {
      numberOfRetries?: number;
      tailableRetryInterval?: number;
    }): this;

    /** Executes this query and returns a promise */
    then<TRes>(resolve?: (res: T) => void | TRes | PromiseLike<TRes>,
      reject?: (err: any) =>  void | TRes | PromiseLike<TRes>): Promise<TRes>;

    /**
     * Converts this query to a customized, reusable query
     * constructor with all arguments and options retained.
     */
    toConstructor<T>(): new(...args: any[]) => Query<T>;
    toConstructor<T, Doc extends Document>(): new(...args: any[]) => DocumentQuery<T, Doc>;

    /**
     * Declare and/or execute this query as an update() operation.
     * All paths passed that are not $atomic operations will become $set ops.
     * @param doc the update command
     */
    update(callback?: (err: any, affectedRows: number) => void): Query<number>;
    update(doc: any, callback?: (err: any, affectedRows: number) => void): Query<number>;
    update(criteria: any, doc: any,
      callback?: (err: any, affectedRows: number) => void): Query<number>;
    update(criteria: any, doc: any, options: QueryUpdateOptions,
      callback?: (err: any, affectedRows: number) => void): Query<number>;

    /** Specifies a path for use with chaining. */
    where(path?: string | any, val?: any): this;

    /** Defines a $within or $geoWithin argument for geo-spatial queries. */
    within(val?: any): this;
    within(coordinate: number[], ...coordinatePairs: number[][]): this;

    /** Flag to opt out of using $geoWithin. */
    static use$geoWithin: boolean;
  }

  // https://github.com/aheckmann/mquery
  // mquery currently does not have a type definition please
  //   replace it if one is ever created
  class mquery {}

  interface QueryFindOneAndRemoveOptions {
    /** if multiple docs are found by the conditions, sets the sort order to choose which doc to update */
    sort?: any;
    /** puts a time limit on the query - requires mongodb >= 2.6.0 */
    maxTimeMS?: number;
    /** if true, passes the raw result from the MongoDB driver as the third callback parameter */
    rawResult?: boolean;
  }

  interface QueryFindOneAndUpdateOptions extends QueryFindOneAndRemoveOptions {
    /** if true, return the modified document rather than the original. defaults to false (changed in 4.0) */
    new?: boolean;
    /** creates the object if it doesn't exist. defaults to false. */
    upsert?: boolean;
    /** Field selection. Equivalent to .select(fields).findOneAndUpdate() */
    fields?: any | string;
    /** if true, runs update validators on this command. Update validators validate the update operation against the model's schema. */
    runValidators?: boolean;
    /**
     * if this and upsert are true, mongoose will apply the defaults specified in the model's schema if a new document
     * is created. This option only works on MongoDB >= 2.4 because it relies on MongoDB's $setOnInsert operator.
     */
    setDefaultsOnInsert?: boolean;
    /**
     * if set to 'query' and runValidators is on, this will refer to the query in custom validator
     * functions that update validation runs. Does nothing if runValidators is false.
     */
    context?: string;
  }

  interface QueryUpdateOptions extends ModelUpdateOptions {
    /**
     * if set to 'query' and runValidators is on, this will refer to the query
     * in customvalidator functions that update validation runs. Does nothing
     * if runValidators is false.
     */
    context?: string;
  }

  interface CollationOptions {
    locale?: string;
    caseLevel?: boolean;
    caseFirst?: string;
    strength?: number;
    numericOrdering?: boolean;
    alternate?: string;
    maxVariable?: string;
    backwards?: boolean;
  }

  namespace Schema {
    namespace Types {
      /*
        * section schema/array.js
        * http://mongoosejs.com/docs/api.html#schema-array-js
        */
      class Array extends SchemaType {
        /** Array SchemaType constructor */
        constructor(key: string, cast?: SchemaType, options?: any);

        /**
         * Check if the given value satisfies a required validator. The given value
         * must be not null nor undefined, and have a non-zero length.
         */
        checkRequired<T extends { length: number }>(value: T): boolean;

        /** This schema type's name, to defend against minifiers that mangle function names. */
        static schemaName: string;
      }

      /*
        * section schema/string.js
        * http://mongoosejs.com/docs/api.html#schema-string-js
        */
      class String extends SchemaType {
        /** String SchemaType constructor. */
        constructor(key: string, options?: any);

        /** Check if the given value satisfies a required validator. */
        checkRequired(value: any, doc: MongooseDocument): boolean;

        /**
         * Adds an enum validator
         * @param args enumeration values
         */
        enum(args: string | string[] | any): this;

        /** Adds a lowercase setter. */
        lowercase(): this;

        /**
         * Sets a regexp validator. Any value that does not pass regExp.test(val) will fail validation.
         * @param regExp regular expression to test against
         * @param message optional custom error message
         */
        match(regExp: RegExp, message?: string): this;

        /**
         * Sets a maximum length validator.
         * @param value maximum string length
         * @param message optional custom error message
         */
        maxlength(value: number, message?: string): this;

        /**
         * Sets a minimum length validator.
         * @param value minimum string length
         * @param message optional custom error message
         */
        minlength(value: number, message?: string): this;

        /** Adds a trim setter. The string value will be trimmed when set. */
        trim(): this;
        /** Adds an uppercase setter. */
        uppercase(): this;

        /** This schema type's name, to defend against minifiers that mangle function names. */
        static schemaName: string;

      }

      /*
        * section schema/documentarray.js
        * http://mongoosejs.com/docs/api.html#schema-documentarray-js
        */
      class DocumentArray extends Array {
        /** SubdocsArray SchemaType constructor */
        constructor(key: string, schema: Schema, options?: any);

        /** This schema type's name, to defend against minifiers that mangle function names. */
        static schemaName: string;
      }

      /*
        * section schema/number.js
        * http://mongoosejs.com/docs/api.html#schema-number-js
        */
      class Number extends SchemaType {
        /** Number SchemaType constructor. */
        constructor(key: string, options?: any);

        /** Check if the given value satisfies a required validator. */
        checkRequired(value: any, doc: MongooseDocument): boolean;

        /**
         * Sets a maximum number validator.
         * @param maximum number
         * @param message optional custom error message
         */
        max(maximum: number, message?: string): this;

        /**
         * Sets a minimum number validator.
         * @param value minimum number
         * @param message optional custom error message
         */
        min(value: number, message?: string): this;

        /** This schema type's name, to defend against minifiers that mangle function names. */
        static schemaName: string;
      }

      /*
        * section schema/date.js
        * http://mongoosejs.com/docs/api.html#schema-date-js
        */
      class Date extends SchemaType {
        /** Date SchemaType constructor. */
        constructor(key: string, options?: any);

        /**
         * Check if the given value satisfies a required validator. To satisfy
         * a required validator, the given value must be an instance of Date.
         */
        checkRequired(value: any, doc: MongooseDocument): boolean;

        /** Declares a TTL index (rounded to the nearest second) for Date types only. */
        expires(when: number | string): this;

        /**
         * Sets a maximum date validator.
         * @param maximum date
         * @param message optional custom error message
         */
        max(maximum: NativeDate, message?: string): this;

        /**
         * Sets a minimum date validator.
         * @param value minimum date
         * @param message optional custom error message
         */
        min(value: NativeDate, message?: string): this;

        /** This schema type's name, to defend against minifiers that mangle function names. */
        static schemaName: string;
      }

      /*
        * section schema/buffer.js
        * http://mongoosejs.com/docs/api.html#schema-buffer-js
        */
      class Buffer extends SchemaType {
        /** Buffer SchemaType constructor */
        constructor(key: string, options?: any);

        /**
         * Check if the given value satisfies a required validator. To satisfy a
         * required validator, a buffer must not be null or undefined and have
         * non-zero length.
         */
        checkRequired(value: any, doc: MongooseDocument): boolean;

        /** This schema type's name, to defend against minifiers that mangle function names. */
        static schemaName: string;

      }

      /*
        * section schema/boolean.js
        * http://mongoosejs.com/docs/api.html#schema-boolean-js
        */
      class Boolean extends SchemaType {
        /** Boolean SchemaType constructor. */
        constructor(path: string, options?: any);

        /**
         * Check if the given value satisfies a required validator. For a
         * boolean to satisfy a required validator, it must be strictly
         * equal to true or to false.
         */
        checkRequired(value: any): boolean;

        /** This schema type's name, to defend against minifiers that mangle function names. */
        static schemaName: string;
      }

      /*
        * section schema/objectid.js
        * http://mongoosejs.com/docs/api.html#schema-objectid-js
        */
      class ObjectId extends SchemaType {
        /** ObjectId SchemaType constructor. */
        constructor(key: string, options?: any);

        /**
         * Adds an auto-generated ObjectId default if turnOn is true.
         * @param turnOn auto generated ObjectId defaults
         */
        auto(turnOn: boolean): this;

        /** Check if the given value satisfies a required validator. */
        checkRequired(value: any, doc: MongooseDocument): boolean;

        /** This schema type's name, to defend against minifiers that mangle function names. */
        static schemaName: string;
      }
      /*
        * section schema/decimal128.js
        * http://mongoosejs.com/docs/api.html#schema-decimal128-js
        */
      class Decimal128 extends SchemaType {
        /** Decimal128 SchemaType constructor. */
        constructor(key: string, options?: any);

        /** Check if the given value satisfies a required validator. */
        checkRequired(value: any, doc: MongooseDocument): boolean;

        /** This schema type's name, to defend against minifiers that mangle function names. */
        static schemaName: string;
      }

      /*
        * section schema/mixed.js
        * http://mongoosejs.com/docs/api.html#schema-mixed-js
        */
      class Mixed extends SchemaType {
        /** Mixed SchemaType constructor. */
        constructor(path: string, options?: any);

        /** This schema type's name, to defend against minifiers that mangle function names. */
        static schemaName: string;
      }

      /*
        * section schema/embedded.js
        * http://mongoosejs.com/docs/api.html#schema-embedded-js
        */
      class Embedded extends SchemaType {
        /** Sub-schema schematype constructor */
        constructor(schema: Schema, key: string, options?: any);
      }
    }
  }

  /*
   * section aggregate.js
   * http://mongoosejs.com/docs/api.html#aggregate-js
   */
  class Aggregate<T> {
    /**
     * Aggregate constructor used for building aggregation pipelines.
     * Returned when calling Model.aggregate().
     * @param ops aggregation operator(s) or operator array
     */
    constructor(ops?: any | any[], ...args: any[]);

    /** Adds a cursor flag */
    addCursorFlag(flag: string, value: boolean): this;

    /**
     * Appends a new $addFields operator to this aggregate pipeline. Requires MongoDB v3.4+ to work
     * @param arg field specification
     */
    addFields(arg: any): this;

    /**
     * Sets the allowDiskUse option for the aggregation query (ignored for < 2.6.0)
     * @param value Should tell server it can use hard drive to store data during aggregation.
     * @param tags optional tags for this query
     */
    allowDiskUse(value: boolean, tags?: any[]): this;

    /**
     * Appends new operators to this aggregate pipeline
     * @param ops operator(s) to append
     */
    append(...ops: any[]): this;

    /** Adds a collation. */
    collation(options: CollationOptions): this;

    /**
     * Appends a new $count operator to this aggregate pipeline.
     * @param countName name of the count field
     */
    count(countName: string): this;

    /**
     * Sets the cursor option option for the aggregation query (ignored for < 2.6.0).
     * Note the different syntax below: .exec() returns a cursor object, and no callback
     * is necessary.
     * @param options set the cursor batch size
     */
    cursor(options: any): this;

    // If cursor option is on, could return an object
    /** Executes the aggregate pipeline on the currently bound Model. */
    exec(callback?: (err: any, result: T) => void): Promise<T> | any;

    /** Execute the aggregation with explain */
    explain(callback?: (err: any, result: T) => void): Promise<T>;

    /**
     * Appends a new custom $group operator to this aggregate pipeline.
     * @param arg $group operator contents
     */
    group(arg: any): this;

    /**
     * Appends a new $limit operator to this aggregate pipeline.
     * @param num maximum number of records to pass to the next stage
     */
    limit(num: number): this;

    /**
     * Appends new custom $lookup operator(s) to this aggregate pipeline.
     * @param options to $lookup as described in the above link
     */
    lookup(options: any): this;

    /**
     * Appends a new custom $match operator to this aggregate pipeline.
     * @param arg $match operator contents
     */
    match(arg: any): this;

    /**
     * Binds this aggregate to a model.
     * @param model the model to which the aggregate is to be bound
     */
    model(model: any): this;

    /**
     * Appends new custom $graphLookup operator(s) to this aggregate pipeline, performing a recursive search on a collection.
     * Note that graphLookup can only consume at most 100MB of memory, and does not allow disk use even if { allowDiskUse: true } is specified.
     * @param options options to $graphLookup
     */
    graphLookup(options: any): this;

    /**
     * Appends a new $geoNear operator to this aggregate pipeline.
     * MUST be used as the first operator in the pipeline.
     */
    near(parameters: any): this;

    /**
     * Lets you set arbitrary options, for middleware or plugins.
     * @param value  keys to merge into current options
     */
    option(value: any): this;

    /** Returns the current pipeline */
    pipeline(): any[];

    /**
     * Appends a new $project operator to this aggregate pipeline.
     * Mongoose query selection syntax is also supported.
     * @param arg field specification
     */
    project(arg: string | any): this;

    /**
     * Sets the readPreference option for the aggregation query.
     * @param pref one of the listed preference options or their aliases
     * @param tags optional tags for this query
     */
    read(pref: string, tags?: any[]): this;

    /**
     * Appends a new $replaceRoot operator to this aggregate pipeline.
     * Note that the $replaceRoot operator requires field strings to start with '$'. If you are passing in a string Mongoose will prepend '$' if the specified field doesn't start '$'. If you are passing in an object the strings in your expression will not be altered.
     * @param newRoot field or document which will become the new root document
     */
    replaceRoot(newRoot: string | object): this;

    /**
     * Appends new custom $sample operator(s) to this aggregate pipeline.
     * @param size number of random documents to pick
     */
    sample(size: number): this;

    /**
     * Appends a new $skip operator to this aggregate pipeline.
     * @param num number of records to skip before next stage
     */
    skip(num: number): this;

    /**
     * Appends a new $sort operator to this aggregate pipeline.
     * If an object is passed, values allowed are asc, desc, ascending, descending, 1, and -1.
     * If a string is passed, it must be a space delimited list of path names. The sort order
     * of each path is ascending unless the path name is prefixed with - which will be treated
     * as descending.
     */
    sort(arg: string | any): this;

    /** Provides promise for aggregate. */
    then<TRes>(resolve?: (val: T) =>  void | TRes | PromiseLike<TRes>,
      reject?: (err: any) =>  void | TRes | PromiseLike<TRes>): Promise<TRes>;

    /**
     * Appends new custom $unwind operator(s) to this aggregate pipeline.
     * Note that the $unwind operator requires the path name to start with '$'.
     * Mongoose will prepend '$' if the specified field doesn't start '$'.
     * @param fields the field(s) to unwind
     */
    unwind(...fields: string[]): this;
    /**
     * Appends new custom $unwind operator(s) to this aggregate pipeline
     * new in mongodb 3.2
     */
    unwind(...opts: { path: string, includeArrayIndex?: string, preserveNullAndEmptyArrays?: boolean }[]): this;
  }

  /*
   * section schematype.js
   * http://mongoosejs.com/docs/api.html#schematype-js
   */
  class SchemaType {
    /** SchemaType constructor */
    constructor(path: string, options?: any, instance?: string);

    /**
     * Sets a default value for this SchemaType.
     * Defaults can be either functions which return the value to use as the
     * default or the literal value itself. Either way, the value will be cast
     * based on its schema type before being set during document creation.
     * @param val the default value
     */
    default(val: any): any;

    /** Adds a getter to this schematype. */
    get(fn: Function): this;

    /**
     * Declares the index options for this schematype.
     * Indexes are created in the background by default. Specify background: false to override.
     */
    index(options: any | boolean | string): this;

    /**
     * Adds a required validator to this SchemaType. The validator gets added
     * to the front of this SchemaType's validators array using unshift().
     * @param required enable/disable the validator
     * @param message optional custom error message
     */
    required(required: boolean, message?: string): this;

    /** Sets default select() behavior for this path. */
    select(val: boolean): this;
    /** Adds a setter to this schematype. */
    set(fn: Function): this;
    /** Declares a sparse index. */
    sparse(bool: boolean): this;
    /** Declares a full text index. */
    text(bool: boolean): this;
    /** Declares an unique index. */
    unique(bool: boolean): this;

    /**
     * Adds validator(s) for this document path.
     * Validators always receive the value to validate as their first argument
     * and must return Boolean. Returning false means validation failed.
     * @param obj validator
     * @param errorMsg optional error message
     * @param type optional validator type
     */
    validate(obj: RegExp | Function | any, errorMsg?: string,
      type?: string): this;
  }

  /*
   * section promise.js
   * http://mongoosejs.com/docs/api.html#promise-js
   */
  /**
   * To assign your own promise library:
   *
   * 1. Typescript does not allow assigning properties of imported modules.
   *    To avoid compile errors use one of the options below in your code:
   *
   *    - (<any>mongoose).Promise = YOUR_PROMISE;
   *    - require('mongoose').Promise = YOUR_PROMISE;
   *    - import mongoose = require('mongoose');
   *      mongoose.Promise = YOUR_PROMISE;
   *
   * 2. To assign type definitions for your promise library, you will need
   *    to have a .d.ts file with the following code when you compile:
   *
   *    - import * as Q from 'q';
   *      declare module 'mongoose' {
   *        type Promise<T> = Q.promise<T>;
   *      }
   *
   *    - import * as Bluebird from 'bluebird';
   *      declare module 'mongoose' {
   *        type Promise<T> = Bluebird<T>;
   *      }
   *
   * Uses global.Promise by default. If you would like to use mongoose default
   *   mpromise implementation (which is deprecated), you can omit step 1 and
   *   run npm install @types/mongoose-promise
   */
  export var Promise: any;
  export var PromiseProvider: any;

  /*
   * section model.js
   * http://mongoosejs.com/docs/api.html#model-js
   */
  export var Model: Model<any>;
  interface Model<T extends Document> extends NodeJS.EventEmitter, ModelProperties {
    /**
     * Model constructor
     * Provides the interface to MongoDB collections as well as creates document instances.
     * @param doc values with which to create the document
     * @event error If listening to this event, it is emitted when a document
     *   was saved without passing a callback and an error occurred. If not
     *   listening, the event bubbles to the connection used to create this Model.
     * @event index Emitted after Model#ensureIndexes completes. If an error
     *   occurred it is passed with the event.
     * @event index-single-start Emitted when an individual index starts within
     *   Model#ensureIndexes. The fields and options being used to build the index
     *   are also passed with the event.
     * @event index-single-done Emitted when an individual index finishes within
     *   Model#ensureIndexes. If an error occurred it is passed with the event.
     *   The fields, options, and index name are also passed.
     */
    new(doc?: any): T;

    /**
     * Requires a replica set running MongoDB >= 3.6.0. Watches the underlying collection for changes using MongoDB change streams.
     * This function does not trigger any middleware. In particular, it does not trigger aggregate middleware.
     * @param options See https://mongodb.github.io/node-mongodb-native/3.0/api/Collection.html#watch
     */
    watch(options?: mongodb.ChangeStreamOptions & {session?: any}): mongodb.ChangeStream;

    /**
     * Translate any aliases fields/conditions so the final query or document object is pure
     * @param raw fields/conditions that may contain aliased keys
     * @return the translated 'pure' fields/conditions
     */
    translateAliases(raw: any): any;

    /**
     * Sends multiple insertOne, updateOne, updateMany, replaceOne, deleteOne, and/or deleteMany operations to the MongoDB server in one command. This is faster than sending multiple independent operations (like) if you use create()) because with bulkWrite() there is only one round trip to MongoDB.
     * Mongoose will perform casting on all operations you provide.
     * This function does not trigger any middleware, not save() nor update(). If you need to trigger save() middleware for every document use create() instead.
     * @param writes Operations
     * @param cb callback
     * @return `BulkWriteOpResult` if the operation succeeds
     */
    bulkWrite(writes: any[], cb?: (err: any, res: mongodb.BulkWriteOpResultObject) => void): Promise<mongodb.BulkWriteOpResultObject>;

    /**
     * Finds a single document by its _id field. findById(id) is almost*
     * equivalent to findOne({ _id: id }). findById() triggers findOne hooks.
     * @param id value of _id to query by
     * @param projection optional fields to return
     */
    findById(id: any | string | number,
      callback?: (err: any, res: T | null) => void): DocumentQuery<T | null, T>;
    findById(id: any | string | number, projection: any,
      callback?: (err: any, res: T | null) => void): DocumentQuery<T | null, T>;
    findById(id: any | string | number, projection: any, options: any,
      callback?: (err: any, res: T | null) => void): DocumentQuery<T | null, T>;

    model(name: string): Model<T>;

    /**
     * Creates a Query and specifies a $where condition.
     * @param argument is a javascript string or anonymous function
     */
    $where(argument: string | Function): DocumentQuery<T, T>;

    /**
     * Performs aggregations on the models collection.
     * If a callback is passed, the aggregate is executed and a Promise is returned.
     * If a callback is not passed, the aggregate itself is returned.
     * @param aggregations pipeline operator(s) or operator array
     */
    aggregate(aggregations?: any[]): Aggregate<any[]>;
    aggregate(aggregations: any[], cb: Function): Promise<any[]>;

    /** Counts number of matching documents in a database collection. */
    count(conditions: any, callback?: (err: any, count: number) => void): Query<number>;

    /**
     * Counts number of documents matching `criteria` in a database collection.
     *
     * If you want to count all documents in a large collection,
     * use the `estimatedDocumentCount()` instead.
     * If you call `countDocuments({})`, MongoDB will always execute
     * a full collection scan and **not** use any indexes.
     *
     * @param {Object} filter
     * @param {Function} [callback]
     * @return {Query}
     */
    countDocuments(callback?: (err: any, count: number) => void): Query<number>;
    countDocuments(criteria: any, callback?: (err: any, count: number) => void): Query<number>;

    /**
     * Estimates the number of documents in the MongoDB collection. Faster than
     * using `countDocuments()` for large collections because
     * `estimatedDocumentCount()` uses collection metadata rather than scanning
     * the entire collection.
     *
     * @param {Object} [options]
     * @param {Function} [callback]
     * @return {Query}
     */
    estimatedDocumentCount(callback?: (err: any, count: number) => void): Query<number>;
    estimatedDocumentCount(options: any, callback?: (err: any, count: number) => void): Query<number>;

    /**
     * Shortcut for saving one or more documents to the database. MyModel.create(docs)
     * does new MyModel(doc).save() for every doc in docs.
     * Triggers the save() hook.
     */
    create(docs: any[], callback?: (err: any, res: T[]) => void): Promise<T[]>;
    create(...docs: any[]): Promise<T>;
    create(...docsWithCallback: any[]): Promise<T>;

    /**
     * Adds a discriminator type.
     * @param name discriminator model name
     * @param schema discriminator model schema
     */
    discriminator<U extends Document>(name: string, schema: Schema): Model<U>;

    /** Creates a Query for a distinct operation. Passing a callback immediately executes the query. */
    distinct(field: string, callback?: (err: any, res: any[]) => void): Query<any[]>;
    distinct(field: string, conditions: any,
      callback?: (err: any, res: any[]) => void): Query<any[]>;

    /**
     * Sends ensureIndex commands to mongo for each index declared in the schema.
     * @param options internal options
     * @param cb optional callback
     */
    ensureIndexes(callback?: (err: any) => void): Promise<void>;
    ensureIndexes(options: any, callback?: (err: any) => void): Promise<void>;

    /**
     * Similar to ensureIndexes(), except for it uses the createIndex function. The ensureIndex() function checks to see if an index with that name already exists, and, if not, does not attempt to create the index. createIndex() bypasses this check.
     * @param cb Optional callback
     */
    createIndexes(cb?: (err: any) => void): Promise<void>;

    /**
     * Finds documents.
     * @param projection optional fields to return
     */
    find(callback?: (err: any, res: T[]) => void): DocumentQuery<T[], T>;
    find(conditions: any, callback?: (err: any, res: T[]) => void): DocumentQuery<T[], T>;
    find(conditions: any, projection?: any | null,
      callback?: (err: any, res: T[]) => void): DocumentQuery<T[], T>;
    find(conditions: any, projection?: any | null, options?: any | null,
      callback?: (err: any, res: T[]) => void): DocumentQuery<T[], T>;



    /**
     * Issue a mongodb findAndModify remove command by a document's _id field.
     * findByIdAndRemove(id, ...) is equivalent to findOneAndRemove({ _id: id }, ...).
     * Finds a matching document, removes it, passing the found document (if any) to the callback.
     * Executes immediately if callback is passed, else a Query object is returned.
     * @param id value of _id to query by
     */
    findByIdAndRemove(): DocumentQuery<T | null, T>;
    findByIdAndRemove(id: any | number | string,
      callback?: (err: any, res: T | null) => void): DocumentQuery<T | null, T>;
    findByIdAndRemove(id: any | number | string, options: {
      /** if multiple docs are found by the conditions, sets the sort order to choose which doc to update */
      sort?: any;
      /** sets the document fields to return */
      select?: any;
    }, callback?: (err: any, res: T | null) => void): DocumentQuery<T | null, T>;

    /**
     * Issues a mongodb findAndModify update command by a document's _id field. findByIdAndUpdate(id, ...)
     * is equivalent to findOneAndUpdate({ _id: id }, ...).
     * @param id value of _id to query by
     */
    findByIdAndUpdate(): DocumentQuery<T | null, T>;
    findByIdAndUpdate(id: any | number | string, update: any,
      callback?: (err: any, res: T | null) => void): DocumentQuery<T | null, T>;
    findByIdAndUpdate(id: any | number | string, update: any,
      options: { upsert: true, new: true } & ModelFindByIdAndUpdateOptions,
      callback?: (err: any, res: T) => void): DocumentQuery<T, T>;
    findByIdAndUpdate(id: any | number | string, update: any,
      options: ModelFindByIdAndUpdateOptions,
      callback?: (err: any, res: T | null) => void): DocumentQuery<T | null, T>;

    /**
     * Finds one document.
     * The conditions are cast to their respective SchemaTypes before the command is sent.
     * @param projection optional fields to return
     */
    findOne(conditions?: any,
      callback?: (err: any, res: T | null) => void): DocumentQuery<T | null, T>;
    findOne(conditions: any, projection: any,
      callback?: (err: any, res: T | null) => void): DocumentQuery<T | null, T>;
    findOne(conditions: any, projection: any, options: any,
      callback?: (err: any, res: T | null) => void): DocumentQuery<T | null, T>;

    /**
     * Issue a mongodb findAndModify remove command.
     * Finds a matching document, removes it, passing the found document (if any) to the callback.
     * Executes immediately if callback is passed else a Query object is returned.
     */
    findOneAndRemove(): DocumentQuery<T | null, T>;
    findOneAndRemove(conditions: any,
      callback?: (err: any, res: T | null) => void): DocumentQuery<T | null, T>;
    findOneAndRemove(conditions: any, options: {
      /**
       * if multiple docs are found by the conditions, sets the sort order to choose
       * which doc to update
       */
      sort?: any;
      /** puts a time limit on the query - requires mongodb >= 2.6.0 */
      maxTimeMS?: number;
      /** sets the document fields to return */
      select?: any;
    }, callback?: (err: any, res: T | null) => void): DocumentQuery<T | null, T>;

    /**
     * Issues a mongodb findAndModify update command.
     * Finds a matching document, updates it according to the update arg, passing any options,
     * and returns the found document (if any) to the callback. The query executes immediately
     * if callback is passed else a Query object is returned.
     */
    findOneAndUpdate(): DocumentQuery<T | null, T>;
    findOneAndUpdate(conditions: any, update: any,
      callback?: (err: any, doc: T | null, res: any) => void): DocumentQuery<T | null, T>;
    findOneAndUpdate(conditions: any, update: any,
      options: { upsert: true, new: true } & ModelFindOneAndUpdateOptions,
      callback?: (err: any, doc: T, res: any) => void): DocumentQuery<T, T>;
    findOneAndUpdate(conditions: any, update: any,
      options: ModelFindOneAndUpdateOptions,
      callback?: (err: any, doc: T | null, res: any) => void): DocumentQuery<T | null, T>;

    /**
     * Implements $geoSearch functionality for Mongoose
     * @param conditions an object that specifies the match condition (required)
     * @param options for the geoSearch, some (near, maxDistance) are required
     * @param callback optional callback
     */
    geoSearch(conditions: any, options: {
      /** x,y point to search for */
      near: number[];
      /** the maximum distance from the point near that a result can be */
      maxDistance: number;
      /** The maximum number of results to return */
      limit?: number;
      /** return the raw object instead of the Mongoose Model */
      lean?: boolean;
    }, callback?: (err: any, res: T[]) => void): DocumentQuery<T[], T>;

    /**
     * Shortcut for creating a new Document from existing raw data,
     * pre-saved in the DB. The document returned has no paths marked
     * as modified initially.
     */
    hydrate(obj: any): T;

    /**
     * Shortcut for validating an array of documents and inserting them into
     * MongoDB if they're all valid. This function is faster than .create()
     * because it only sends one operation to the server, rather than one for each
     * document.
     * This function does not trigger save middleware.
     * @param docs Documents to insert.
     * @param options Optional settings.
     * @param options.ordered  if true, will fail fast on the first error encountered.
     *        If false, will insert all the documents it can and report errors later.
     * @param options.rawResult if false, the returned promise resolves to the documents that passed mongoose document validation.
     *        If `false`, will return the [raw result from the MongoDB driver](http://mongodb.github.io/node-mongodb-native/2.2/api/Collection.html#~insertWriteOpCallback)
     *        with a `mongoose` property that contains `validationErrors` if this is an unordered `insertMany`.
     */
    insertMany(docs: any[], callback?: (error: any, docs: T[]) => void): Promise<T[]>;
    insertMany(docs: any[], options?: { ordered?: boolean, rawResult?: boolean }, callback?: (error: any, docs: T[]) => void): Promise<T[]>;
    insertMany(doc: any, callback?: (error: any, doc: T) => void): Promise<T>;
    insertMany(doc: any, options?: { ordered?: boolean, rawResult?: boolean }, callback?: (error: any, doc: T) => void): Promise<T>;

    /**
     * Performs any async initialization of this model against MongoDB.
     * This function is called automatically, so you don't need to call it.
     * This function is also idempotent, so you may call it to get back a promise
     * that will resolve when your indexes are finished building as an alternative
     * to `MyModel.on('index')`
     * @param callback optional
     */
    init(callback?: (err: any) => void): Promise<T>;

    /**
     * Executes a mapReduce command.
     * @param o an object specifying map-reduce options
     * @param callbackoptional callback
     */
    mapReduce<Key, Value>(
      o: ModelMapReduceOption<T, Key, Value>,
      callback?: (err: any, res: any) => void
    ): Promise<any>;

    /**
     * Populates document references.
     * @param docs Either a single document or array of documents to populate.
     * @param options A hash of key/val (path, options) used for population.
     * @param callback Optional callback, executed upon completion. Receives err and the doc(s).
     */
    populate(docs: any[], options: ModelPopulateOptions | ModelPopulateOptions[],
      callback?: (err: any, res: T[]) => void): Promise<T[]>;
    populate<T>(docs: any, options: ModelPopulateOptions | ModelPopulateOptions[],
      callback?: (err: any, res: T) => void): Promise<T>;

    /** Removes documents from the collection. */
    remove(conditions: any, callback?: (err: any) => void): Query<mongodb.WriteOpResult['result']>;
    deleteOne(conditions: any, callback?: (err: any) => void): Query<mongodb.WriteOpResult['result']>;
    deleteMany(conditions: any, callback?: (err: any) => void): Query<mongodb.WriteOpResult['result']>;

    /**
     * Same as update(), except MongoDB replace the existing document with the given document (no atomic operators like $set).
     * This function triggers the following middleware: replaceOne
     */
    replaceOne(conditions: any, replacement: any, callback?: (err: any, raw: any) => void): Query<any>;

    /**
     * Updates documents in the database without returning them.
     * All update values are cast to their appropriate SchemaTypes before being sent.
     */
    update(conditions: any, doc: any,
      callback?: (err: any, raw: any) => void): Query<any>;
    update(conditions: any, doc: any, options: ModelUpdateOptions,
      callback?: (err: any, raw: any) => void): Query<any>;
    updateOne(conditions: any, doc: any,
      callback?: (err: any, raw: any) => void): Query<any>;
    updateOne(conditions: any, doc: any, options: ModelUpdateOptions,
      callback?: (err: any, raw: any) => void): Query<any>;
    updateMany(conditions: any, doc: any,
      callback?: (err: any, raw: any) => void): Query<any>;
    updateMany(conditions: any, doc: any, options: ModelUpdateOptions,
      callback?: (err: any, raw: any) => void): Query<any>;

    /** Creates a Query, applies the passed conditions, and returns the Query. */
    where(path: string, val?: any): Query<any>;
  }

  interface Document extends MongooseDocument, NodeJS.EventEmitter, ModelProperties {
    /** Signal that we desire an increment of this documents version. */
    increment(): this;

    /**
     * Returns another Model instance.
     * @param name model name
     */
    model(name: string): Model<this>;

    /** Override whether mongoose thinks this doc is deleted or not */
    isDeleted(isDeleted: boolean): void;
    /** whether mongoose thinks this doc is deleted. */
    isDeleted(): boolean;

    /**
     * Removes this document from the db.
     * @param fn optional callback
     */
    remove(fn?: (err: any, product: this) => void): Promise<this>;

    /**
     * Saves this document.
     * @param options options optional options
     * @param options.safe overrides schema's safe option
     * @param options.validateBeforeSave set to false to save without validating.
     * @param fn optional callback
     */
    save(options?: SaveOptions, fn?: (err: any, product: this) => void): Promise<this>;
    save(fn?: (err: any, product: this) => void): Promise<this>;

    /**
     * Version using default version key. See http://mongoosejs.com/docs/guide.html#versionKey
     * If you're using another key, you will have to access it using []: doc[_myVersionKey]
     */
    __v?: number;
  }

  interface SaveOptions {
    safe?: boolean | WriteConcern;
    validateBeforeSave?: boolean;
  }

  interface WriteConcern {
    j?: boolean;
    w?: number | 'majority' | TagSet;
    wtimeout?: number;
  }

  interface TagSet {
    [k: string]: string;
  }

  interface ModelProperties {
    /** Base Mongoose instance the model uses. */
    base: typeof mongoose;

    /**
     * If this is a discriminator model, baseModelName is the
     * name of the base model.
     */
    baseModelName: string | undefined;

    /** Collection the model uses. */
    collection: Collection;

    /** Connection the model uses. */
    db: Connection;

    /** Registered discriminators for this model. */
    discriminators: any;

    /** The name of the model */
    modelName: string;

    /** Schema the model uses. */
    schema: Schema;
  }

  interface ModelFindByIdAndUpdateOptions {
    /** true to return the modified document rather than the original. defaults to false */
    new?: boolean;
    /** creates the object if it doesn't exist. defaults to false. */
    upsert?: boolean;
    /**
     * if true, runs update validators on this command. Update validators validate the
     * update operation against the model's schema.
     */
    runValidators?: boolean;
    /**
     * if this and upsert are true, mongoose will apply the defaults specified in the model's
     * schema if a new document is created. This option only works on MongoDB >= 2.4 because
     * it relies on MongoDB's $setOnInsert operator.
     */
    setDefaultsOnInsert?: boolean;
    /** if multiple docs are found by the conditions, sets the sort order to choose which doc to update */
    sort?: any;
    /** sets the document fields to return */
    select?: any;
    /** if true, passes the raw result from the MongoDB driver as the third callback parameter */
    rawResult?: boolean;
    /** overwrites the schema's strict mode option for this update */
    strict?: boolean;
    /** The context option lets you set the value of this in update validators to the underlying query. */
    context?: string;
  }

  interface ModelFindOneAndUpdateOptions extends ModelFindByIdAndUpdateOptions {
    /** Field selection. Equivalent to .select(fields).findOneAndUpdate() */
    fields?: any | string;
    /** puts a time limit on the query - requires mongodb >= 2.6.0 */
    maxTimeMS?: number;
    /** if true, passes the raw result from the MongoDB driver as the third callback parameter */
    rawResult?: boolean;
  }

  interface ModelPopulateOptions {
    /** space delimited path(s) to populate */
    path: string;
    /** optional fields to select */
    select?: any;
    /** optional query conditions to match */
    match?: any;
    /** optional name of the model to use for population */
    model?: string;
    /** optional query options like sort, limit, etc */
    options?: any;
    /** deep populate */
    populate?: ModelPopulateOptions | ModelPopulateOptions[];
  }

  interface ModelUpdateOptions {
    /** safe mode (defaults to value set in schema (true)) */
    safe?: boolean;
    /** whether to create the doc if it doesn't match (false) */
    upsert?: boolean;
    /** whether multiple documents should be updated (false) */
    multi?: boolean;
    /**
     * If true, runs update validators on this command. Update validators validate
     * the update operation against the model's schema.
     */
    runValidators?: boolean;
    /**
     * If this and upsert are true, mongoose will apply the defaults specified in the
     * model's schema if a new document is created. This option only works on MongoDB >= 2.4
     * because it relies on MongoDB's $setOnInsert operator.
     */
    setDefaultsOnInsert?: boolean;
    /** overrides the strict option for this update */
    strict?: boolean;
    /** disables update-only mode, allowing you to overwrite the doc (false) */
    overwrite?: boolean;
    /** other options */
    [other: string]: any;
  }

  interface ModelMapReduceOption<T, Key, Val> {
    map: Function | string;
    reduce: (key: Key, vals: T[]) => Val;
    /** query filter object. */
    query?: any;
    /** sort input objects using this key */
    sort?: any;
    /** max number of documents */
    limit?: number;
    /** keep temporary data default: false */
    keeptemp?: boolean;
    /** finalize function */
    finalize?: (key: Key, val: Val) => Val;
    /** scope variables exposed to map/reduce/finalize during execution */
    scope?: any;
    /** it is possible to make the execution stay in JS. Provided in MongoDB > 2.0.X default: false */
    jsMode?: boolean;
    /** provide statistics on job execution time. default: false */
    verbose?: boolean;
    readPreference?: string;
    /** sets the output target for the map reduce job. default: {inline: 1} */
    out?: {
      /** the results are returned in an array */
      inline?: number;
      /**
       * {replace: 'collectionName'} add the results to collectionName: the
       * results replace the collection
       */
      replace?: string;
      /**
       * {reduce: 'collectionName'} add the results to collectionName: if
       * dups are detected, uses the reducer / finalize functions
       */
      reduce?: string;
      /**
       * {merge: 'collectionName'} add the results to collectionName: if
       * dups exist the new docs overwrite the old
       */
      merge?: string;
    };
  }

  interface MapReduceResult<Key, Val> {
    _id: Key;
    value: Val;
  }

  /*
   * section collection.js
   * http://mongoosejs.com/docs/api.html#collection-js
   */
  interface CollectionBase extends mongodb.Collection {
    /*
      * Abstract methods. Some of these are already defined on the
      * mongodb.Collection interface so they've been commented out.
      */
    ensureIndex(...args: any[]): any;
    //find(...args: any[]): any;
    findAndModify(...args: any[]): any;
    //findOne(...args: any[]): any;
    getIndexes(...args: any[]): any;
    //insert(...args: any[]): any;
    //mapReduce(...args: any[]): any;
    //save(...args: any[]): any;
    //update(...args: any[]): any;

    /** The collection name */
    collectionName: string;
    /** The Connection instance */
    conn: Connection;
    /** The collection name */
    name: string;
  }
}<|MERGE_RESOLUTION|>--- conflicted
+++ resolved
@@ -1,8 +1,4 @@
-<<<<<<< HEAD
 // Type definitions for Mongoose 5.2.9
-=======
-// Type definitions for Mongoose 5.2.3
->>>>>>> 6ef608b7
 // Project: http://mongoosejs.com/
 // Definitions by: horiuchi <https://github.com/horiuchi>
 //                 sindrenm <https://github.com/sindrenm>
