// Type definitions for react-big-calendar 0.20
// Project: https://github.com/intljusticemission/react-big-calendar
// Definitions by: Piotr Witek <https://github.com/piotrwitek>
//                 Austin Turner <https://github.com/paustint>
//                 Krzysztof Bezrąk <https://github.com/pikpok>
//                 Sebastian Silbermann <https://github.com/eps1lon>
//                 Paul Potsides <https://github.com/strongpauly>
//                 janb87 <https://github.com/janb87>
// Definitions: https://github.com/DefinitelyTyped/DefinitelyTyped
// TypeScript Version: 2.9
import { Validator } from 'prop-types';
import * as React from 'react';

export type DayPropGetter = (date: Date) => { className?: string, style?: React.CSSProperties };
export type EventPropGetter<T> = (event: T, start: stringOrDate, end: stringOrDate, isSelected: boolean) => { className?: string, style?: React.CSSProperties };
export type SlotPropGetter = (date: Date) => { className?: string, style?: React.CSSProperties };
export type stringOrDate = string | Date;
export type ViewKey = 'MONTH' | 'WEEK' | 'WORK_WEEK' | 'DAY' | 'AGENDA';
export type View = 'month' | 'week' | 'work_week' | 'day' | 'agenda';
export type Views = View[] | {
    month: boolean | React.SFC | React.Component,
    week: boolean | React.SFC | React.Component,
    myweek: boolean | React.SFC | React.Component,
};
export type Navigate = 'PREV' | 'NEXT' | 'TODAY' | 'DATE';

export type Event = object;
export interface DateRange {
    start: Date;
    end: Date;
}

export type DateFormatFunction = (date: Date, culture?: string, localizer?: object) => string;
export type DateRangeFormatFunction = (range: DateRange, culture?: string, localizer?: object) => string;
export type DateFormat = string | DateFormatFunction;

export interface Formats {
    /**
     * Format for the day of the month heading in the Month view.
     * e.g. "01", "02", "03", etc
     */
    dateFormat?: DateFormat;

    /**
     * A day of the week format for Week and Day headings,
     * e.g. "Wed 01/04"
     *
     */
    dayFormat?: DateFormat;

    /**
     * Week day name format for the Month week day headings,
     * e.g: "Sun", "Mon", "Tue", etc
     *
     */
    weekdayFormat?: DateFormat;

    /**
     * The timestamp cell formats in Week and Time views, e.g. "4:00 AM"
     */
    timeGutterFormat?: DateFormat;

    /**
     * Toolbar header format for the Month view, e.g "2015 April"
     *
     */
    monthHeaderFormat?: DateFormat;

    /**
     * Toolbar header format for the Week views, e.g. "Mar 29 - Apr 04"
     */
    dayRangeHeaderFormat?: DateRangeFormatFunction;

    /**
     * Toolbar header format for the Day view, e.g. "Wednesday Apr 01"
     */
    dayHeaderFormat?: DateFormat;

    /**
     * Toolbar header format for the Agenda view, e.g. "4/1/2015 — 5/1/2015"
     */
    agendaHeaderFormat?: DateRangeFormatFunction;

    /**
     * A time range format for selecting time slots, e.g "8:00am — 2:00pm"
     */
    selectRangeFormat?: DateRangeFormatFunction;

    agendaDateFormat?: DateFormat;
    agendaTimeFormat?: DateFormat;
    agendaTimeRangeFormat?: DateRangeFormatFunction;

    /**
     * Time range displayed on events.
     */
    eventTimeRangeFormat?: DateRangeFormatFunction;

    /**
     * An optional event time range for events that continue onto another day
     */
    eventTimeRangeStartFormat?: DateRangeFormatFunction;

    /**
     * An optional event time range for events that continue from another day
     */
    eventTimeRangeEndFormat?: DateRangeFormatFunction;
}

export interface HeaderProps {
    date: Date;
    label: string;
    localizer: DateLocalizer;
}

export interface Components {
    event?: React.SFC | React.Component | React.ComponentClass | JSX.Element;
    eventWrapper?: React.ComponentType<EventWrapperProps>;
    dayWrapper?: React.SFC | React.Component | React.ComponentClass | JSX.Element;
    dateCellWrapper?: React.SFC | React.Component | React.ComponentClass | JSX.Element;
    /**
     * component used as a header for each column in the TimeGridHeader
     */
    header?: React.ComponentType<HeaderProps>;
    toolbar?: React.ComponentType<ToolbarProps>;
    agenda?: {
        date?: React.SFC | React.Component | React.ComponentClass | JSX.Element;
        time?: React.SFC | React.Component | React.ComponentClass | JSX.Element;
        event?: React.SFC | React.Component | React.ComponentClass | JSX.Element;
    };
    day?: {
        header?: React.SFC | React.Component | React.ComponentClass | JSX.Element;
        event?: React.SFC | React.Component | React.ComponentClass | JSX.Element;
    };
    week?: {
        header?: React.SFC | React.Component | React.ComponentClass | JSX.Element;
        event?: React.SFC | React.Component | React.ComponentClass | JSX.Element;
    };
    month?: {
        header?: React.SFC | React.Component | React.ComponentClass | JSX.Element;
        dateHeader?: React.SFC | React.Component | React.ComponentClass | JSX.Element;
        event?: React.SFC | React.Component | React.ComponentClass | JSX.Element;
    };
}

export interface ToolbarProps {
    date: Date;
    view: View;
    views: Views;
    label: string;
    localizer: { messages: Messages };
    onNavigate: (navigate: Navigate, date?: Date) => void;
    onView: (view: View) => void;
    children?: React.ReactNode;
}

export interface EventWrapperProps<T extends Event = Event> {
    // https://github.com/intljusticemission/react-big-calendar/blob/27a2656b40ac8729634d24376dff8ea781a66d50/src/TimeGridEvent.js#L28
    style?: React.CSSProperties & { xOffset: number };
    className: string;
    event: T;
    isRtl: boolean;
    getters: {
        eventProp?: EventPropGetter<T>;
        slotProp?: SlotPropGetter;
        dayProp?: DayPropGetter;
    };
    onClick: (e: React.MouseEvent<HTMLElement>) => void;
    onDoubleClick: (e: React.MouseEvent<HTMLElement>) => void;
    accessors: {
        title?: (event: T) => string;
        tooltip?: (event: T) => string;
        end?: (event: T) => Date;
        start?: (event: T) => Date;
    };
    selected: boolean;
    label: string;
    continuesEarlier: boolean;
    continuesLater: boolean;
}

export interface Messages {
    date?: string;
    time?: string;
    event?: string;
    allDay?: string;
    week?: string;
    work_week?: string;
    day?: string;
    month?: string;
    previous?: string;
    next?: string;
    yesterday?: string;
    tomorrow?: string;
    today?: string;
    agenda?: string;
    showMore?: (count: number) => string;
}

export type Culture = string | string[];
export type FormatInput = number | string | Date;

export interface DateLocalizerSpec {
    firstOfWeek: (culture: Culture) => number;
    format: (value: FormatInput, format: string, culture: Culture) => string;
    formats: Formats;
    propType?: Validator<any>;
}

export class DateLocalizer {
    formats: Formats;
    propType: Validator<any>;
    startOfWeek: (culture: Culture) => number;

    constructor(spec: DateLocalizerSpec);

    format(value: FormatInput, format: string, culture: Culture): string;
}

export interface BigCalendarProps<TEvent extends Event = Event, TResource extends object = object> extends React.Props<BigCalendar<TEvent, TResource>> {
    localizer: DateLocalizer;

    date?: stringOrDate;
    now?: Date;
    view?: View;
    events?: TEvent[];
    onNavigate?: (newDate: Date, view: View, action: Navigate) => void;
    onView?: (view: View) => void;
    onDrillDown?: (date: Date, view: View) => void;
    onSelectSlot?: (slotInfo: { start: stringOrDate, end: stringOrDate, slots: Date[] | string[], action: 'select' | 'click' | 'doubleClick' }) => void;
    onDoubleClickEvent?: (event: TEvent, e: React.SyntheticEvent<HTMLElement>) => void;
    onSelectEvent?: (event: TEvent, e: React.SyntheticEvent<HTMLElement>) => void;
    onSelecting?: (range: { start: stringOrDate, end: stringOrDate }) => boolean | undefined | null;
    selected?: any;
    views?: Views;
    drilldownView?: View | null;
    getDrilldownView?: ((targetDate: Date, currentViewName: View, configuredViewNames: View[]) => void) | null;
    length?: number;
    toolbar?: boolean;
    popup?: boolean;
    popupOffset?: number | { x: number, y: number };
    selectable?: boolean | 'ignoreEvents';
    longPressThreshold?: number;
    step?: number;
    timeslots?: number;
    rtl?: boolean;
<<<<<<< HEAD
    eventPropGetter?: (event: TEvent, start: stringOrDate, end: stringOrDate, isSelected: boolean) => { className?: string, style?: React.CSSProperties };
    slotPropGetter?: (date: Date) => { className?: string, style?: object };
    dayPropGetter?: (date: Date) => { className?: string, style?: object };
=======
    eventPropGetter?: EventPropGetter<T>;
    slotPropGetter?: SlotPropGetter;
    dayPropGetter?: DayPropGetter;
>>>>>>> 28e745f9
    showMultiDayTimes?: boolean;
    min?: stringOrDate;
    max?: stringOrDate;
    scrollToTime?: Date;
    culture?: string;
    formats?: Formats;
    components?: Components;
    messages?: Messages;
    titleAccessor?: keyof TEvent | ((event: TEvent) => string);
    allDayAccessor?: keyof TEvent | ((event: TEvent) => boolean);
    startAccessor?: keyof TEvent | ((event: TEvent) => Date);
    endAccessor?: keyof TEvent | ((event: TEvent) => Date);
    resourceAccessor?: keyof TEvent | ((event: TEvent) => any);
    resources?: TResource[];
    resourceIdAccessor?: keyof TResource | ((resource: TResource) => any);
    resourceTitleAccessor?: keyof TResource | ((resource: TResource) => string);
    defaultView?: View;
    defaultDate?: Date;
    className?: string;
    elementProps?: React.HTMLAttributes<HTMLElement>;
}

export interface ViewStatic {
    navigate(date: Date, action: Navigate, props: any): Date;
}

export interface MoveOptions {
    action: Navigate;
    date: Date;
    today: Date;
}

export default class BigCalendar<TEvent extends Event = Event, TResource extends object = object> extends React.Component<BigCalendarProps<TEvent, TResource>> {
    components: {
        dateCellWrapper: React.ComponentType,
        dayWrapper: React.ComponentType,
        eventWrapper: React.ComponentType,
    };
    /**
     * create DateLocalizer from globalize
     */
    static globalizeLocalizer(globalizeInstance: object): DateLocalizer;
    /**
     * create DateLocalizer from a moment
     */
    static momentLocalizer(momentInstance: object): DateLocalizer;
    /**
     * action constants for Navigate
     */
    static Navigate: {
        PREVIOUS: 'PREV',
        NEXT: 'NEXT',
        TODAY: 'TODAY',
        DATE: 'DATE',
    };
    /**
     * action constants for View
     */
    static Views: Record<ViewKey, View>;
    static move(View: ViewStatic | ViewKey, options: MoveOptions): Date;
}<|MERGE_RESOLUTION|>--- conflicted
+++ resolved
@@ -243,15 +243,9 @@
     step?: number;
     timeslots?: number;
     rtl?: boolean;
-<<<<<<< HEAD
-    eventPropGetter?: (event: TEvent, start: stringOrDate, end: stringOrDate, isSelected: boolean) => { className?: string, style?: React.CSSProperties };
-    slotPropGetter?: (date: Date) => { className?: string, style?: object };
-    dayPropGetter?: (date: Date) => { className?: string, style?: object };
-=======
-    eventPropGetter?: EventPropGetter<T>;
+    eventPropGetter?: EventPropGetter<TEvent>;
     slotPropGetter?: SlotPropGetter;
     dayPropGetter?: DayPropGetter;
->>>>>>> 28e745f9
     showMultiDayTimes?: boolean;
     min?: stringOrDate;
     max?: stringOrDate;
