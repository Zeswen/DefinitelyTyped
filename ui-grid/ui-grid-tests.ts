--- conflicted
+++ resolved
@@ -108,7 +108,6 @@
 gridApi.core.queueRefresh();
 gridApi.core.registerColumnsProcessor(colProcessor, 100);
 
-<<<<<<< HEAD
 var gridOptions: uiGrid.IGridOptions<MyEntity> = {
     data: [{name: 'Bob', age: 100}],
     onRegisterApi: (api) => {
@@ -117,7 +116,6 @@
         })
     }
 }
-=======
 var rowEntityToScrollTo = {anObject: 'inGridOptionsData'};
 var columnDefToScrollTo: uiGrid.IColumnDef;
 gridInstance.scrollTo();
@@ -125,5 +123,4 @@
 gridInstance.scrollTo(rowEntityToScrollTo, columnDefToScrollTo);
 
 var selectedRowEntities: Array<any> = gridApi.selection.getSelectedRows();
-var selectedGridRows: Array<uiGrid.IGridRow> = gridApi.selection.getSelectedGridRows();
->>>>>>> 32029fcb
+var selectedGridRows: Array<uiGrid.IGridRow> = gridApi.selection.getSelectedGridRows();