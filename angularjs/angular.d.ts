--- conflicted
+++ resolved
@@ -1054,15 +1054,11 @@
         ): IDirectivePrePost;
     }
 
-    interface IDirective {
+    interface IDirective{
         compile?: IDirectiveCompileFn;
         controller?: any;
         controllerAs?: string;
-<<<<<<< HEAD
         link?: IDirectiveLinkFn;
-=======
-        link?: IDirectivePrePost;
->>>>>>> b7dda17c
         name?: string;
         priority?: number;
         replace?: boolean;
