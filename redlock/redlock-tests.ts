

import * as Redlock from 'redlock';
import * as Promise from 'bluebird';
import {RedisClient} from 'redis';

<<<<<<< HEAD
import NodeifyCallback = Redlock.NodeifyCallback;
import Lock = Redlock.Lock;
import RedlockOptions = Redlock.RedlockOptions;
=======
import Lock = Redlock.Lock;
>>>>>>> 8ef38fbc

namespace RedlockTest {
	
	let redlock: Redlock;
	let client: RedisClient;
	let lock: Lock;
	
	redlock = new Redlock([client]);
	redlock = new Redlock([client], {
		driftFactor: 0.1,
		retryCount: 2,
		retryDelay: 3
	});
	
	redlock.acquire('resource', 30).then((lock: Lock) => {});
	redlock.acquire('resource', 30, (err: any, lock: Lock) => {});
	redlock.lock('resource', 30).then((lock: Lock) => {});
	redlock.lock('resource', 30, (err: any, lock: Lock) => {});

	// There is currently no way to test the disposer as the bluebird typings does not
	//	expose the .using method.
	// promise.using(redlock.disposer('resource', 30), (lock: Lock) => {});
	
	redlock.release(lock);
	redlock.release(lock, (err: any) => {});
	redlock.unlock(lock);
	redlock.unlock(lock, (err: any) => {});

	redlock.extend(lock, 30).then((lock: Lock) => {});
	redlock.extend(lock, 30, (err: any, lock: Lock) => {});
}

namespace LockTest {
	
	let lock: Lock;
	
	lock.unlock();
	lock.unlock((err) => {});
	
	lock.extend(30).then((lock: Lock) => {});
	lock.extend(30, (err: any, lock: Lock) => {});
}<|MERGE_RESOLUTION|>--- conflicted
+++ resolved
@@ -1,55 +1,46 @@
-
-
 import * as Redlock from 'redlock';
+import { Callback as NodeifyCallback, Options, Lock } from 'redlock';
 import * as Promise from 'bluebird';
 import {RedisClient} from 'redis';
 
-<<<<<<< HEAD
-import NodeifyCallback = Redlock.NodeifyCallback;
-import Lock = Redlock.Lock;
-import RedlockOptions = Redlock.RedlockOptions;
-=======
-import Lock = Redlock.Lock;
->>>>>>> 8ef38fbc
+namespace RedlockTest {
 
-namespace RedlockTest {
-	
 	let redlock: Redlock;
 	let client: RedisClient;
 	let lock: Lock;
-	
+
 	redlock = new Redlock([client]);
 	redlock = new Redlock([client], {
 		driftFactor: 0.1,
 		retryCount: 2,
 		retryDelay: 3
 	});
-	
-	redlock.acquire('resource', 30).then((lock: Lock) => {});
-	redlock.acquire('resource', 30, (err: any, lock: Lock) => {});
-	redlock.lock('resource', 30).then((lock: Lock) => {});
-	redlock.lock('resource', 30, (err: any, lock: Lock) => {});
+
+	redlock.acquire('resource', 30).then((lock: Lock) => { });
+	redlock.acquire('resource', 30, (err: any, lock: Lock) => { });
+	redlock.lock('resource', 30).then((lock: Lock) => { });
+	redlock.lock('resource', 30, (err: any, lock: Lock) => { });
 
 	// There is currently no way to test the disposer as the bluebird typings does not
 	//	expose the .using method.
 	// promise.using(redlock.disposer('resource', 30), (lock: Lock) => {});
-	
+
 	redlock.release(lock);
-	redlock.release(lock, (err: any) => {});
+	redlock.release(lock, (err: any) => { });
 	redlock.unlock(lock);
-	redlock.unlock(lock, (err: any) => {});
+	redlock.unlock(lock, (err: any) => { });
 
-	redlock.extend(lock, 30).then((lock: Lock) => {});
-	redlock.extend(lock, 30, (err: any, lock: Lock) => {});
+	redlock.extend(lock, 30).then((lock: Lock) => { });
+	redlock.extend(lock, 30, (err: any, lock: Lock) => { });
 }
 
 namespace LockTest {
-	
+
 	let lock: Lock;
-	
+
 	lock.unlock();
-	lock.unlock((err) => {});
-	
-	lock.extend(30).then((lock: Lock) => {});
-	lock.extend(30, (err: any, lock: Lock) => {});
+	lock.unlock((err) => { });
+
+	lock.extend(30).then((lock: Lock) => { });
+	lock.extend(30, (err: any, lock: Lock) => { });
 }