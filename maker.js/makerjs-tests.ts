--- conflicted
+++ resolved
@@ -184,7 +184,7 @@
 
 		new makerjs.paths.Chord(paths.arc);
 		new makerjs.paths.Parallel(paths.line, 4, [1,1]);
-		
+
 		//paths.line.layer = "0";
 
 		var x: MakerJs.IPathLine = {
@@ -196,13 +196,8 @@
 
 		return paths;
 	}
-<<<<<<< HEAD
-	
-	function testPoint() {	
-=======
 
 	function testPoint() {
->>>>>>> 8841dfc7
 		makerjs.point.add(p1, p2);
 		makerjs.point.average(p1, p2);
 		makerjs.point.clone(p1);
