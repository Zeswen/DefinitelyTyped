--- conflicted
+++ resolved
@@ -205,15 +205,10 @@
 ...
 user.id = new mongoose.Types.ObjectId();
 ```
-<<<<<<< HEAD
-You are assigning a `mongoose.Types.ObjectId`, which is a different and incompatible type from `mongoose.Schema.Types.ObjectId`.
-=======
-You are assigning a `mongoose.Types.ObjectId`, which is a different and incompatible type from
-`mongoose.Schema.Types.ObjectId`.
->>>>>>> d5b968c2
-
-For proper type-checking, do this:
-```typescript
+To use it, you will need to `/// <reference path="promise-bluebird.d.ts" />` in one of your source code files,
+
+
+To assign the new promise library in your code, you will need to use one of the following options (since
 interface IUser extends mongoose.Document {
   id: mongoose.Types.ObjectId;     // for type-checking, doesn't affect code behaviour
 }
