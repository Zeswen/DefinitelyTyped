--- conflicted
+++ resolved
@@ -1,10 +1,5 @@
-<<<<<<< HEAD
-=======
-/// <reference path="mongoose-promise.d.ts" />
-
 import * as mongoose from 'mongoose';
 
->>>>>>> 0c5c7a2d
 var cb = function () {};
 
 var mongopromise: mongoose.Promise<number>;
