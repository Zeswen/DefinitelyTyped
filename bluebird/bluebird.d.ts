--- conflicted
+++ resolved
@@ -415,17 +415,13 @@
 	 * Note that the original methods on the object are not overwritten but new methods are created with the `Async`-postfix. For example, if you `promisifyAll()` the node.js `fs` object use `fs.statAsync()` to call the promisified `stat` method.
 	 */
 	// TODO how to model promisifyAll?
-<<<<<<< HEAD
 	static promisifyAll(target: Object, options?: Promise.PromisifyAllOptions): Object;
-=======
-	static promisifyAll(target: Object, options?: Object): Object;
 
 
 	/**
 	 * Returns a promise that is resolved by a node style callback function.
 	 */
 	static fromNode(resolver: (callback: (err: any, result: any) => void) => void): Promise<any>;
->>>>>>> 04cf2189
 
 	/**
 	 * Returns a function that can use `yield` to run asynchronous code synchronously. This feature requires the support of generators which are drafted in the next version of the language. Node version greater than `0.11.2` is required and needs to be executed with the `--harmony-generators` (or `--harmony`) command-line switch.
