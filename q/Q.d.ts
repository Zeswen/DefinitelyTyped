--- conflicted
+++ resolved
@@ -1,166 +1,162 @@
-// Type definitions for Q
-// Project: https://github.com/kriskowal/q
-// Definitions by: Barrie Nemetchek, Andrew Gaspar
-// Definitions: https://github.com/borisyankov/DefinitelyTyped  
-
-/// <reference path="../jquery/jquery.d.ts"/>
-
-declare function Q<T>(promise: Q.IPromise<T>): Q.Promise<T>;
-declare function Q<T>(promise: JQueryPromise<T>): Q.Promise<T>;
-declare function Q<T>(value: T): Q.Promise<T>;
-
-declare module Q {
-    interface IPromise<T> {
-        then<U>(onFulfill: (value: T) => IPromise<U>, onReject?: (reason: any) => IPromise<U>): IPromise<U>;
-        then<U>(onFulfill: (value: T) => IPromise<U>, onReject?: (reason: any) => U): IPromise<U>;
-        then<U>(onFulfill: (value: T) => U, onReject?: (reason: any) => IPromise<U>): IPromise<U>;
-        then<U>(onFulfill: (value: T) => U, onReject?: (reason: any) => U): IPromise<U>;
-    }
-
-    interface Deferred<T> {
-        promise: Promise<T>;
-        resolve(value: T): void;
-        reject(reason: any): void;
-        notify(value: any): void;
-        makeNodeResolver(): (reason: any, value: T) => void;
-    }
-
-    interface Promise<T> {
-        fin(finallyCallback: () => any): Promise<T>;
-        finally(finallyCallback: () => any): Promise<T>;
-
-        then<U>(onFulfill: (value: T) => IPromise<U>, onReject?: (reason: any) => IPromise<U>, onProgress?: Function): Promise<U>;
-        then<U>(onFulfill: (value: T) => IPromise<U>, onReject?: (reason: any) => U, onProgress?: Function): Promise<U>;
-        then<U>(onFulfill: (value: T) => U, onReject?: (reason: any) => IPromise<U>, onProgress?: Function): Promise<U>;
-        then<U>(onFulfill: (value: T) => U, onReject?: (reason: any) => U, onProgress?: Function): Promise<U>;
-
-        spread<U>(onFulfilled: Function, onRejected?: Function): Promise<U>;
-
-        fail<U>(onRejected: (reason: any) => U): Promise<U>;
-        fail<U>(onRejected: (reason: any) => IPromise<U>): Promise<U>;
-        catch<U>(onRejected: (reason: any) => U): Promise<U>;
-        catch<U>(onRejected: (reason: any) => IPromise<U>): Promise<U>;
-
-        progress(onProgress: (progress: any) => any): Promise<T>;
-
-        done(onFulfilled?: (value: T) => any, onRejected?: (reason: any) => any, onProgress?: (progress: any) => any): void;
-
-        get<U>(propertyName: String): Promise<U>;
-        set<U>(propertyName: String, value: any): Promise<U>;
-        delete<U>(propertyName: String): Promise<U>;
-        post<U>(methodName: String, args: any[]): Promise<U>;
-        invoke<U>(methodName: String, ...args: any[]): Promise<U>;
-        fapply<U>(args: any[]): Promise<U>;
-        fcall<U>(...args: any[]): Promise<U>;
-
-        keys(): Promise<string[]>;
-        
-        thenResolve<U>(value: U): Promise<U>;
-        thenReject(reason: any): Promise<T>;
-        timeout(ms: number, message?: string): Promise<T>;
-        delay(ms: number): Promise<T>;
-
-        isFulfilled(): boolean;
-        isRejected(): boolean;
-        isPending(): boolean;
-
-        valueOf(): any;
-
-        inspect(): PromiseState<T>;
-    }
-
-    interface PromiseState<T> {
-        state: string /* "fulfilled", "rejected", "pending" */;
-        value?: T;
-        reason?: any;
-    }
-
-    // if no fulfill, reject, or progress provided, returned promise will be of same type
-    export function when<T>(value: IPromise<T>): Promise<T>;
-    export function when<T>(value: T): Promise<T>;
-
-    // If a non-promise value is provided, it will not reject or progress
-    export function when<T, U>(value: T, onFulfilled: (val: T) => IPromise<U>): Promise<U>;
-    export function when<T, U>(value: T, onFulfilled: (val: T) => U): Promise<U>;
-
-    export function when<T, U>(value: IPromise<T>, onFulfilled: (val: T) => IPromise<U>, onRejected?: (reason: any) => IPromise<U>, onProgress?: (progress: any) => any): Promise<U>;
-    export function when<T, U>(value: IPromise<T>, onFulfilled: (val: T) => IPromise<U>, onRejected?: (reason: any) => U, onProgress?: (progress: any) => any): Promise<U>;
-    export function when<T, U>(value: IPromise<T>, onFulfilled: (val: T) => U, onRejected?: (reason: any) => IPromise<U>, onProgress?: (progress: any) => any): Promise<U>;
-    export function when<T, U>(value: IPromise<T>, onFulfilled: (val: T) => U, onRejected?: (reason: any) => U, onProgress?: (progress: any) => any): Promise<U>;
-    
-    //export function try(method: Function, ...args: any[]): Promise<any>; // <- This is broken currently - not sure how to fix.
-
-    export function fbind<T>(method: (...args: any[]) => IPromise<T>, ...args: any[]): (...args: any[]) => Promise<T>;
-    export function fbind<T>(method: (...args: any[]) => T, ...args: any[]): (...args: any[]) => Promise<T>;
-
-    export function fcall<T>(method: (...args: any[]) => T, ...args: any[]): Promise<T>;
-
-    export function send<T>(obj: any, functionName: string, ...args: any[]): Promise<T>;
-    export function invoke<T>(obj: any, functionName: string, ...args: any[]): Promise<T>;
-    export function mcall<T>(obj: any, functionName: string, ...args: any[]): Promise<T>;
-
-    export function nfbind<T>(nodeFunction: Function, ...args: any[]): (...args: any[]) => Promise<T>;
-    export function nfcall<T>(nodeFunction: Function, ...args: any[]): Promise<T>;
-
-    export function ninvoke<T>(nodeModule: any, functionName: string, ...args: any[]): Promise<T>;
-    export function nsend<T>(nodeModule: any, functionName: string, ...args: any[]): Promise<T>;
-    export function nmcall<T>(nodeModule: any, functionName: string, ...args: any[]): Promise<T>;
-
-<<<<<<< HEAD
-	export function all<T>(promises: IPromise<T>[]): Promise<T[]>;
-=======
-    export function all<T>(promises: IPromise<T>[]): Promise<T[]>;
->>>>>>> 8c5d91d8
-    export function all<T>(promises: any[]): Promise<T[]>;
-    
-    export function allSettled<T>(promises: IPromise<T>[]): Promise<PromiseState<T>[]>;
-    export function allSettled<T>(promises: any[]): Promise<PromiseState<T>[]>;
-
-    export function allResolved<T>(promises: IPromise<T>[]): Promise<Promise<T>[]>;
-    export function allResolved<T>(promises: any[]): Promise<Promise<T>[]>;
-
-    export function spread<U>(promises: any[], onFulfilled: (...args: any[]) => IPromise<U>, onRejected: (reason: any) => IPromise<U>): Promise<U>;
-    export function spread<U>(promises: any[], onFulfilled: (...args: any[]) => IPromise<U>, onRejected: (reason: any) => U): Promise<U>;
-    export function spread<U>(promises: any[], onFulfilled: (...args: any[]) => U, onRejected: (reason: any) => IPromise<U>): Promise<U>;
-    export function spread<U>(promises: any[], onFulfilled: (...args: any[]) => U, onRejected: (reason: any) => U): Promise<U>;
-    
-    export function spread<T, U>(promises: IPromise<T>[], onFulfilled: (...args: T[]) => IPromise<U>, onRejected: (reason: any) => IPromise<U>): Promise<U>;
-    export function spread<T, U>(promises: IPromise<T>[], onFulfilled: (...args: T[]) => IPromise<U>, onRejected: (reason: any) => U): Promise<U>;
-    export function spread<T, U>(promises: IPromise<T>[], onFulfilled: (...args: T[]) => U, onRejected: (reason: any) => IPromise<U>): Promise<U>;
-    export function spread<T, U>(promises: IPromise<T>[], onFulfilled: (...args: T[]) => U, onRejected: (reason: any) => U): Promise<U>;
-    
-    export function timeout<T>(promise: Promise<T>, ms: number, message?: string): Promise<T>;
-
-    export function delay<T>(promise: Promise<T>, ms: number): Promise<T>;
-    export function delay<T>(value: T, ms: number): Promise<T>;
-
-    export function isFulfilled(promise: Promise<any>): boolean;
-    export function isRejected(promise: Promise<any>): boolean;
-    export function isPending(promise: Promise<any>): boolean;
-
-    export function defer<T>(): Deferred<T>;
-
-    export function reject(reason?: any): Promise<any>;
-
-    export function promise<T>(resolver: (resolve: (val: IPromise<T>) => void , reject: (reason: any) => void , notify: (progress: any) => void ) => void ): Promise<T>;
-    export function promise<T>(resolver: (resolve: (val: T) => void , reject: (reason: any) => void , notify: (progress: any) => void ) => void ): Promise<T>;
-
-    export function promised<T>(callback: (...args: any[]) => T): (...args: any[]) => Promise<T>;
-
-    export function isPromise(object: any): boolean;
-    export function isPromiseAlike(object: any): boolean;
-    export function isPending(object: any): boolean;
-
-    export function async<T>(generatorFunction: any): (...args: any[]) => Promise<T>;
-    export function nextTick(callback: Function): void;
-
-    export var onerror: (reason: any) => void;
-    export var longStackSupport: boolean;
-
-    export function resolve<T>(object: IPromise<T>): Promise<T>;
-    export function resolve<T>(object: T): Promise<T>;
-}
-
-declare module "q" {
-    export = Q;
-}
+// Type definitions for Q
+// Project: https://github.com/kriskowal/q
+// Definitions by: Barrie Nemetchek, Andrew Gaspar
+// Definitions: https://github.com/borisyankov/DefinitelyTyped  
+
+/// <reference path="../jquery/jquery.d.ts"/>
+
+declare function Q<T>(promise: Q.IPromise<T>): Q.Promise<T>;
+declare function Q<T>(promise: JQueryPromise<T>): Q.Promise<T>;
+declare function Q<T>(value: T): Q.Promise<T>;
+
+declare module Q {
+    interface IPromise<T> {
+        then<U>(onFulfill: (value: T) => IPromise<U>, onReject?: (reason: any) => IPromise<U>): IPromise<U>;
+        then<U>(onFulfill: (value: T) => IPromise<U>, onReject?: (reason: any) => U): IPromise<U>;
+        then<U>(onFulfill: (value: T) => U, onReject?: (reason: any) => IPromise<U>): IPromise<U>;
+        then<U>(onFulfill: (value: T) => U, onReject?: (reason: any) => U): IPromise<U>;
+    }
+
+    interface Deferred<T> {
+        promise: Promise<T>;
+        resolve(value: T): void;
+        reject(reason: any): void;
+        notify(value: any): void;
+        makeNodeResolver(): (reason: any, value: T) => void;
+    }
+
+    interface Promise<T> {
+        fin(finallyCallback: () => any): Promise<T>;
+        finally(finallyCallback: () => any): Promise<T>;
+
+        then<U>(onFulfill: (value: T) => IPromise<U>, onReject?: (reason: any) => IPromise<U>, onProgress?: Function): Promise<U>;
+        then<U>(onFulfill: (value: T) => IPromise<U>, onReject?: (reason: any) => U, onProgress?: Function): Promise<U>;
+        then<U>(onFulfill: (value: T) => U, onReject?: (reason: any) => IPromise<U>, onProgress?: Function): Promise<U>;
+        then<U>(onFulfill: (value: T) => U, onReject?: (reason: any) => U, onProgress?: Function): Promise<U>;
+
+        spread<U>(onFulfilled: Function, onRejected?: Function): Promise<U>;
+
+        fail<U>(onRejected: (reason: any) => U): Promise<U>;
+        fail<U>(onRejected: (reason: any) => IPromise<U>): Promise<U>;
+        catch<U>(onRejected: (reason: any) => U): Promise<U>;
+        catch<U>(onRejected: (reason: any) => IPromise<U>): Promise<U>;
+
+        progress(onProgress: (progress: any) => any): Promise<T>;
+
+        done(onFulfilled?: (value: T) => any, onRejected?: (reason: any) => any, onProgress?: (progress: any) => any): void;
+
+        get<U>(propertyName: String): Promise<U>;
+        set<U>(propertyName: String, value: any): Promise<U>;
+        delete<U>(propertyName: String): Promise<U>;
+        post<U>(methodName: String, args: any[]): Promise<U>;
+        invoke<U>(methodName: String, ...args: any[]): Promise<U>;
+        fapply<U>(args: any[]): Promise<U>;
+        fcall<U>(...args: any[]): Promise<U>;
+
+        keys(): Promise<string[]>;
+        
+        thenResolve<U>(value: U): Promise<U>;
+        thenReject(reason: any): Promise<T>;
+        timeout(ms: number, message?: string): Promise<T>;
+        delay(ms: number): Promise<T>;
+
+        isFulfilled(): boolean;
+        isRejected(): boolean;
+        isPending(): boolean;
+
+        valueOf(): any;
+
+        inspect(): PromiseState<T>;
+    }
+
+    interface PromiseState<T> {
+        state: string /* "fulfilled", "rejected", "pending" */;
+        value?: T;
+        reason?: any;
+    }
+
+    // if no fulfill, reject, or progress provided, returned promise will be of same type
+    export function when<T>(value: IPromise<T>): Promise<T>;
+    export function when<T>(value: T): Promise<T>;
+
+    // If a non-promise value is provided, it will not reject or progress
+    export function when<T, U>(value: T, onFulfilled: (val: T) => IPromise<U>): Promise<U>;
+    export function when<T, U>(value: T, onFulfilled: (val: T) => U): Promise<U>;
+
+    export function when<T, U>(value: IPromise<T>, onFulfilled: (val: T) => IPromise<U>, onRejected?: (reason: any) => IPromise<U>, onProgress?: (progress: any) => any): Promise<U>;
+    export function when<T, U>(value: IPromise<T>, onFulfilled: (val: T) => IPromise<U>, onRejected?: (reason: any) => U, onProgress?: (progress: any) => any): Promise<U>;
+    export function when<T, U>(value: IPromise<T>, onFulfilled: (val: T) => U, onRejected?: (reason: any) => IPromise<U>, onProgress?: (progress: any) => any): Promise<U>;
+    export function when<T, U>(value: IPromise<T>, onFulfilled: (val: T) => U, onRejected?: (reason: any) => U, onProgress?: (progress: any) => any): Promise<U>;
+    
+    //export function try(method: Function, ...args: any[]): Promise<any>; // <- This is broken currently - not sure how to fix.
+
+    export function fbind<T>(method: (...args: any[]) => IPromise<T>, ...args: any[]): (...args: any[]) => Promise<T>;
+    export function fbind<T>(method: (...args: any[]) => T, ...args: any[]): (...args: any[]) => Promise<T>;
+
+    export function fcall<T>(method: (...args: any[]) => T, ...args: any[]): Promise<T>;
+
+    export function send<T>(obj: any, functionName: string, ...args: any[]): Promise<T>;
+    export function invoke<T>(obj: any, functionName: string, ...args: any[]): Promise<T>;
+    export function mcall<T>(obj: any, functionName: string, ...args: any[]): Promise<T>;
+
+    export function nfbind<T>(nodeFunction: Function, ...args: any[]): (...args: any[]) => Promise<T>;
+    export function nfcall<T>(nodeFunction: Function, ...args: any[]): Promise<T>;
+
+    export function ninvoke<T>(nodeModule: any, functionName: string, ...args: any[]): Promise<T>;
+    export function nsend<T>(nodeModule: any, functionName: string, ...args: any[]): Promise<T>;
+    export function nmcall<T>(nodeModule: any, functionName: string, ...args: any[]): Promise<T>;
+
+    export function all<T>(promises: IPromise<T>[]): Promise<T[]>;
+    export function all<T>(promises: any[]): Promise<T[]>;
+    
+    export function allSettled<T>(promises: IPromise<T>[]): Promise<PromiseState<T>[]>;
+    export function allSettled<T>(promises: any[]): Promise<PromiseState<T>[]>;
+
+    export function allResolved<T>(promises: IPromise<T>[]): Promise<Promise<T>[]>;
+    export function allResolved<T>(promises: any[]): Promise<Promise<T>[]>;
+
+    export function spread<U>(promises: any[], onFulfilled: (...args: any[]) => IPromise<U>, onRejected: (reason: any) => IPromise<U>): Promise<U>;
+    export function spread<U>(promises: any[], onFulfilled: (...args: any[]) => IPromise<U>, onRejected: (reason: any) => U): Promise<U>;
+    export function spread<U>(promises: any[], onFulfilled: (...args: any[]) => U, onRejected: (reason: any) => IPromise<U>): Promise<U>;
+    export function spread<U>(promises: any[], onFulfilled: (...args: any[]) => U, onRejected: (reason: any) => U): Promise<U>;
+    
+    export function spread<T, U>(promises: IPromise<T>[], onFulfilled: (...args: T[]) => IPromise<U>, onRejected: (reason: any) => IPromise<U>): Promise<U>;
+    export function spread<T, U>(promises: IPromise<T>[], onFulfilled: (...args: T[]) => IPromise<U>, onRejected: (reason: any) => U): Promise<U>;
+    export function spread<T, U>(promises: IPromise<T>[], onFulfilled: (...args: T[]) => U, onRejected: (reason: any) => IPromise<U>): Promise<U>;
+    export function spread<T, U>(promises: IPromise<T>[], onFulfilled: (...args: T[]) => U, onRejected: (reason: any) => U): Promise<U>;
+    
+    export function timeout<T>(promise: Promise<T>, ms: number, message?: string): Promise<T>;
+
+    export function delay<T>(promise: Promise<T>, ms: number): Promise<T>;
+    export function delay<T>(value: T, ms: number): Promise<T>;
+
+    export function isFulfilled(promise: Promise<any>): boolean;
+    export function isRejected(promise: Promise<any>): boolean;
+    export function isPending(promise: Promise<any>): boolean;
+
+    export function defer<T>(): Deferred<T>;
+
+    export function reject(reason?: any): Promise<any>;
+
+    export function promise<T>(resolver: (resolve: (val: IPromise<T>) => void , reject: (reason: any) => void , notify: (progress: any) => void ) => void ): Promise<T>;
+    export function promise<T>(resolver: (resolve: (val: T) => void , reject: (reason: any) => void , notify: (progress: any) => void ) => void ): Promise<T>;
+
+    export function promised<T>(callback: (...args: any[]) => T): (...args: any[]) => Promise<T>;
+
+    export function isPromise(object: any): boolean;
+    export function isPromiseAlike(object: any): boolean;
+    export function isPending(object: any): boolean;
+
+    export function async<T>(generatorFunction: any): (...args: any[]) => Promise<T>;
+    export function nextTick(callback: Function): void;
+
+    export var onerror: (reason: any) => void;
+    export var longStackSupport: boolean;
+
+    export function resolve<T>(object: IPromise<T>): Promise<T>;
+    export function resolve<T>(object: T): Promise<T>;
+}
+
+declare module "q" {
+    export = Q;
+}