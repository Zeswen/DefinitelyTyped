// Type definitions for WebRTC 2016-09-13
// Project: https://www.w3.org/TR/webrtc/
// Definitions by: Danilo Bargen <https://github.com/dbrgn/>
// Definitions: https://github.com/DefinitelyTyped/DefinitelyTyped
//
// W3 Spec: https://www.w3.org/TR/webrtc/
//
// Note: Commented out definitions clash with definitions in lib.es6.d.ts. I
// still kept them in here though, as sometimes they're more specific than the
// ES6 library ones.

/// <reference path='MediaStream.d.ts' />

type EventHandler = (event: Event) => void;

// https://www.w3.org/TR/webrtc/#idl-def-rtcofferansweroptions
interface RTCOfferAnswerOptions {
    voiceActivityDetection?: boolean; // default = true
}

// https://www.w3.org/TR/webrtc/#idl-def-rtcofferoptions
interface RTCOfferOptions extends RTCOfferAnswerOptions {
    iceRestart?: boolean; // default = false
}

// https://www.w3.org/TR/webrtc/#idl-def-rtcansweroptions
interface RTCAnswerOptions extends RTCOfferAnswerOptions {
}

// https://www.w3.org/TR/webrtc/#idl-def-rtcsdptype
type RTCSdpType = 'offer' | 'pranswer' | 'answer' | 'rollback';

// https://www.w3.org/TR/webrtc/#idl-def-rtcsessiondescriptioninit
interface RTCSessionDescriptionInit {
    type: RTCSdpType;
    sdp?: string; // If type is 'rollback', this member can be left undefined.
}

// https://www.w3.org/TR/webrtc/#idl-def-rtcsessiondescription
interface RTCSessionDescription {
    readonly type: RTCSdpType;
    readonly sdp: string;
}
interface RTCSessionDescriptionStatic {
    new(descriptionInitDict: RTCSessionDescriptionInit): RTCSessionDescription; // Deprecated
}

// https://www.w3.org/TR/webrtc/#dom-rtciceprotocol
type RTCIceProtocol = 'udp' | 'tcp';

// https://www.w3.org/TR/webrtc/#dom-rtcicecandidatetype
type RTCIceCandidateType = 'host' | 'srflx' | 'prflx' | 'relay';

<<<<<<< HEAD
// https://www.w3.org/TR/webrtc/#idl-def-RTCIceServer
interface RTCIceServer {
  urls?: any;
  username?: string;
  credential?: string;
  credentialType?: RTCIceCredentialType; // default = 'password'
}
declare var RTCIceServer: {
  prototype: RTCIceServer;
  new (): RTCIceServer;
};

// moz (Firefox) specific prefixes.
interface mozRTCPeerConnection extends RTCPeerConnection {
}
declare var mozRTCPeerConnection: {
  prototype: mozRTCPeerConnection;
  new (settings?: RTCConfiguration,
       constraints?:RTCMediaConstraints): mozRTCPeerConnection;
};
// webkit (Chrome) specific prefixes.
interface webkitRTCPeerConnection extends RTCPeerConnection {
}
declare var webkitRTCPeerConnection: {
  prototype: webkitRTCPeerConnection;
  new (settings?: RTCConfiguration,
       constraints?:RTCMediaConstraints): webkitRTCPeerConnection;
};

// For Chrome, look at the code here:
// https://code.google.com/p/chromium/codesearch#chromium/src/third_party/libjingle/source/talk/app/webrtc/webrtcsession.cc&sq=package:chromium&dr=C&l=63
interface RTCOptionalMediaConstraint {
  // When true, will use DTLS/SCTP data channels
  DtlsSrtpKeyAgreement?: boolean;
  // When true will use Rtp-based data channels (depreicated)
  RtpDataChannels?: boolean;
}

// ks 12/20/12 - There's more here that doesn't seem to be documented very well yet.
// http://www.w3.org/TR/2013/WD-webrtc-20130910/
interface RTCMediaConstraints {
  mandatory?: RTCMediaOfferConstraints;
  optional?: RTCOptionalMediaConstraint[]
}

interface RTCMediaOfferConstraints {
  OfferToReceiveAudio: boolean;
  OfferToReceiveVideo: boolean;
=======
// https://www.w3.org/TR/webrtc/#dom-rtcicetcpcandidatetype
type RTCIceTcpCandidateType = 'active' | 'passive' | 'so';

// https://www.w3.org/TR/webrtc/#idl-def-rtcicecandidateinit
interface RTCIceCandidateInit {
    candidate: string;
    sdpMid?: string; // default = null
    sdpMLineIndex?: number; // default = null
>>>>>>> 8841dfc7
}

// https://www.w3.org/TR/webrtc/#idl-def-rtcicecandidate
interface RTCIceCandidate {
    readonly candidate: string;
    readonly sdpMid?: string;
    readonly sdpMLineIndex?: number;
    //readonly foundation: string;
    //readonly priority: number;
    //readonly ip: string;
    //readonly protocol: RTCIceProtocol;
    //readonly port: number;
    //readonly type: RTCIceCandidateType;
    //readonly tcpType?: RTCIceTcpCandidateType;
    //readonly relatedAddress?: string;
    //readonly relatedPort?: number;
}
interface RTCIceCandidateStatic {
    new(candidateInitDict: RTCIceCandidateInit): RTCIceCandidate;
}

// https://www.w3.org/TR/webrtc/#idl-def-rtcicecandidatepair
interface RTCIceCandidatePair {
    //local: RTCIceCandidate;
    //remote: RTCIceCandidate;
}

// https://www.w3.org/TR/webrtc/#idl-def-rtcsignalingstate
type RTCSignalingState = 'stable' | 'have-local-offer' | 'have-remote-offer' | 'have-local-pranswer' | 'have-remote-pranswer';

// https://www.w3.org/TR/webrtc/#idl-def-rtcicegatheringstate
type RTCIceGatheringState = 'new' | 'gathering' | 'complete';

// https://www.w3.org/TR/webrtc/#idl-def-rtciceconnectionstate
type RTCIceConnectionState = 'new' | 'checking' | 'connected' | 'completed' | 'failed' | 'disconnected' | 'closed';

// https://www.w3.org/TR/webrtc/#idl-def-rtcpeerconnectionstate
type RTCPeerConnectionState = 'new' | 'connecting' | 'connected' | 'disconnected' | 'failed' | 'closed';

// https://www.w3.org/TR/webrtc/#idl-def-rtcicecredentialtype
type RTCIceCredentialType = 'password' | 'token';

// https://www.w3.org/TR/webrtc/#idl-def-rtciceserver
interface RTCIceServer {
    //urls: string | string[];
    username?: string;
    credential?: string;
    credentialType?: RTCIceCredentialType; // default = 'password'
}

// https://www.w3.org/TR/webrtc/#idl-def-rtcicetransportpolicy
type RTCIceTransportPolicy = 'relay' | 'all';

// https://www.w3.org/TR/webrtc/#idl-def-rtcbundlepolicy
type RTCBundlePolicy = 'balanced' | 'max-compat' | 'max-bundle';

// https://www.w3.org/TR/webrtc/#idl-def-rtcrtcpmuxpolicy
type RTCRtcpMuxPolicy = 'negotiate' | 'require';

// https://www.w3.org/TR/webrtc/#idl-def-rtcicerole
type RTCIceRole = 'controlling' | 'controlled';

// https://www.w3.org/TR/webrtc/#idl-def-rtcicecomponent
type RTCIceComponent = 'RTP' | 'RTCP';

// https://www.w3.org/TR/webrtc/#idl-def-rtcicetransportstate
type RTCIceTransportState = 'new' | 'checking' | 'connected' | 'completed' | 'failed' | 'disconnected' | 'closed';

// https://www.w3.org/TR/webrtc/#idl-def-rtciceparameters
interface RTCIceParameters {
    //usernameFragment: string;
    //password: string;
}

// https://www.w3.org/TR/webrtc/#idl-def-rtcicetransport
interface RTCIceTransport {
    //readonly role: RTCIceRole;
    //readonly component: RTCIceComponent;
    //readonly state: RTCIceTransportState;
    readonly gatheringState: RTCIceGatheringState;
    getLocalCandidates(): RTCIceCandidate[];
    getRemoteCandidates(): RTCIceCandidate[];
    getSelectedCandidatePair(): RTCIceCandidatePair | null;
    getLocalParameters(): RTCIceParameters | null;
    getRemoteParameters(): RTCIceParameters | null;
    onstatechange: EventHandler;
    ongatheringstatechange: EventHandler;
    onselectedcandidatepairchange: EventHandler;
}

// https://www.w3.org/TR/webrtc/#idl-def-rtcdtlstransportstate
type RTCDtlsTransportState = 'new' | 'connecting' | 'connected' | 'closed' | 'failed';

// https://www.w3.org/TR/webrtc/#idl-def-rtcdtlstransport
interface RTCDtlsTransport {
    readonly transport: RTCIceTransport;
    //readonly state: RTCDtlsTransportState;
    getRemoteCertificates(): ArrayBuffer[];
    onstatechange: EventHandler;
}

// https://www.w3.org/TR/webrtc/#idl-def-rtcrtpcodeccapability
interface RTCRtpCodecCapability {
    mimeType: string;
}

// https://www.w3.org/TR/webrtc/#idl-def-rtcrtpheaderextensioncapability
interface RTCRtpHeaderExtensionCapability {
    uri: string;
}

// https://www.w3.org/TR/webrtc/#idl-def-rtcrtpcapabilities
interface RTCRtpCapabilities {
    //codecs: RTCRtpCodecCapability[];
    //headerExtensions: RTCRtpHeaderExtensionCapability[];
}

// https://www.w3.org/TR/webrtc/#idl-def-rtcrtprtxparameters
interface RTCRtpRtxParameters {
    //ssrc: number;
}

// https://www.w3.org/TR/webrtc/#idl-def-rtcrtpfecparameters
interface RTCRtpFecParameters {
    //ssrc: number;
}

// https://www.w3.org/TR/webrtc/#idl-def-rtcdtxstatus
type RTCDtxStatus = 'disabled' | 'enabled';

// https://www.w3.org/TR/webrtc/#idl-def-rtcprioritytype
type RTCPriorityType = 'very-low' | 'low' | 'medium' | 'high';

// https://www.w3.org/TR/webrtc/#idl-def-rtcrtpencodingparameters
interface RTCRtpEncodingParameters {
    //ssrc: number;
    //rtx: RTCRtpRtxParameters;
    //fec: RTCRtpFecParameters;
    dtx: RTCDtxStatus;
    //active: boolean;
    //priority: RTCPriorityType;
    //maxBitrate: number;
    maxFramerate: number;
    rid: string;
    scaleResolutionDownBy?: number; // default = 1
}

// https://www.w3.org/TR/webrtc/#idl-def-rtcrtpheaderextensionparameters
interface RTCRtpHeaderExtensionParameters {
    //uri: string;
    //id: number;
    encrypted: boolean;
}

// https://www.w3.org/TR/webrtc/#idl-def-rtcrtcpparameters
interface RTCRtcpParameters {
    //cname: string;
    //reducedSize: boolean;
}

// https://www.w3.org/TR/webrtc/#idl-def-rtcrtpcodecparameters
interface RTCRtpCodecParameters {
    //payloadType: number;
    mimeType: string;
    //clockRate: number;
    channels?: number; // default = 1
    sdpFmtpLine: string;
}

type RTCDegradationPreference = 'maintain-framerate' | 'maintain-resolution' | 'balanced';

// https://www.w3.org/TR/webrtc/#idl-def-rtcrtpparameters
interface RTCRtpParameters {
    transactionId: string;
    //encodings: RTCRtpEncodingParameters[];
    //headerExtensions: RTCRtpHeaderExtensionParameters[];
    //rtcp: RTCRtcpParameters;
    //codecs: RTCRtpCodecParameters[];
    degradationPreference?: RTCDegradationPreference; // default = 'balanced'
}

// https://www.w3.org/TR/webrtc/#dom-rtcrtpcontributingsource
interface RTCRtpContributingSource {
    //readonly timestamp: number;
    readonly source: number;
    //readonly audioLevel: number | null;
    readonly voiceActivityFlag: boolean | null;
}

// https://www.w3.org/TR/webrtc/#idl-def-rtcrtpcapabilities
interface RTCRtcCapabilities {
    codecs: RTCRtpCodecCapability[];
    headerExtensions: RTCRtpHeaderExtensionCapability[];
}

// https://www.w3.org/TR/webrtc/#dom-rtcrtpsender
interface RTCRtpSender {
    //readonly track?: MediaStreamTrack;
    //readonly transport?: RTCDtlsTransport;
    //readonly rtcpTransport?: RTCDtlsTransport;
    setParameters(parameters?: RTCRtpParameters): Promise<void>;
    getParameters(): RTCRtpParameters;
    replaceTrack(withTrack: MediaStreamTrack): Promise<void>;
}
interface RTCRtpSenderStatic {
    new(): RTCRtpSender;
    getCapabilities(kind: string): RTCRtpCapabilities;
}

// https://www.w3.org/TR/webrtc/#idl-def-rtcrtpreceiver
interface RTCRtpReceiver {
    //readonly track?: MediaStreamTrack;
    //readonly transport?: RTCDtlsTransport;
    //readonly rtcpTransport?: RTCDtlsTransport;
    getParameters(): RTCRtpParameters;
    getContributingSources(): RTCRtpContributingSource[];
}
interface RTCRtpReceiverStatic {
    new(): RTCRtpReceiver;
    getCapabilities(kind: string): RTCRtcCapabilities;
}

// https://www.w3.org/TR/webrtc/#idl-def-rtcrtptransceiverdirection
type RTCRtpTransceiverDirection = 'sendrecv' | 'sendonly' | 'recvonly' | 'inactive';

// https://www.w3.org/TR/webrtc/#idl-def-rtcrtptransceiver
interface RTCRtpTransceiver {
    readonly mid: string | null;
    readonly sender: RTCRtpSender;
    readonly receiver: RTCRtpReceiver;
    readonly stopped: boolean;
    readonly direction: RTCRtpTransceiverDirection;
    setDirection(direction: RTCRtpTransceiverDirection): void;
    stop(): void;
    setCodecPreferences(codecs: RTCRtpCodecCapability[]): void;
}

// https://www.w3.org/TR/webrtc/#idl-def-rtcrtptransceiverinit
interface RTCRtpTransceiverInit {
    direction?: RTCRtpTransceiverDirection; // default = 'sendrecv'
    streams: MediaStream[];
    sendEncodings: RTCRtpEncodingParameters[];
}

// https://www.w3.org/TR/webrtc/#dom-rtccertificate
interface RTCCertificate {
    readonly expires: number;
    getAlgorithm(): string;
}

// https://www.w3.org/TR/webrtc/#idl-def-rtcconfiguration
interface RTCConfiguration {
    iceServers?: RTCIceServer[];
    iceTransportPolicy?: RTCIceTransportPolicy; // default = 'all'
    bundlePolicy?: RTCBundlePolicy; // default = 'balanced'
    rtcpMuxPolicy?: RTCRtcpMuxPolicy; // default = 'require'
    peerIdentity?: string; // default = null
    certificates?: RTCCertificate[];
    iceCandidatePoolSize?: number; // default = 0
}

// Compatibility for older definitions on DefinitelyTyped.
type RTCPeerConnectionConfig = RTCConfiguration;

// https://www.w3.org/TR/webrtc/#idl-def-rtcsctptransport
interface RTCSctpTransport {
    readonly transport: RTCDtlsTransport;
    readonly maxMessageSize: number;
}

// https://www.w3.org/TR/webrtc/#idl-def-rtcdatachannelinit
interface RTCDataChannelInit {
    ordered?: boolean; // default = true
    maxPacketLifeTime?: number;
    maxRetransmits?: number;
    protocol?: string; // default = ''
    negotiated?: boolean; // default = false
    id?: number;
}

<<<<<<< HEAD
interface RTCOfferOptions extends RTCOfferAnswerOptions {
    iceRestart ?: boolean; // default = false
}

interface RTCAnswerOptions extends RTCOfferAnswerOptions { }

interface RTCPeerConnection {

  createOffer(options?: RTCOfferOptions): Promise<RTCSessionDescription>;
  createOffer(successCallback: RTCSessionDescriptionCallback,
              failureCallback?: RTCPeerConnectionErrorCallback,
              constraints?: RTCMediaConstraints): void; // Deprecated
  createAnswer(options?: RTCAnswerOptions): Promise<RTCSessionDescription>;
  createAnswer(successCallback: RTCSessionDescriptionCallback,
               failureCallback?: RTCPeerConnectionErrorCallback,
               constraints?: RTCMediaConstraints): void; // Deprecated
  setLocalDescription(description: RTCSessionDescription | RTCSessionDescriptionInit): Promise<void>;
  setLocalDescription(description: RTCSessionDescription,
                      successCallback?: RTCVoidCallback,
                      failureCallback?: RTCPeerConnectionErrorCallback): void; // Deprecated
  setRemoteDescription(description: RTCSessionDescription | RTCSessionDescriptionInit): Promise<void>;
  setRemoteDescription(description: RTCSessionDescription,
                        successCallback?: RTCVoidCallback,
                        failureCallback?: RTCPeerConnectionErrorCallback): void;
  localDescription: RTCSessionDescription;
  remoteDescription: RTCSessionDescription;
  signalingState: string; // RTCSignalingState; see TODO(1)
  updateIce(configuration?: RTCConfiguration,
            constraints?: RTCMediaConstraints): void;
  addIceCandidate(candidate: RTCIceCandidate): Promise<void>;
  addIceCandidate(candidate:RTCIceCandidate,
                  successCallback:() => void,
                  failureCallback:RTCPeerConnectionErrorCallback): void;
  iceGatheringState: string;  // RTCIceGatheringState; see TODO(1)
  iceConnectionState: string;  // RTCIceConnectionState; see TODO(1)
  getLocalStreams(): MediaStream[];
  getRemoteStreams(): MediaStream[];
  createDataChannel(label?: string,
                    dataChannelDict?: RTCDataChannelInit): RTCDataChannel;
  ondatachannel: (event: RTCDataChannelEvent) => void;
  addStream(stream: MediaStream, constraints?: RTCMediaConstraints): void;
  removeStream(stream: MediaStream): void;
  close(): void;
  onnegotiationneeded: (event: Event) => void;
  onconnecting: (event: Event) => void;
  onopen: (event: Event) => void;
  onaddstream: (event: RTCMediaStreamEvent) => void;
  onremovestream: (event: RTCMediaStreamEvent) => void;
  onstatechange: (event: Event) => void;
  oniceconnectionstatechange: (event: Event) => void;
  onicecandidate: (event: RTCIceCandidateEvent) => void;
  onidentityresult: (event: Event) => void;
  onsignalingstatechange: (event: Event) => void;
  getStats(selector: MediaStreamTrack | null): Promise<RTCStatsReport>;
  getStats(selector: MediaStreamTrack | null,
           successCallback: RTCStatsCallback,
           failureCallback: RTCPeerConnectionErrorCallback): void;
}
declare var RTCPeerConnection: {
  prototype: RTCPeerConnection;
  new (configuration: RTCConfiguration,
       constraints?: RTCMediaConstraints): RTCPeerConnection;
};
=======
// https://www.w3.org/TR/webrtc/#idl-def-rtcdatachannelstate
type RTCDataChannelState = 'connecting' | 'open' | 'closing' | 'closed';
>>>>>>> 8841dfc7

// https://www.w3.org/TR/websockets/#dom-websocket-binarytype
type RTCBinaryType = 'blob' | 'arraybuffer';

// https://www.w3.org/TR/webrtc/#idl-def-rtcdatachannel
interface RTCDataChannel extends EventTarget {
    readonly label: string;
    readonly ordered: boolean;
    readonly maxPacketLifeTime: number | null;
    readonly maxRetransmits: number | null;
    readonly protocol: string;
    readonly negotiated: boolean;
    readonly id: number;
    readonly readyState: RTCDataChannelState;
    readonly bufferedAmount: number;
    bufferedAmountLowThreshold: number;
    binaryType: RTCBinaryType;

    close(): void;
    send(data: string | Blob | ArrayBuffer | ArrayBufferView): void;

    onopen: EventHandler;
    onmessage: (event: MessageEvent) => void;
    onbufferedamountlow: EventHandler;
    onerror: (event: ErrorEvent) => void;
    onclose: EventHandler;
}

// https://www.w3.org/TR/webrtc/#h-rtctrackevent
interface RTCTrackEvent extends Event {
    readonly receiver: RTCRtpReceiver;
    readonly track: MediaStreamTrack;
    readonly streams: MediaStream[];
    readonly transceiver: RTCRtpTransceiver;
}

// https://www.w3.org/TR/webrtc/#h-rtcpeerconnectioniceevent
interface RTCPeerConnectionIceEvent extends Event {
    readonly candidate: RTCIceCandidate | null;
    readonly url: string;
}

// https://www.w3.org/TR/webrtc/#h-rtcpeerconnectioniceerrorevent
interface RTCPeerConnectionIceErrorEvent extends Event {
    readonly hostCandidate: string;
    readonly url: string;
    readonly errorCode: number;
    readonly errorText: string;
}

// https://www.w3.org/TR/webrtc/#h-rtcdatachannelevent
interface RTCDataChannelEvent {
    readonly channel: RTCDataChannel;
}

// https://www.w3.org/TR/webrtc/#idl-def-rtcsessiondescriptioncallback
// Deprecated!
type RTCSessionDescriptionCallback = (sdp: RTCSessionDescription) => void;

// https://www.w3.org/TR/webrtc/#idl-def-rtcpeerconnectionerrorcallback
// Deprecated!
type RTCPeerConnectionErrorCallback = (error: DOMException) => void;

// https://www.w3.org/TR/webrtc/#idl-def-rtcstatscallback
// Deprecated!
type RTCStatsCallback = (report: RTCStatsReport) => void;

// https://www.w3.org/TR/webrtc/#idl-def-rtcpeerconnection
interface RTCPeerConnection extends EventTarget {
    createOffer(options?: RTCOfferOptions): Promise<RTCSessionDescriptionInit>;
    createAnswer(options?: RTCAnswerOptions): Promise<RTCSessionDescriptionInit>;

    setLocalDescription(description: RTCSessionDescriptionInit): Promise<void>;
    readonly localDescription: RTCSessionDescription | null;
    readonly currentLocalDescription: RTCSessionDescription | null;
    readonly pendingLocalDescription: RTCSessionDescription | null;

    setRemoteDescription(description: RTCSessionDescriptionInit): Promise<void>;
    readonly remoteDescription: RTCSessionDescription | null;
    readonly currentRemoteDescription: RTCSessionDescription | null;
    readonly pendingRemoteDescription: RTCSessionDescription | null;

    addIceCandidate(candidate?: RTCIceCandidateInit | RTCIceCandidate): Promise<void>;

    readonly signalingState: RTCSignalingState;
    readonly iceGatheringState: RTCIceGatheringState;
    readonly iceConnectionState: RTCIceConnectionState;
    readonly connectionState: RTCPeerConnectionState;
    readonly canTrickleIceCandidates?: boolean | null;

    getConfiguration(): RTCConfiguration;
    setConfiguration(configuration: RTCConfiguration): void;
    close(): void;

    onnegotiationneeded: EventHandler;
    onicecandidate: (event: RTCPeerConnectionIceEvent) => void;
    onicecandidateerror: (event: RTCPeerConnectionIceErrorEvent) => void;
    onsignalingstatechange: EventHandler;
    oniceconnectionstatechange: EventHandler;
    onicegatheringstatechange: EventHandler;
    onconnectionstatechange: EventHandler;

    // Extension: https://www.w3.org/TR/webrtc/#h-rtcpeerconnection-interface-extensions
    getSenders(): RTCRtpSender[];
    getReceivers(): RTCRtpReceiver[];
    getTransceivers(): RTCRtpTransceiver[];
    addTrack(track: MediaStreamTrack, ...streams: MediaStream[]): RTCRtpSender;
    removeTrack(sender: RTCRtpSender): void;
    addTransceiver(trackOrKind: MediaStreamTrack | string, init?: RTCRtpTransceiverInit): RTCRtpTransceiver;
    ontrack: (event: RTCTrackEvent) => void;

    // Extension: https://www.w3.org/TR/webrtc/#h-rtcpeerconnection-interface-extensions-1
    readonly sctp: RTCSctpTransport | null;
    createDataChannel(label: string | null, dataChannelDict?: RTCDataChannelInit): RTCDataChannel;
    ondatachannel: (event: 	RTCDataChannelEvent) => void;

    // Extension: https://www.w3.org/TR/webrtc/#h-rtcpeerconnection-interface-extensions-2
    getStats(selector?: MediaStreamTrack | null): Promise<RTCStatsReport>;

    // Extension: https://www.w3.org/TR/webrtc/#legacy-interface-extensions
    // Deprecated!
    createOffer(successCallback: RTCSessionDescriptionCallback,
        failureCallback: RTCPeerConnectionErrorCallback,
        options?: RTCOfferOptions): Promise<void>;
    setLocalDescription(description: RTCSessionDescriptionInit,
        successCallback: () => void,
        failureCallback: RTCPeerConnectionErrorCallback): Promise<void>;
    createAnswer(successCallback: RTCSessionDescriptionCallback,
        failureCallback: RTCPeerConnectionErrorCallback): Promise<void>;
    setRemoteDescription(description: RTCSessionDescriptionInit,
        successCallback: () => void,
        failureCallback: RTCPeerConnectionErrorCallback): Promise<void>;
    addIceCandidate(candidate: RTCIceCandidateInit | RTCIceCandidate,
        successCallback: () => void,
        failureCallback: RTCPeerConnectionErrorCallback): Promise<void>;
    getStats(selector: MediaStreamTrack | null,
        successCallback: RTCStatsCallback,
        failureCallback: RTCPeerConnectionErrorCallback): Promise<void>;
}
interface RTCPeerConnectionStatic {
    new(configuration?: RTCConfiguration): RTCPeerConnection;
    readonly defaultIceServers: RTCIceServer[];

    // Extension: https://www.w3.org/TR/webrtc/#sec.cert-mgmt
    generateCertificate(keygenAlgorithm: string): Promise<RTCCertificate>;
}

declare var RTCPeerConnection: RTCPeerConnectionStatic;
declare var RTCSessionDescription: RTCSessionDescriptionStatic;
declare var RTCIceCandidate: RTCIceCandidateStatic;
//declare var RTCRtpSender: RTCRtpSenderStatic;
//declare var RTCRtpReceiver: RTCRtpReceiverStatic;
interface Window {
    RTCPeerConnection: RTCPeerConnectionStatic;
    RTCSessionDescription: RTCSessionDescriptionStatic;
    RTCIceCandidate: RTCIceCandidateStatic;
    RTCRtpSender: RTCRtpSenderStatic;
    RTCRtpReceiver: RTCRtpReceiverStatic;
}<|MERGE_RESOLUTION|>--- conflicted
+++ resolved
@@ -51,56 +51,6 @@
 // https://www.w3.org/TR/webrtc/#dom-rtcicecandidatetype
 type RTCIceCandidateType = 'host' | 'srflx' | 'prflx' | 'relay';
 
-<<<<<<< HEAD
-// https://www.w3.org/TR/webrtc/#idl-def-RTCIceServer
-interface RTCIceServer {
-  urls?: any;
-  username?: string;
-  credential?: string;
-  credentialType?: RTCIceCredentialType; // default = 'password'
-}
-declare var RTCIceServer: {
-  prototype: RTCIceServer;
-  new (): RTCIceServer;
-};
-
-// moz (Firefox) specific prefixes.
-interface mozRTCPeerConnection extends RTCPeerConnection {
-}
-declare var mozRTCPeerConnection: {
-  prototype: mozRTCPeerConnection;
-  new (settings?: RTCConfiguration,
-       constraints?:RTCMediaConstraints): mozRTCPeerConnection;
-};
-// webkit (Chrome) specific prefixes.
-interface webkitRTCPeerConnection extends RTCPeerConnection {
-}
-declare var webkitRTCPeerConnection: {
-  prototype: webkitRTCPeerConnection;
-  new (settings?: RTCConfiguration,
-       constraints?:RTCMediaConstraints): webkitRTCPeerConnection;
-};
-
-// For Chrome, look at the code here:
-// https://code.google.com/p/chromium/codesearch#chromium/src/third_party/libjingle/source/talk/app/webrtc/webrtcsession.cc&sq=package:chromium&dr=C&l=63
-interface RTCOptionalMediaConstraint {
-  // When true, will use DTLS/SCTP data channels
-  DtlsSrtpKeyAgreement?: boolean;
-  // When true will use Rtp-based data channels (depreicated)
-  RtpDataChannels?: boolean;
-}
-
-// ks 12/20/12 - There's more here that doesn't seem to be documented very well yet.
-// http://www.w3.org/TR/2013/WD-webrtc-20130910/
-interface RTCMediaConstraints {
-  mandatory?: RTCMediaOfferConstraints;
-  optional?: RTCOptionalMediaConstraint[]
-}
-
-interface RTCMediaOfferConstraints {
-  OfferToReceiveAudio: boolean;
-  OfferToReceiveVideo: boolean;
-=======
 // https://www.w3.org/TR/webrtc/#dom-rtcicetcpcandidatetype
 type RTCIceTcpCandidateType = 'active' | 'passive' | 'so';
 
@@ -109,7 +59,6 @@
     candidate: string;
     sdpMid?: string; // default = null
     sdpMLineIndex?: number; // default = null
->>>>>>> 8841dfc7
 }
 
 // https://www.w3.org/TR/webrtc/#idl-def-rtcicecandidate
@@ -390,74 +339,8 @@
     id?: number;
 }
 
-<<<<<<< HEAD
-interface RTCOfferOptions extends RTCOfferAnswerOptions {
-    iceRestart ?: boolean; // default = false
-}
-
-interface RTCAnswerOptions extends RTCOfferAnswerOptions { }
-
-interface RTCPeerConnection {
-
-  createOffer(options?: RTCOfferOptions): Promise<RTCSessionDescription>;
-  createOffer(successCallback: RTCSessionDescriptionCallback,
-              failureCallback?: RTCPeerConnectionErrorCallback,
-              constraints?: RTCMediaConstraints): void; // Deprecated
-  createAnswer(options?: RTCAnswerOptions): Promise<RTCSessionDescription>;
-  createAnswer(successCallback: RTCSessionDescriptionCallback,
-               failureCallback?: RTCPeerConnectionErrorCallback,
-               constraints?: RTCMediaConstraints): void; // Deprecated
-  setLocalDescription(description: RTCSessionDescription | RTCSessionDescriptionInit): Promise<void>;
-  setLocalDescription(description: RTCSessionDescription,
-                      successCallback?: RTCVoidCallback,
-                      failureCallback?: RTCPeerConnectionErrorCallback): void; // Deprecated
-  setRemoteDescription(description: RTCSessionDescription | RTCSessionDescriptionInit): Promise<void>;
-  setRemoteDescription(description: RTCSessionDescription,
-                        successCallback?: RTCVoidCallback,
-                        failureCallback?: RTCPeerConnectionErrorCallback): void;
-  localDescription: RTCSessionDescription;
-  remoteDescription: RTCSessionDescription;
-  signalingState: string; // RTCSignalingState; see TODO(1)
-  updateIce(configuration?: RTCConfiguration,
-            constraints?: RTCMediaConstraints): void;
-  addIceCandidate(candidate: RTCIceCandidate): Promise<void>;
-  addIceCandidate(candidate:RTCIceCandidate,
-                  successCallback:() => void,
-                  failureCallback:RTCPeerConnectionErrorCallback): void;
-  iceGatheringState: string;  // RTCIceGatheringState; see TODO(1)
-  iceConnectionState: string;  // RTCIceConnectionState; see TODO(1)
-  getLocalStreams(): MediaStream[];
-  getRemoteStreams(): MediaStream[];
-  createDataChannel(label?: string,
-                    dataChannelDict?: RTCDataChannelInit): RTCDataChannel;
-  ondatachannel: (event: RTCDataChannelEvent) => void;
-  addStream(stream: MediaStream, constraints?: RTCMediaConstraints): void;
-  removeStream(stream: MediaStream): void;
-  close(): void;
-  onnegotiationneeded: (event: Event) => void;
-  onconnecting: (event: Event) => void;
-  onopen: (event: Event) => void;
-  onaddstream: (event: RTCMediaStreamEvent) => void;
-  onremovestream: (event: RTCMediaStreamEvent) => void;
-  onstatechange: (event: Event) => void;
-  oniceconnectionstatechange: (event: Event) => void;
-  onicecandidate: (event: RTCIceCandidateEvent) => void;
-  onidentityresult: (event: Event) => void;
-  onsignalingstatechange: (event: Event) => void;
-  getStats(selector: MediaStreamTrack | null): Promise<RTCStatsReport>;
-  getStats(selector: MediaStreamTrack | null,
-           successCallback: RTCStatsCallback,
-           failureCallback: RTCPeerConnectionErrorCallback): void;
-}
-declare var RTCPeerConnection: {
-  prototype: RTCPeerConnection;
-  new (configuration: RTCConfiguration,
-       constraints?: RTCMediaConstraints): RTCPeerConnection;
-};
-=======
 // https://www.w3.org/TR/webrtc/#idl-def-rtcdatachannelstate
 type RTCDataChannelState = 'connecting' | 'open' | 'closing' | 'closed';
->>>>>>> 8841dfc7
 
 // https://www.w3.org/TR/websockets/#dom-websocket-binarytype
 type RTCBinaryType = 'blob' | 'arraybuffer';
