--- conflicted
+++ resolved
@@ -307,12 +307,12 @@
             "asOfVersion": "0.0.0"
         },
         {
-<<<<<<< HEAD
             "libraryName": "localforage",
             "typingsPackageName": "localforage",
             "sourceRepoURL": "https://github.com/localForage/localForage",
             "asOfVersion": "0.0.34"
-=======
+        },
+        {
             "libraryName": "pixi-spine",
             "typingsPackageName": "pixi-spine",
             "sourceRepoURL": "https://github.com/pixijs/pixi-spine",
@@ -347,7 +347,6 @@
             "typingsPackageName": "mobservable",
             "sourceRepoURL": "github.com/mweststrate/mobservable",
             "asOfVersion": "1.2.5"
->>>>>>> 1009ee0e
         }
     ]
 }