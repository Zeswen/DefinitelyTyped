--- conflicted
+++ resolved
@@ -3538,12 +3538,8 @@
 /types/shopify-buy/                             @openminder
 /types/shortid/                                 @stpettersens @despairblue
 /types/shot/                                    @AJamesPhillips
-<<<<<<< HEAD
-/types/showdown/                                @cbowdon @tan9 @arielsaldana
-=======
 /types/should-sinon/                            @Arylo
 /types/showdown/                                @cbowdon @tan9
->>>>>>> 81260d4b
 /types/shrink-ray/                              @forabi
 /types/siema/                                   @Irmiz @0x6368656174 @samnau
 /types/siesta/                                  @bquarmby
