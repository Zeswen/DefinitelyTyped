import L = require('leaflet');

const latLngLiteral: L.LatLngLiteral = {lat: 12, lng: 13};
const latLngTuple: L.LatLngTuple = [12, 13];

let latLng: L.LatLng;
latLng = L.latLng(12, 13);
latLng = L.latLng(12, 13, 0);
latLng = L.latLng(latLngLiteral);
latLng = L.latLng({lat: 12, lng: 13, alt: 0});
latLng = L.latLng(latLngTuple);
latLng = L.latLng([12, 13, 0]);

latLng = new L.LatLng(12, 13);
latLng = new L.LatLng(12, 13, 0);
latLng = new L.LatLng(latLngLiteral);
latLng = new L.LatLng({lat: 12, lng: 13, alt: 0});
latLng = new L.LatLng(latLngTuple);
latLng = new L.LatLng([12, 13, 0]);

const latLngBoundsLiteral: L.LatLngBoundsLiteral = [[12, 13], latLngTuple];

let latLngBounds: L.LatLngBounds;
latLngBounds = L.latLngBounds(latLng, latLng);
latLngBounds = L.latLngBounds(latLngLiteral, latLngLiteral);
latLngBounds = L.latLngBounds(latLngTuple, latLngTuple);

latLngBounds = new L.LatLngBounds(latLng, latLng);
latLngBounds = new L.LatLngBounds(latLngLiteral, latLngLiteral);
latLngBounds = new L.LatLngBounds(latLngTuple, latLngTuple);

const pointTuple: L.PointTuple = [0, 0];

let point: L.Point;
point = L.point(12, 13);
point = L.point(12, 13, true);
point = L.point(pointTuple);
point = L.point({x: 12, y: 13});

point = new L.Point(12, 13);
point = new L.Point(12, 13, true);
point = new L.Point(pointTuple);
point = new L.Point({x: 12, y: 13});

let distance: number;
point.distanceTo(point);
point.distanceTo(pointTuple);

const transformation = new L.Transformation(1, 2, 3, 4);
point = transformation.transform(point);
point = transformation.transform(point, 2);
point = transformation.untransform(point);
point = transformation.untransform(point, 2);

const boundsLiteral: L.BoundsLiteral = [[1, 1], pointTuple];

let bounds: L.Bounds;
bounds = L.bounds(point, point);
bounds = L.bounds(pointTuple, pointTuple);
bounds = L.bounds([point, point]);
bounds = L.bounds(boundsLiteral);

bounds = new L.Bounds(point, point);
bounds = new L.Bounds(pointTuple, pointTuple);
bounds = new L.Bounds([point, point]);
bounds = new L.Bounds(boundsLiteral);

let points: Array<L.Point>;
points = L.LineUtil.simplify([point, point], 1);
points = L.LineUtil.simplify([pointTuple, pointTuple], 2);

distance = L.LineUtil.pointToSegmentDistance(point, point, point);
distance = L.LineUtil.pointToSegmentDistance(pointTuple, pointTuple, pointTuple);

point = L.LineUtil.closestPointOnSegment(point, point, point);
point = L.LineUtil.closestPointOnSegment(pointTuple, pointTuple, pointTuple);

points = L.PolyUtil.clipPolygon(points, bounds);
points = L.PolyUtil.clipPolygon(points, bounds, true);
points = L.PolyUtil.clipPolygon([pointTuple, pointTuple], boundsLiteral);
points = L.PolyUtil.clipPolygon([pointTuple, pointTuple], boundsLiteral, true);

let mapOptions: L.MapOptions = {};
mapOptions = {
	preferCanvas: true,
	attributionControl: false,
	zoomControl: true,
	closePopupOnClick: false,
	zoomSnap: 1,
	zoomDelta: 1,
	trackResize: false,
	boxZoom: true,
	dragging: true,
	// CRS
	zoom: 12,
	minZoom: 10,
	maxZoom: 14,
	fadeAnimation: true,
	markerZoomAnimation: false,
	transform3DLimit: 123,
	zoomAnimation: false,
	zoomAnimationThreshold: 4,
	inertia: false,
	inertiaDeceleration: 2000,
	inertiaMaxSpeed: 1000,
	easeLinearity: 0.5,
	worldCopyJump: true,
	maxBoundsViscosity: 1.0,
	keyboard: false,
	keyboardPanDelta: 100,
	wheelDebounceTime: 30,
	wheelPxPerZoomLevel: 25,
	tap: false,
	tapTolerance: 10,
	bounceAtZoomLimits: false
};

mapOptions.doubleClickZoom = true;
mapOptions.doubleClickZoom = 'center';

mapOptions.center = latLng;
mapOptions.center = latLngLiteral;
mapOptions.center = latLngTuple;

mapOptions.layers = [];
mapOptions.layers = [L.tileLayer('')]; // add layers of other types

mapOptions.maxBounds = latLngBounds;
mapOptions.maxBounds = [];
mapOptions.maxBounds = latLngBoundsLiteral;

// mapOptions.renderer = ?

mapOptions.scrollWheelZoom = true;
mapOptions.scrollWheelZoom = 'center';

mapOptions.touchZoom = false;
mapOptions.touchZoom = 'center';

let layer: L.Layer;

const htmlElement = document.getElementById('foo');

let popupOptions: L.PopupOptions = {};

let tooltipOptions: L.TooltipOptions = {};

let zoomPanOptions: L.ZoomPanOptions = {};
zoomPanOptions = {
	animate: false,
	duration: 0.5,
	easeLinearity: 0.6,
	noMoveStart: true
};

let zoomOptions: L.ZoomOptions = {};

let panOptions: L.PanOptions = {};

let fitBoundsOptions: L.FitBoundsOptions = {};

let map = L.map('foo');
map = L.map('foo', mapOptions);
map = L.map(htmlElement);
map = L.map(htmlElement, mapOptions);

map = new L.Map('foo', mapOptions);
map = new L.Map(htmlElement);
map = new L.Map(htmlElement, mapOptions);

let doesItHaveLayer: boolean;
doesItHaveLayer = map.hasLayer(L.tileLayer(''));

// map.getRenderer

let html: HTMLElement;
html = map.createPane('foo');
html = map.createPane('foo', htmlElement)
html = map.getPane('foo');
html = map.getPane(htmlElement);
html = map.getContainer();

const panes = map.getPanes();
html = panes.mapPane;
html = panes.tilePane;
html = panes.overlayPane;
html = panes.shadowPane;
html = panes.markerPane;
html = panes.tooltipPane;
html = panes.popupPane;
html = panes['foo'];

let coordinates: L.LatLng;
coordinates = map.getCenter();

let zoom: number;
zoom = map.getZoom();
zoom = map.getMinZoom();
zoom = map.getMaxZoom();
zoom = map.getBoundsZoom(latLngBounds);
zoom = map.getBoundsZoom(latLngBounds, true);
zoom = map.getBoundsZoom(latLngBoundsLiteral);
zoom = map.getBoundsZoom(latLngBoundsLiteral, true);

let mapLatLngBounds: L.LatLngBounds;
mapLatLngBounds = map.getBounds();

let mapPoint: L.Point;
mapPoint = map.getSize();
mapPoint = map.getPixelOrigin();

let mapPixelBounds: L.Bounds;
mapPixelBounds = map.getPixelBounds();
mapPixelBounds = map.getPixelWorldBounds();
mapPixelBounds = map.getPixelWorldBounds(12);

let tileLayerOptions: L.TileLayerOptions = {};
tileLayerOptions = {
    minZoom: 0,
    maxZoom: 18,
    maxNativeZoom: 2,
    errorTileUrl: '',
    zoomOffset: 0,
    tms: true,
    zoomReverse: true,
    detectRetina: true,
    crossOrigin: false,
    opacity: 1,
    updateWhenIdle: true,
    updateWhenZooming: true,
    updateInterval: 500,
    attribution: '',
    zIndex: 1,
    noWrap: true,
    pane: '',
    className: '',
    keepBuffer: 1,
    foo: 'bar',
    bar: () => 'foo',
    abc: (data: any) => 'foobar'
};

tileLayerOptions.subdomains = 'a';
tileLayerOptions.subdomains = ['a', 'b'];

tileLayerOptions.tileSize = 256;
tileLayerOptions.tileSize = point;
//tileLayerOptions.tileSize = pointTuple; investigate if this is valid

tileLayerOptions.bounds = latLngBounds;
tileLayerOptions.bounds = latLngBoundsLiteral;

let tileLayer: L.TileLayer;
tileLayer = L.tileLayer('http://{s}.tile.osm.org/{z}/{x}/{y}.png');
tileLayer = L.tileLayer('http://{s}.tile.osm.org/{z}/{x}/{y}.png', tileLayerOptions);
tileLayer = L.tileLayer('http://{s}.tile.osm.org/{z}/{x}/{y}.png?{foo}&{bar}&{abc}', {foo: 'bar', bar: (data: any) => 'foo', abc: () => ''});

tileLayer = new L.TileLayer('http://{s}.tile.osm.org/{z}/{x}/{y}.png');
tileLayer = new L.TileLayer('http://{s}.tile.osm.org/{z}/{x}/{y}.png', tileLayerOptions);
tileLayer = new L.TileLayer('http://{s}.tile.osm.org/{z}/{x}/{y}.png?{foo}&{bar}&{abc}', {foo: 'bar', bar: (data: any) => 'foo', abc: () => ''});

let eventHandler = () => {};
let domEvent: Event = {} as Event;
L.DomEvent
	.on(htmlElement, 'click', eventHandler)
	.addListener(htmlElement, 'click', eventHandler)
	.off(htmlElement, 'click', eventHandler)
	.removeListener(htmlElement, 'click', eventHandler)
	.on(htmlElement, {'click': eventHandler})
	.addListener(htmlElement, {'click': eventHandler})
	.off(htmlElement, {'click': eventHandler}, eventHandler)
	.removeListener(htmlElement, {'click': eventHandler}, eventHandler)
	.stopPropagation(domEvent)
	.disableScrollPropagation(htmlElement)
	.disableClickPropagation(htmlElement)
	.preventDefault(domEvent)
	.stop(domEvent);
point = L.DomEvent.getMousePosition(domEvent);
point = L.DomEvent.getMousePosition(domEvent, htmlElement);
const wheelDelta: number = L.DomEvent.getWheelDelta(domEvent);

map = map
	// addControl
	// removeControl
	.addLayer(tileLayer)
	.removeLayer(tileLayer) // use a different type of layer
	.eachLayer((currentLayer) => {
		layer = currentLayer;
	})
	.eachLayer((currentLayer) => {
		layer = currentLayer;
	}, {})
	.openPopup(L.popup())
	.openPopup('Hello World', latLng)
	.openPopup('Hello World', latLng, popupOptions)
	.openPopup('Hello World', latLngLiteral)
	.openPopup('Hello World', latLngLiteral, popupOptions)
	.openPopup('Hello World', latLngTuple)
	.openPopup('Hello World', latLngTuple, popupOptions)
	.openPopup(htmlElement, latLng)
	.openPopup(htmlElement, latLng, popupOptions)
	.openPopup(htmlElement, latLngLiteral)
	.openPopup(htmlElement, latLngLiteral, popupOptions)
	.openPopup(htmlElement, latLngTuple)
	.openPopup(htmlElement, latLngTuple, popupOptions)
	.closePopup()
	.closePopup(L.popup())
	.openTooltip(L.tooltip())
	.openTooltip('Hello Word', latLng)
	.openTooltip('Hello World', latLng, tooltipOptions)
	.openTooltip('Hello World', latLngLiteral)
	.openTooltip('Hello World', latLngLiteral, tooltipOptions)
	.openTooltip('Hello World', latLngTuple)
	.openTooltip('Hello World', latLngTuple, tooltipOptions)
	.openTooltip(htmlElement, latLng)
	.openTooltip(htmlElement, latLng, tooltipOptions)
	.openTooltip(htmlElement, latLngLiteral)
	.openTooltip(htmlElement, latLngLiteral, tooltipOptions)
	.openTooltip(htmlElement, latLngTuple)
	.openTooltip(htmlElement, latLngTuple, tooltipOptions)
	.closeTooltip()
	.closeTooltip(L.tooltip())
	.setView(latLng, 12)
	.setView(latLng, 12, zoomPanOptions)
	.setView(latLngLiteral, 12)
	.setView(latLngLiteral, 12, zoomPanOptions)
	.setView(latLngTuple, 12)
	.setView(latLngTuple, 12, zoomPanOptions)
	.setZoom(11)
	.setZoom(12, zoomPanOptions) // investigate if zoomPanOptions are really required
	.zoomIn()
	.zoomIn(1)
	.zoomIn(1, zoomOptions)
	.zoomOut()
	.zoomOut(1)
	.zoomOut(1, zoomOptions)
	.setZoomAround(latLng, 12, zoomOptions) // investigate if zoom options are really required
	.setZoomAround(latLngLiteral, 12, zoomOptions)
	.setZoomAround(latLngTuple, 12, zoomOptions)
	.setZoomAround(point, 12, zoomOptions)
	.setZoomAround(pointTuple, 11, zoomOptions)
	.fitBounds(latLngBounds)
	.fitBounds(latLngBounds, fitBoundsOptions) // investigate if fit bounds options are really required
	.fitBounds(latLngBoundsLiteral, fitBoundsOptions)
	.fitWorld()
	.fitWorld(fitBoundsOptions)
	.panTo(latLng)
	.panTo(latLng, panOptions)
	.panTo(latLngLiteral)
	.panTo(latLngLiteral, panOptions)
	.panTo(latLngTuple)
	.panTo(latLngTuple, panOptions)
	.panBy(point)
	.panBy(pointTuple)
	.setMaxBounds(latLngBounds)
	.setMaxBounds(latLngBoundsLiteral)
	.setMinZoom(5)
	.setMaxZoom(10)
	.panInsideBounds(latLngBounds)
	.panInsideBounds(latLngBounds, panOptions)
	.panInsideBounds(latLngBoundsLiteral)
	.panInsideBounds(latLngBoundsLiteral, panOptions)
	.invalidateSize(zoomPanOptions)
	.invalidateSize(false)
	.stop()
	.flyTo(latLng)
	.flyTo(latLng, 12)
	.flyTo(latLng, 12, zoomOptions)
	.flyTo(latLngLiteral)
	.flyTo(latLngLiteral, 12)
	.flyTo(latLngLiteral, 12, zoomPanOptions)
	.flyTo(latLngTuple)
	.flyTo(latLngTuple, 12)
	.flyTo(latLngTuple, 12, zoomPanOptions)
	.flyToBounds(latLngBounds)
	.flyToBounds(latLngBounds, fitBoundsOptions)
	.flyToBounds(latLngBoundsLiteral)
	.flyToBounds(latLngBoundsLiteral, fitBoundsOptions)
	// addHandler
	.remove()
	.whenReady(() => {})
	.whenReady(() => {}, {});

let elementToDrag = document.createElement('div');
let draggable = new L.Draggable(elementToDrag);
draggable.enable();
draggable.disable();
draggable.on('drag', () => {});

let twoCoords: [number, number] = [1, 2];
latLng = L.GeoJSON.coordsToLatLng(twoCoords);
twoCoords = L.GeoJSON.latLngToCoords(latLng);

let threeCoords: [number, number, number] = [1, 2, 3];
latLng = L.GeoJSON.coordsToLatLng(threeCoords);
threeCoords = L.GeoJSON.latLngToCoords(latLng);

let nestedTwoCoords = [ [12, 13], [13, 14], [14, 15] ];
let nestedLatLngs: L.LatLng[] = L.GeoJSON.coordsToLatLngs(nestedTwoCoords, 1);
nestedTwoCoords = L.GeoJSON.latLngsToCoords(nestedLatLngs, 1);

class MyMarker extends L.Marker {
	constructor() {
		super([12, 13]);
	}
}

class MyLayer extends L.Layer {
	constructor() {
		super();
	}
}

class MyIcon extends L.Icon {
	constructor() {
		super({iconUrl: 'icon.png'});
	}
}

class MyDivIcon extends L.DivIcon {
	constructor() {
		super();
	}
}

const divIcon = L.divIcon({html: ''});
let defaultIcon = new L.Icon.Default();
defaultIcon = new L.Icon.Default({imagePath: 'apath'});

let myControlClass = L.Control.extend({});
let myControl = new myControlClass();

L.Control.include({});
L.Control.mergeOptions({});
L.Control.addInitHook(() => {});

export class MyNewControl extends L.Control {
	constructor() {
		super({
			position: 'topleft'
		});
	}
}

L.marker([1, 2], {
	icon: L.icon({
		iconUrl: 'my-icon.png'
	})
}).bindPopup('<p>Hi</p>');

<<<<<<< HEAD
L.marker([1, 2], {
	icon: L.divIcon({
		className: 'my-icon-class'
	})
}).setIcon(L.icon({
	iconUrl: 'my-icon.png'
})).setIcon(L.divIcon({
	className: 'my-div-icon'
}));;
=======
L.Util.extend({});
L.Util.create({});
L.Util.bind(() => {}, {});
L.Util.stamp({});
L.Util.throttle(() => {}, 123, {});
L.Util.wrapNum(123, []);
L.Util.falseFn();
L.Util.formatNum(123);
L.Util.trim('word   ');
L.Util.splitWords('word word');
L.Util.setOptions({}, {});
L.Util.getParamString({});
L.Util.template('template', {});
L.Util.isArray({});
L.Util.indexOf([], {});
L.Util.requestAnimFrame(() => {});
L.Util.cancelAnimFrame(1);
L.Util.emptyImageUrl;
>>>>>>> cda642f5
<|MERGE_RESOLUTION|>--- conflicted
+++ resolved
@@ -448,7 +448,6 @@
 	})
 }).bindPopup('<p>Hi</p>');
 
-<<<<<<< HEAD
 L.marker([1, 2], {
 	icon: L.divIcon({
 		className: 'my-icon-class'
@@ -458,7 +457,8 @@
 })).setIcon(L.divIcon({
 	className: 'my-div-icon'
 }));;
-=======
+
+
 L.Util.extend({});
 L.Util.create({});
 L.Util.bind(() => {}, {});
@@ -477,4 +477,3 @@
 L.Util.requestAnimFrame(() => {});
 L.Util.cancelAnimFrame(1);
 L.Util.emptyImageUrl;
->>>>>>> cda642f5
